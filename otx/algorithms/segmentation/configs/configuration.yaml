--- conflicted
+++ resolved
@@ -265,11 +265,7 @@
     header: train type
     options:
       INCREMENTAL: "INCREMENTAL"
-<<<<<<< HEAD
       SEMISUPERVISED: "SEMISUPERVISED"
-=======
-      SEMISUPEVISED: "SEMISUPERVISED"
->>>>>>> 9870328c
     type: SELECTABLE
     ui_rules:
       action: DISABLE_EDITING
