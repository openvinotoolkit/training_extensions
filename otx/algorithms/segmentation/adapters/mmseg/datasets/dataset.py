--- conflicted
+++ resolved
@@ -30,14 +30,9 @@
 
 
 # pylint: disable=invalid-name, too-many-locals, too-many-instance-attributes, super-init-not-called
-<<<<<<< HEAD
-def get_annotation_mmseg_format(dataset_item: DatasetItemEntity, labels: List[LabelEntity]) -> dict:
-=======
-@check_input_parameters_type()
 def get_annotation_mmseg_format(
     dataset_item: DatasetItemEntity, labels: List[LabelEntity], use_otx_adapter: bool = True
 ) -> dict:
->>>>>>> b66939b1
     """Function to convert a OTX annotation to mmsegmentation format.
 
     This is used both in the OTXDataset class defined in this file
@@ -118,11 +113,7 @@
         pipeline: Sequence[dict],
         classes: Optional[List[str]] = None,
         test_mode: bool = False,
-<<<<<<< HEAD
-        **kwargs,
-=======
         use_otx_adapter: bool = True,
->>>>>>> b66939b1
     ):
         self.otx_dataset = otx_dataset
         self.test_mode = test_mode
