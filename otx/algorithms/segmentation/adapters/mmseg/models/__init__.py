"""Adapters for OTX Common Algorithm. - mmseg.model."""

# Copyright (C) 2023 Intel Corporation
#
# Licensed under the Apache License, Version 2.0 (the "License");
# you may not use this file except in compliance with the License.
# You may obtain a copy of the License at
#
# http://www.apache.org/licenses/LICENSE-2.0
#
# Unless required by applicable law or agreed to in writing,
# software distributed under the License is distributed on an "AS IS" BASIS,
# WITHOUT WARRANTIES OR CONDITIONS OF ANY KIND, either express or implied.
# See the License for the specific language governing permissions
# and limitations under the License.

from .backbones import LiteHRNet, MMOVBackbone
<<<<<<< HEAD
from .heads import CustomFCNHead, DetConHead, MMOVDecodeHead
=======
from .heads import MMOVDecodeHead
>>>>>>> b66939b1
from .losses import CrossEntropyLossWithIgnore, DetConLoss
from .necks import SelfSLMLP
from .schedulers import (
    ConstantScalarScheduler,
    PolyScalarScheduler,
    StepScalarScheduler,
)
from .segmentors import (
    ClassIncrEncoderDecoder,
    DetConB,
    MeanTeacherSegmentor,
    SupConDetConB,
)

__all__ = [
    "LiteHRNet",
    "MMOVBackbone",
    "MMOVDecodeHead",
    "DetConLoss",
    "SelfSLMLP",
    "ConstantScalarScheduler",
    "PolyScalarScheduler",
    "StepScalarScheduler",
    "DetConB",
    "CrossEntropyLossWithIgnore",
    "SupConDetConB",
    "ClassIncrEncoderDecoder",
    "MeanTeacherSegmentor",
    "DetConHead",
]<|MERGE_RESOLUTION|>--- conflicted
+++ resolved
@@ -15,11 +15,7 @@
 # and limitations under the License.
 
 from .backbones import LiteHRNet, MMOVBackbone
-<<<<<<< HEAD
-from .heads import CustomFCNHead, DetConHead, MMOVDecodeHead
-=======
-from .heads import MMOVDecodeHead
->>>>>>> b66939b1
+from .heads import DetConHead, MMOVDecodeHead
 from .losses import CrossEntropyLossWithIgnore, DetConLoss
 from .necks import SelfSLMLP
 from .schedulers import (
