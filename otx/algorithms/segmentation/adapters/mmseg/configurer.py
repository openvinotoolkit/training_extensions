--- conflicted
+++ resolved
@@ -420,11 +420,8 @@
             # batch size of 1 is a runtime error for training batch normalization layer
             if subset in ("train", "unlabeled") and dataset_len % samples_per_gpu == 1:
                 dataloader_cfg["drop_last"] = True
-<<<<<<< HEAD
-=======
             else:
                 dataloader_cfg["drop_last"] = False
->>>>>>> ec7016a9
 
             cfg.data[f"{subset}_dataloader"] = dataloader_cfg
 
