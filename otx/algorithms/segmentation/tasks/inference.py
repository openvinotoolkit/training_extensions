--- conflicted
+++ resolved
@@ -198,11 +198,8 @@
         logger.info(f"train type = {train_type} - loading {recipe}")
 
         self._recipe_cfg = MPAConfig.fromfile(recipe)
-<<<<<<< HEAD
         self.train_type = train_type
-=======
         patch_data_pipeline(self._recipe_cfg, self.data_pipeline_path)
->>>>>>> 9870328c
         patch_datasets(self._recipe_cfg)  # for OTX compatibility
         patch_evaluation(self._recipe_cfg)  # for OTX compatibility
         self.metric = self._recipe_cfg.evaluation.metric
