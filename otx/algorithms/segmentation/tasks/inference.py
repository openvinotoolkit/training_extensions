"""Inference Task of OTX Segmentation."""

# Copyright (C) 2022 Intel Corporation
#
# Licensed under the Apache License, Version 2.0 (the "License");
# you may not use this file except in compliance with the License.
# You may obtain a copy of the License at
#
# http://www.apache.org/licenses/LICENSE-2.0
#
# Unless required by applicable law or agreed to in writing,
# software distributed under the License is distributed on an "AS IS" BASIS,
# WITHOUT WARRANTIES OR CONDITIONS OF ANY KIND, either express or implied.
# See the License for the specific language governing permissions
# and limitations under the License.

import os
from typing import Dict, Optional

import numpy as np
from mmcv.utils import ConfigDict

from otx.algorithms.common.adapters.mmcv.utils import (
    patch_data_pipeline,
    remove_from_config,
)
from otx.algorithms.common.configs import TrainType
from otx.algorithms.common.tasks import BaseTask
from otx.algorithms.common.utils.callback import InferenceProgressCallback
from otx.algorithms.segmentation.adapters.mmseg.utils import (
    patch_datasets,
    patch_evaluation,
)
from otx.algorithms.segmentation.adapters.openvino.model_wrappers.blur import (
    get_activation_map,
)
from otx.algorithms.segmentation.configs.base import SegmentationConfig
from otx.api.entities.datasets import DatasetEntity
from otx.api.entities.inference_parameters import InferenceParameters
from otx.api.entities.inference_parameters import (
    default_progress_callback as default_infer_progress_callback,
)
from otx.api.entities.model import (
    ModelEntity,
    ModelFormat,
    ModelOptimizationType,
    ModelPrecision,
)
from otx.api.entities.result_media import ResultMediaEntity
from otx.api.entities.resultset import ResultSetEntity
from otx.api.entities.task_environment import TaskEnvironment
from otx.api.entities.tensor import TensorEntity
from otx.api.serialization.label_mapper import label_schema_to_bytes
from otx.api.usecases.evaluation.metrics_helper import MetricsHelper
from otx.api.usecases.tasks.interfaces.evaluate_interface import IEvaluationTask
from otx.api.usecases.tasks.interfaces.export_interface import ExportType, IExportTask
from otx.api.usecases.tasks.interfaces.inference_interface import IInferenceTask
from otx.api.usecases.tasks.interfaces.unload_interface import IUnload
from otx.api.utils.argument_checks import check_input_parameters_type
from otx.api.utils.segmentation_utils import (
    create_annotation_from_segmentation_map,
    create_hard_prediction_from_soft_prediction,
)
from otx.mpa import MPAConstants
from otx.mpa.utils.config_utils import MPAConfig
from otx.mpa.utils.logger import get_logger

logger = get_logger()


RECIPE_TRAIN_TYPE = {
    TrainType.SEMISUPERVISED: "semisl.py",
    TrainType.INCREMENTAL: "incremental.py",
    TrainType.SELFSUPERVISED: "selfsl.py",
}


# pylint: disable=too-many-locals, too-many-instance-attributes, attribute-defined-outside-init
class SegmentationInferenceTask(BaseTask, IInferenceTask, IExportTask, IEvaluationTask, IUnload):
    """Inference Task Implementation of OTX Segmentation."""

    @check_input_parameters_type()
    def __init__(self, task_environment: TaskEnvironment, **kwargs):
        # self._should_stop = False
        self.freeze = True
        self.metric = "mDice"
        self._label_dictionary = {}  # type: Dict
        super().__init__(SegmentationConfig, task_environment, **kwargs)

    def infer(
        self, dataset: DatasetEntity, inference_parameters: Optional[InferenceParameters] = None
    ) -> DatasetEntity:
        """Main infer function of OTX Segmentation."""
        logger.info("infer()")
        dump_features = True

        if inference_parameters is not None:
            update_progress_callback = inference_parameters.update_progress
            is_evaluation = inference_parameters.is_evaluation
        else:
            update_progress_callback = default_infer_progress_callback
            is_evaluation = False

        self._time_monitor = InferenceProgressCallback(len(dataset), update_progress_callback)

        stage_module = "SegInferrer"
        self._data_cfg = self._init_test_data_cfg(dataset)
        self._label_dictionary = dict(enumerate(self._labels, 1))
        results = self._run_task(stage_module, mode="train", dataset=dataset, dump_features=dump_features)
        logger.debug(f"result of run_task {stage_module} module = {results}")
        predictions = results["outputs"]
        prediction_results = zip(predictions["eval_predictions"], predictions["feature_vectors"])
        self._add_predictions_to_dataset(prediction_results, dataset, dump_soft_prediction=not is_evaluation)
        return dataset

    def evaluate(self, output_resultset: ResultSetEntity, evaluation_metric: Optional[str] = None):
        """Evaluate function of OTX Segmentation Task."""
        logger.info("called evaluate()")

        if evaluation_metric is not None:
            logger.warning(
                f"Requested to use {evaluation_metric} metric, " "but parameter is ignored. Use mDice instead."
            )
        logger.info("Computing mDice")
        metrics = MetricsHelper.compute_dice_averaged_over_pixels(output_resultset)
        logger.info(f"mDice after evaluation: {metrics.overall_dice.value}")
        output_resultset.performance = metrics.get_performance()

    def unload(self):
        """Unload the task."""
        self._delete_scratch_space()

    def export(self, export_type: ExportType, output_model: ModelEntity):
        """Export function of OTX Segmentation Task."""
        logger.info("Exporting the model")
        if export_type != ExportType.OPENVINO:
            raise RuntimeError(f"not supported export type {export_type}")
        output_model.model_format = ModelFormat.OPENVINO
        output_model.optimization_type = ModelOptimizationType.MO

        stage_module = "SegExporter"
        results = self._run_task(stage_module, mode="train", precision="FP32", export=True)
        results = results.get("outputs")
        logger.debug(f"results of run_task = {results}")
        if results is None:
            logger.error("error while exporting model result is None")
            # output_model.model_status = ModelStatus.FAILED
        else:
            bin_file = results.get("bin")
            xml_file = results.get("xml")
            if xml_file is None or bin_file is None:
                raise RuntimeError("invalid status of exporting. bin and xml should not be None")
            with open(bin_file, "rb") as f:
                output_model.set_data("openvino.bin", f.read())
            with open(xml_file, "rb") as f:
                output_model.set_data("openvino.xml", f.read())
            output_model.precision = [ModelPrecision.FP32]
            output_model.optimization_methods = self._optimization_methods
            output_model.set_data("label_schema.json", label_schema_to_bytes(self._task_environment.label_schema))
        logger.info("Exporting completed")

    def _init_recipe_hparam(self) -> dict:
        warmup_iters = int(self._hyperparams.learning_parameters.learning_rate_warmup_iters)
        lr_config = (
            ConfigDict(warmup_iters=warmup_iters)
            if warmup_iters > 0
            else ConfigDict(warmup_iters=warmup_iters, warmup=None)
        )

        if self._hyperparams.learning_parameters.enable_early_stopping:
            early_stop = ConfigDict(
                start=int(self._hyperparams.learning_parameters.early_stop_start),
                patience=int(self._hyperparams.learning_parameters.early_stop_patience),
                iteration_patience=int(self._hyperparams.learning_parameters.early_stop_iteration_patience),
            )
        else:
            early_stop = False

        return ConfigDict(
            optimizer=ConfigDict(lr=self._hyperparams.learning_parameters.learning_rate),
            lr_config=lr_config,
            early_stop=early_stop,
            data=ConfigDict(
                samples_per_gpu=int(self._hyperparams.learning_parameters.batch_size),
                workers_per_gpu=int(self._hyperparams.learning_parameters.num_workers),
            ),
            runner=ConfigDict(max_epochs=int(self._hyperparams.learning_parameters.num_iters)),
        )

    def _init_recipe(self):
        logger.info("called _init_recipe()")

        recipe_root = os.path.join(MPAConstants.RECIPES_PATH, "stages/segmentation")
        logger.info(f"train type = {self._train_type}")

        if self._train_type in RECIPE_TRAIN_TYPE:
            recipe = os.path.join(recipe_root, RECIPE_TRAIN_TYPE[self._train_type])
        else:
            raise NotImplementedError(f"Train type {self._train_type} is not implemented yet.")

        logger.info(f"train type = {self._train_type} - loading {recipe}")

        self._recipe_cfg = MPAConfig.fromfile(recipe)
        patch_data_pipeline(self._recipe_cfg, self.data_pipeline_path)
        patch_datasets(self._recipe_cfg)  # for OTX compatibility
        patch_evaluation(self._recipe_cfg)  # for OTX compatibility
        if self._recipe_cfg.get("evaluation", None):
            self.metric = self._recipe_cfg.evaluation.metric

        if not self.freeze:
            remove_from_config(self._recipe_cfg, "params_config")
        logger.info(f"initialized recipe = {recipe}")

    def _update_stage_module(self, stage_module: str):
<<<<<<< HEAD
        module_prefix = {TrainType.SEMISUPERVISED: "SemiSL", TrainType.INCREMENTAL: "Incr"}
        if self.train_type in module_prefix and stage_module in ["SegTrainer", "SegInferrer"]:
            stage_module = module_prefix[self.train_type] + stage_module

=======
        if self._train_type == TrainType.SEMISUPERVISED:
            if stage_module == "SegTrainer":
                return "SemiSegTrainer"
            if stage_module == "SegInferrer":
                return "SemiSegInferrer"
>>>>>>> adc16410
        return stage_module

    def _init_model_cfg(self):
        model_cfg = MPAConfig.fromfile(os.path.join(self._model_dir, "model.py"))
        return model_cfg

    def _init_test_data_cfg(self, dataset: DatasetEntity):
        data_cfg = ConfigDict(
            data=ConfigDict(
                train=ConfigDict(
                    dataset=ConfigDict(
                        otx_dataset=None,
                        labels=self._labels,
                    )
                ),
                test=ConfigDict(
                    otx_dataset=dataset,
                    labels=self._labels,
                ),
            )
        )
        return data_cfg

    def _add_predictions_to_dataset(self, prediction_results, dataset, dump_soft_prediction):
        """Loop over dataset again to assign predictions. Convert from MMSegmentation format to OTX format."""

        for dataset_item, (prediction, feature_vector) in zip(dataset, prediction_results):
            soft_prediction = np.transpose(prediction[0], axes=(1, 2, 0))
            hard_prediction = create_hard_prediction_from_soft_prediction(
                soft_prediction=soft_prediction,
                soft_threshold=self._hyperparams.postprocessing.soft_threshold,
                blur_strength=self._hyperparams.postprocessing.blur_strength,
            )
            annotations = create_annotation_from_segmentation_map(
                hard_prediction=hard_prediction,
                soft_prediction=soft_prediction,
                label_map=self._label_dictionary,
            )
            dataset_item.append_annotations(annotations=annotations)

            if feature_vector is not None:
                active_score = TensorEntity(name="representation_vector", numpy=feature_vector.reshape(-1))
                dataset_item.append_metadata_item(active_score, model=self._task_environment.model)

            if dump_soft_prediction:
                for label_index, label in self._label_dictionary.items():
                    if label_index == 0:
                        continue
                    current_label_soft_prediction = soft_prediction[:, :, label_index]
                    class_act_map = get_activation_map(current_label_soft_prediction)
                    result_media = ResultMediaEntity(
                        name=label.name,
                        type="soft_prediction",
                        label=label,
                        annotation_scene=dataset_item.annotation_scene,
                        roi=dataset_item.roi,
                        numpy=class_act_map,
                    )
                    dataset_item.append_metadata_item(result_media, model=self._task_environment.model)<|MERGE_RESOLUTION|>--- conflicted
+++ resolved
@@ -212,18 +212,10 @@
         logger.info(f"initialized recipe = {recipe}")
 
     def _update_stage_module(self, stage_module: str):
-<<<<<<< HEAD
         module_prefix = {TrainType.SEMISUPERVISED: "SemiSL", TrainType.INCREMENTAL: "Incr"}
-        if self.train_type in module_prefix and stage_module in ["SegTrainer", "SegInferrer"]:
-            stage_module = module_prefix[self.train_type] + stage_module
-
-=======
-        if self._train_type == TrainType.SEMISUPERVISED:
-            if stage_module == "SegTrainer":
-                return "SemiSegTrainer"
-            if stage_module == "SegInferrer":
-                return "SemiSegInferrer"
->>>>>>> adc16410
+        if self._train_type in module_prefix and stage_module in ["SegTrainer", "SegInferrer"]:
+            stage_module = module_prefix[self._train_type] + stage_module
+
         return stage_module
 
     def _init_model_cfg(self):
