--- conflicted
+++ resolved
@@ -365,10 +365,7 @@
         # FIXME[Soobee] : if train type is not in cfg, it raises an error in default INCREMENTAL mode.
         # During semi-implementation, this line should be fixed to -> self._recipe_cfg.train_type = train_type
         self._recipe_cfg.train_type = train_type.name
-<<<<<<< HEAD
-=======
         patch_data_pipeline(self._recipe_cfg, self.task_pipeline_path)
->>>>>>> 25c44dc4
         self._patch_datasets(self._recipe_cfg)  # for OTX compatibility
         self._patch_evaluation(self._recipe_cfg)  # for OTX compatibility
         logger.info(f"initialized recipe = {recipe}")
