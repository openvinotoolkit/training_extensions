"""Inference Task of OTX Classification."""

# Copyright (C) 2022 Intel Corporation
# SPDX-License-Identifier: Apache-2.0
#

import os
from typing import Optional

import numpy as np
from mmcv.utils import ConfigDict

from otx.algorithms.classification.configs import ClassificationConfig
from otx.algorithms.classification.utils import (
    get_multihead_class_info as get_hierarchical_info,
)
from otx.algorithms.common.adapters.mmcv.utils import get_meta_keys, patch_data_pipeline
from otx.algorithms.common.configs import TrainType
from otx.algorithms.common.tasks import BaseTask
from otx.api.entities.datasets import DatasetEntity
from otx.api.entities.inference_parameters import (
    InferenceParameters,
    default_progress_callback,
)
from otx.api.entities.label import Domain
from otx.api.entities.model import (  # ModelStatus
    ModelEntity,
    ModelFormat,
    ModelOptimizationType,
    ModelPrecision,
)
from otx.api.entities.resultset import ResultSetEntity
from otx.api.entities.scored_label import ScoredLabel
from otx.api.entities.task_environment import TaskEnvironment
from otx.api.entities.tensor import TensorEntity
from otx.api.serialization.label_mapper import label_schema_to_bytes
from otx.api.usecases.evaluation.metrics_helper import MetricsHelper
from otx.api.usecases.tasks.interfaces.evaluate_interface import IEvaluationTask
from otx.api.usecases.tasks.interfaces.explain_interface import IExplainTask
from otx.api.usecases.tasks.interfaces.export_interface import ExportType, IExportTask
from otx.api.usecases.tasks.interfaces.inference_interface import IInferenceTask
from otx.api.usecases.tasks.interfaces.unload_interface import IUnload
from otx.api.utils.dataset_utils import add_saliency_maps_to_dataset_item
from otx.api.utils.labels_utils import get_empty_label
from otx.mpa import MPAConstants
from otx.mpa.stage import Stage
from otx.mpa.utils.config_utils import MPAConfig
from otx.mpa.utils.logger import get_logger

# pylint: disable=invalid-name

logger = get_logger()

TASK_CONFIG = ClassificationConfig
RECIPE_TRAIN_TYPE = {
    TrainType.SEMISUPERVISED: "semisl.yaml",
    TrainType.INCREMENTAL: "incremental.yaml",
    TrainType.SELFSUPERVISED: "selfsl.yaml",
}


class ClassificationInferenceTask(
    BaseTask, IInferenceTask, IExportTask, IEvaluationTask, IExplainTask, IUnload
):  # pylint: disable=too-many-instance-attributes
    """Inference Task Implementation of OTX Classification."""

    def __init__(self, task_environment: TaskEnvironment, **kwargs):
        self._should_stop = False
        super().__init__(TASK_CONFIG, task_environment, **kwargs)

        self._task_environment = task_environment
        if len(task_environment.get_labels(False)) == 1:
            self._labels = task_environment.get_labels(include_empty=True)
        else:
            self._labels = task_environment.get_labels(include_empty=False)
        self._empty_label = get_empty_label(task_environment.label_schema)

        self._multilabel = False
        self._hierarchical = False
        self._selfsl = False

        self._multilabel = len(task_environment.label_schema.get_groups(False)) > 1 and len(
            task_environment.label_schema.get_groups(False)
        ) == len(
            task_environment.get_labels(include_empty=False)
        )  # noqa:E127

        self._hierarchical_info = None
        if not self._multilabel and len(task_environment.label_schema.get_groups(False)) > 1:
            self._hierarchical = True
            self._hierarchical_info = get_hierarchical_info(task_environment.label_schema)

        if self._hyperparams.algo_backend.train_type == TrainType.SELFSUPERVISED:
            self._selfsl = True

    def infer(
        self,
        dataset: DatasetEntity,
        inference_parameters: Optional[InferenceParameters] = None,
    ) -> DatasetEntity:
        """Main infer function of OTX Classification."""

        logger.info("called infer()")
        stage_module = "ClsInferrer"
        self._data_cfg = self._init_test_data_cfg(dataset)
        dataset = dataset.with_empty_annotations()

        dump_features = True
        dump_saliency_map = not inference_parameters.is_evaluation if inference_parameters else True
        results = self._run_task(
            stage_module,
            mode="eval",
            dataset=dataset,
            dump_features=dump_features,
            dump_saliency_map=dump_saliency_map,
        )
        logger.debug(f"result of run_task {stage_module} module = {results}")
        predictions = results["outputs"]
        prediction_results = zip(
            predictions["eval_predictions"],
            predictions["feature_vectors"],
            predictions["saliency_maps"],
        )

        update_progress_callback = default_progress_callback
        if inference_parameters is not None:
            update_progress_callback = inference_parameters.update_progress  # type: ignore

        self._add_predictions_to_dataset(prediction_results, dataset, update_progress_callback)
        return dataset

    def explain(
        self,
        dataset: DatasetEntity,
        explain_parameters: Optional[InferenceParameters] = None,
    ) -> DatasetEntity:
        """Main explain function of OTX Classification Task."""
        logger.info("called explain()")
        stage_module = "ClsExplainer"
        self._data_cfg = self._init_test_data_cfg(dataset)
        dataset = dataset.with_empty_annotations()

        results = self._run_task(
            stage_module,
            mode="train",
            dataset=dataset,
            explainer=explain_parameters.explainer if explain_parameters else None,
        )
        logger.debug(f"result of run_task {stage_module} module = {results}")
        saliency_maps = results["outputs"]["saliency_maps"]
        update_progress_callback = default_progress_callback
        if explain_parameters is not None:
            update_progress_callback = explain_parameters.update_progress  # type: ignore

        self._add_saliency_maps_to_dataset(saliency_maps, dataset, update_progress_callback)
        return dataset

    def evaluate(
        self,
        output_resultset: ResultSetEntity,
        evaluation_metric: Optional[str] = None,
    ):
        """Evaluate function of OTX Classification Task."""

        logger.info("called evaluate()")
        metric = MetricsHelper.compute_accuracy(output_resultset)
        logger.info(f"Accuracy after evaluation: {metric.accuracy.value}")
        output_resultset.performance = metric.get_performance()
        logger.info("Evaluation completed")

    def unload(self):
        """Unload function of OTX Classification Task."""

        logger.info("called unload()")
        self.finalize()

    def export(self, export_type: ExportType, output_model: ModelEntity):
        """Export function of OTX Classification Task."""

        logger.info("Exporting the model")
        if export_type != ExportType.OPENVINO:
            raise RuntimeError(f"not supported export type {export_type}")
        output_model.model_format = ModelFormat.OPENVINO
        output_model.optimization_type = ModelOptimizationType.MO

        stage_module = "ClsExporter"
        results = self._run_task(stage_module, mode="train", precision="FP32", export=True)
        logger.debug(f"results of run_task = {results}")
        results = results.get("outputs")
        logger.debug(f"results of run_task = {results}")
        if results is None:
            logger.error("Error while exporting model. Result is NoneType.")
        else:
            bin_file = results.get("bin")
            xml_file = results.get("xml")
            if xml_file is None or bin_file is None:
                raise RuntimeError("invalid status of exporting. bin and xml should not be None")
            with open(bin_file, "rb") as f:
                output_model.set_data("openvino.bin", f.read())
            with open(xml_file, "rb") as f:
                output_model.set_data("openvino.xml", f.read())
        output_model.precision = [ModelPrecision.FP32]
        output_model.set_data(
            "label_schema.json",
            label_schema_to_bytes(self._task_environment.label_schema),
        )
        logger.info("Exporting completed")

    # pylint: disable=too-many-branches, too-many-locals
    def _add_predictions_to_dataset(self, prediction_results, dataset, update_progress_callback):
        """Loop over dataset again to assign predictions.Convert from MMClassification format to OTX format."""

        dataset_size = len(dataset)
        for i, (dataset_item, prediction_items) in enumerate(zip(dataset, prediction_results)):
            item_labels = []
            pos_thr = 0.5
            prediction_item, feature_vector, saliency_map = prediction_items
            if any(np.isnan(prediction_item)):
                logger.info("Nan in prediction_item.")

            if self._multilabel:
                if max(prediction_item) < pos_thr:
                    logger.info("Confidence is smaller than pos_thr, empty_label will be appended to item_labels.")
                    item_labels.append(ScoredLabel(self._empty_label, probability=1.0))
                else:
                    for cls_idx, pred_item in enumerate(prediction_item):
                        if pred_item > pos_thr:
                            cls_label = ScoredLabel(self.labels[cls_idx], probability=float(pred_item))
                            item_labels.append(cls_label)

            elif self._hierarchical:
                for head_idx in range(self._hierarchical_info["num_multiclass_heads"]):
                    logits_begin, logits_end = self._hierarchical_info["head_idx_to_logits_range"][head_idx]
                    head_logits = prediction_item[logits_begin:logits_end]
                    head_pred = np.argmax(head_logits)  # Assume logits already passed softmax
                    label_str = self._hierarchical_info["all_groups"][head_idx][head_pred]
                    otx_label = next(x for x in self._labels if x.name == label_str)
                    item_labels.append(ScoredLabel(label=otx_label, probability=float(head_logits[head_pred])))

                if self._hierarchical_info["num_multilabel_classes"]:
                    logits_begin, logits_end = (
                        self._hierarchical_info["num_single_label_classes"],
                        -1,
                    )
                    head_logits = prediction_item[logits_begin:logits_end]
                    for logit_idx, logit in enumerate(head_logits):
                        if logit > pos_thr:  # Assume logits already passed sigmoid
                            label_str_idx = self._hierarchical_info["num_multiclass_heads"] + logit_idx
                            label_str = self._hierarchical_info["all_groups"][label_str_idx][0]
                            otx_label = next(x for x in self._labels if x.name == label_str)
                            item_labels.append(ScoredLabel(label=otx_label, probability=float(logit)))
                item_labels = self._task_environment.label_schema.resolve_labels_probabilistic(item_labels)
                if not item_labels:
                    logger.info("item_labels is empty.")
                    item_labels.append(ScoredLabel(self._empty_label, probability=1.0))

            else:
                label_idx = prediction_item.argmax()
                cls_label = ScoredLabel(
                    self._labels[label_idx],
                    probability=float(prediction_item[label_idx]),
                )
                item_labels.append(cls_label)

            dataset_item.append_labels(item_labels)

            if feature_vector is not None:
                active_score = TensorEntity(name="representation_vector", numpy=feature_vector.reshape(-1))
                dataset_item.append_metadata_item(active_score, model=self._task_environment.model)

            if saliency_map is not None:
                add_saliency_maps_to_dataset_item(
                    dataset_item=dataset_item,
                    saliency_map=saliency_map,
                    model=self._task_environment.model,
                    labels=self._labels,
                    task="cls",
                )
            update_progress_callback(int(i / dataset_size * 100))

    def _add_saliency_maps_to_dataset(self, saliency_maps, dataset, update_progress_callback):
        """Loop over dataset again and assign saliency maps."""
        dataset_size = len(dataset)
        for i, (dataset_item, saliency_map) in enumerate(zip(dataset, saliency_maps)):
            add_saliency_maps_to_dataset_item(
                dataset_item=dataset_item,
                saliency_map=saliency_map,
                model=self._task_environment.model,
                labels=self._labels,
                task="cls",
            )
            update_progress_callback(int(i / dataset_size * 100))

    def _init_recipe_hparam(self) -> dict:
        warmup_iters = int(self._hyperparams.learning_parameters.learning_rate_warmup_iters)
        if self._multilabel:
            # hack to use 1cycle policy
            lr_config = ConfigDict(max_lr=self._hyperparams.learning_parameters.learning_rate, warmup=None)
        else:
            lr_config = (
                ConfigDict(warmup_iters=warmup_iters) if warmup_iters > 0 else ConfigDict(warmup_iters=0, warmup=None)
            )

        if self._hyperparams.learning_parameters.enable_early_stopping:
            early_stop = ConfigDict(
                start=int(self._hyperparams.learning_parameters.early_stop_start),
                patience=int(self._hyperparams.learning_parameters.early_stop_patience),
                iteration_patience=int(self._hyperparams.learning_parameters.early_stop_iteration_patience),
            )
        else:
            early_stop = False

        if self._recipe_cfg.runner.get("type") == "IterBasedRunner":  # type: ignore
            runner = ConfigDict(max_iters=int(self._hyperparams.learning_parameters.num_iters))
        else:
            runner = ConfigDict(max_epochs=int(self._hyperparams.learning_parameters.num_iters))

        config = ConfigDict(
            optimizer=ConfigDict(lr=self._hyperparams.learning_parameters.learning_rate),
            lr_config=lr_config,
            early_stop=early_stop,
            data=ConfigDict(
                samples_per_gpu=int(self._hyperparams.learning_parameters.batch_size),
                workers_per_gpu=int(self._hyperparams.learning_parameters.num_workers),
            ),
            runner=runner,
        )

        if self._hyperparams.algo_backend.train_type.value == "SEMISUPERVISED":
            unlabeled_config = ConfigDict(
                data=ConfigDict(
                    unlabeled=ConfigDict(
                        samples_per_gpu=int(self._hyperparams.learning_parameters.unlabeled_batch_size),
                        workers_per_gpu=int(self._hyperparams.learning_parameters.num_workers),
                    )
                )
            )
            config.update(unlabeled_config)
        return config

    def _init_recipe(self):
        logger.info("called _init_recipe()")

        if self._multilabel:
            recipe_root = os.path.join(MPAConstants.RECIPES_PATH, "stages/classification/multilabel")
        else:
            recipe_root = os.path.join(MPAConstants.RECIPES_PATH, "stages/classification")

<<<<<<< HEAD
        train_type = self._hyperparams.algo_backend.train_type
        logger.info(f"train type = {train_type}")
        self.model_dir = os.path.abspath(os.path.dirname(self.template_file_path))
        pipeline_path = os.path.abspath(self.data_pipeline_path)

        if train_type not in (TrainType.SEMISUPERVISED, TrainType.INCREMENTAL, TrainType.SELFSUPERVISED):
            raise NotImplementedError(f"Train type {train_type} is not implemented yet.")
        if train_type == TrainType.SEMISUPERVISED:
            if not self._multilabel and not self._hierarchical:
                if self._data_cfg.get("data", None) and self._data_cfg.data.get("unlabeled", None):
                    recipe = os.path.join(recipe_root, "semisl.yaml")
                    self.model_dir = os.path.join(self.model_dir, "semisl")
                    pipeline_path = os.path.join(os.path.dirname(pipeline_path), "semisl/data_pipeline.py")
                else:
                    logger.warning("Cannot find unlabeled data.. convert to INCREMENTAL.")
                    train_type = TrainType.INCREMENTAL
            else:
                raise NotImplementedError(
                    f"Train type {train_type} for multilabel and hierarchical is not implemented yet."
                )
=======
        logger.info(f"train type = {self._train_type}")
>>>>>>> adc16410

        if self._train_type in RECIPE_TRAIN_TYPE:
            recipe = os.path.join(recipe_root, RECIPE_TRAIN_TYPE[self._train_type])
        else:
            raise NotImplementedError(f"Train type {self._train_type} is not implemented yet.")

        logger.info(f"train type = {self._train_type} - loading {recipe}")

        self._recipe_cfg = MPAConfig.fromfile(recipe)

        # FIXME[Soobee] : if train type is not in cfg, it raises an error in default INCREMENTAL mode.
        # During semi-implementation, this line should be fixed to -> self._recipe_cfg.train_type = train_type
        self._recipe_cfg.train_type = self._train_type.name
        patch_data_pipeline(self._recipe_cfg, self.data_pipeline_path)
        self._patch_datasets(self._recipe_cfg)  # for OTX compatibility
        self._patch_evaluation(self._recipe_cfg)  # for OTX compatibility
        logger.info(f"initialized recipe = {recipe}")

    # TODO: make cfg_path loaded from custom model cfg file corresponding to train_type
    # model.py contains heads/classifier only for INCREMENTAL setting
    # error log : ValueError: Unexpected type of 'data_loader' parameter
    def _init_model_cfg(self):
        if self._multilabel:
            cfg_path = os.path.join(self._model_dir, "model_multilabel.py")
        elif self._hierarchical:
            cfg_path = os.path.join(self._model_dir, "model_hierarchical.py")
        else:
            cfg_path = os.path.join(self._model_dir, "model.py")
        cfg = MPAConfig.fromfile(cfg_path)

        cfg.model.multilabel = self._multilabel
        cfg.model.hierarchical = self._hierarchical
        if self._hierarchical:
            cfg.model.head.hierarchical_info = self._hierarchical_info
        return cfg

    def _init_test_data_cfg(self, dataset: DatasetEntity):
        data_cfg = ConfigDict(
            data=ConfigDict(
                train=ConfigDict(
                    otx_dataset=dataset,
                    labels=self._labels,
                ),
                test=ConfigDict(
                    otx_dataset=dataset,
                    labels=self._labels,
                ),
            )
        )
        return data_cfg

    def _patch_datasets(self, config: MPAConfig, domain=Domain.CLASSIFICATION):  # noqa: C901
        def patch_color_conversion(pipeline):
            # Default data format for OTX is RGB, while mmdet uses BGR, so negate the color conversion flag.
            for pipeline_step in pipeline:
                if pipeline_step.type == "Normalize":
                    to_rgb = False
                    if "to_rgb" in pipeline_step:
                        to_rgb = pipeline_step.to_rgb
                    to_rgb = not bool(to_rgb)
                    pipeline_step.to_rgb = to_rgb
                elif pipeline_step.type == "MultiScaleFlipAug":
                    patch_color_conversion(pipeline_step.transforms)

        assert "data" in config
        for subset in ("train", "val", "test", "unlabeled"):
            cfg = config.data.get(subset, None)
            if not cfg:
                continue
            if cfg.type == "RepeatDataset":
                cfg = cfg.dataset

            else:
                if self._multilabel:
                    cfg.type = "MPAMultilabelClsDataset"
                elif self._hierarchical:
                    cfg.type = "MPAHierarchicalClsDataset"
                    cfg.hierarchical_info = self._hierarchical_info
                    if subset == "train":
                        cfg.drop_last = True  # For stable hierarchical information indexing
                elif self._selfsl:
                    cfg.type = "SelfSLDataset"
                else:
                    cfg.type = "MPAClsDataset"

            # In train dataset, when sample size is smaller than batch size
            if subset == "train" and self._data_cfg:
                train_data_cfg = Stage.get_data_cfg(self._data_cfg, "train")
                if len(train_data_cfg.get("otx_dataset", [])) < self._recipe_cfg.data.get("samples_per_gpu", 2):
                    cfg.drop_last = False

            cfg.domain = domain
            cfg.otx_dataset = None
            cfg.labels = None
            cfg.empty_label = self._empty_label
            for pipeline_step in cfg.pipeline:
                if self._selfsl:
                    # TODO : refactoring
                    # SelfSLDataset has pipelines={"view0": [...], "view1": [...]}.
                    # To access `Normalize`, patch_color_conversion must be applied to both view0 and view1.
                    for pipeline_view in cfg.pipeline[pipeline_step]:
                        if subset == "train" and pipeline_view.type == "Collect":
                            pipeline_view = get_meta_keys(pipeline_view)
                    patch_color_conversion(cfg.pipeline[pipeline_step])
                else:
                    if subset == "train" and pipeline_step.type == "Collect":
                        pipeline_step = get_meta_keys(pipeline_step)

            if not self._selfsl:
                patch_color_conversion(cfg.pipeline)

    def _patch_evaluation(self, config: MPAConfig):
        cfg = config.get("evaluation", None)
        if cfg:
            if self._multilabel:
                cfg.metric = ["accuracy-mlc", "mAP", "CP", "OP", "CR", "OR", "CF1", "OF1"]
                config.early_stop_metric = "mAP"
            elif self._hierarchical:
                cfg.metric = ["MHAcc", "avgClsAcc", "mAP"]
                config.early_stop_metric = "MHAcc"
            else:
                cfg.metric = ["accuracy", "class_accuracy"]
                config.early_stop_metric = "accuracy"<|MERGE_RESOLUTION|>--- conflicted
+++ resolved
@@ -346,30 +346,7 @@
         else:
             recipe_root = os.path.join(MPAConstants.RECIPES_PATH, "stages/classification")
 
-<<<<<<< HEAD
-        train_type = self._hyperparams.algo_backend.train_type
-        logger.info(f"train type = {train_type}")
-        self.model_dir = os.path.abspath(os.path.dirname(self.template_file_path))
-        pipeline_path = os.path.abspath(self.data_pipeline_path)
-
-        if train_type not in (TrainType.SEMISUPERVISED, TrainType.INCREMENTAL, TrainType.SELFSUPERVISED):
-            raise NotImplementedError(f"Train type {train_type} is not implemented yet.")
-        if train_type == TrainType.SEMISUPERVISED:
-            if not self._multilabel and not self._hierarchical:
-                if self._data_cfg.get("data", None) and self._data_cfg.data.get("unlabeled", None):
-                    recipe = os.path.join(recipe_root, "semisl.yaml")
-                    self.model_dir = os.path.join(self.model_dir, "semisl")
-                    pipeline_path = os.path.join(os.path.dirname(pipeline_path), "semisl/data_pipeline.py")
-                else:
-                    logger.warning("Cannot find unlabeled data.. convert to INCREMENTAL.")
-                    train_type = TrainType.INCREMENTAL
-            else:
-                raise NotImplementedError(
-                    f"Train type {train_type} for multilabel and hierarchical is not implemented yet."
-                )
-=======
         logger.info(f"train type = {self._train_type}")
->>>>>>> adc16410
 
         if self._train_type in RECIPE_TRAIN_TYPE:
             recipe = os.path.join(recipe_root, RECIPE_TRAIN_TYPE[self._train_type])
