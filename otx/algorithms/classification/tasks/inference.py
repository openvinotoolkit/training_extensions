"""Inference Task of OTX Classification."""

# Copyright (C) 2022 Intel Corporation
# SPDX-License-Identifier: Apache-2.0
#

import os
from typing import Optional

import numpy as np
from mmcv.utils import ConfigDict
from mpa import MPAConstants
from mpa.stage import Stage
from mpa.utils.config_utils import MPAConfig
from mpa.utils.logger import get_logger

from otx.algorithms.classification.configs import ClassificationConfig
from otx.algorithms.classification.utils import (
    get_multihead_class_info as get_hierarchical_info,
)
from otx.algorithms.common.adapters.mmcv.utils import get_meta_keys
from otx.algorithms.common.configs import TrainType
from otx.algorithms.common.tasks import BaseTask
from otx.api.entities.datasets import DatasetEntity
from otx.api.entities.inference_parameters import (
    InferenceParameters,
    default_progress_callback,
)
from otx.api.entities.label import Domain
from otx.api.entities.model import (  # ModelStatus
    ModelEntity,
    ModelFormat,
    ModelOptimizationType,
    ModelPrecision,
)
from otx.api.entities.result_media import ResultMediaEntity
from otx.api.entities.resultset import ResultSetEntity
from otx.api.entities.scored_label import ScoredLabel
from otx.api.entities.task_environment import TaskEnvironment
from otx.api.entities.tensor import TensorEntity
from otx.api.serialization.label_mapper import label_schema_to_bytes
from otx.api.usecases.evaluation.metrics_helper import MetricsHelper
from otx.api.usecases.tasks.interfaces.evaluate_interface import IEvaluationTask
from otx.api.usecases.tasks.interfaces.export_interface import ExportType, IExportTask
from otx.api.usecases.tasks.interfaces.inference_interface import IInferenceTask
from otx.api.usecases.tasks.interfaces.unload_interface import IUnload
from otx.api.utils.labels_utils import get_empty_label
from otx.api.utils.vis_utils import get_actmap

# pylint: disable=invalid-name

logger = get_logger()

TASK_CONFIG = ClassificationConfig


class ClassificationInferenceTask(
    BaseTask, IInferenceTask, IExportTask, IEvaluationTask, IUnload
):  # pylint: disable=too-many-instance-attributes
    """Inference Task Implementation of OTX Classification."""

    def __init__(self, task_environment: TaskEnvironment):
        self._should_stop = False
        super().__init__(TASK_CONFIG, task_environment)

        self._task_environment = task_environment
        if len(task_environment.get_labels(False)) == 1:
            self._labels = task_environment.get_labels(include_empty=True)
        else:
            self._labels = task_environment.get_labels(include_empty=False)
        self._empty_label = get_empty_label(task_environment.label_schema)
        self._multilabel = False
        self._hierarchical = False

        self._multilabel = len(task_environment.label_schema.get_groups(False)) > 1 and len(
            task_environment.label_schema.get_groups(False)
        ) == len(
            task_environment.get_labels(include_empty=False)
        )  # noqa:E127

        self._hierarchical_info = None
        if not self._multilabel and len(task_environment.label_schema.get_groups(False)) > 1:
            self._hierarchical = True
            self._hierarchical_info = get_hierarchical_info(task_environment.label_schema)

    def infer(
        self,
        dataset: DatasetEntity,
        inference_parameters: Optional[InferenceParameters] = None,
    ) -> DatasetEntity:
        """Main infer function of OTX Classification."""

        logger.info("called infer()")
        stage_module = "ClsInferrer"
        self._data_cfg = self._init_test_data_cfg(dataset)
        dataset = dataset.with_empty_annotations()

        dump_features = True
        dump_saliency_map = not inference_parameters.is_evaluation if inference_parameters else True
        results = self._run_task(
            stage_module,
            mode="train",
            dataset=dataset,
            dump_features=dump_features,
            dump_saliency_map=dump_saliency_map,
        )
        logger.debug(f"result of run_task {stage_module} module = {results}")
        predictions = results["outputs"]
        prediction_results = zip(
            predictions["eval_predictions"],
            predictions["feature_vectors"],
            predictions["saliency_maps"],
        )

        update_progress_callback = default_progress_callback
        if inference_parameters is not None:
            update_progress_callback = inference_parameters.update_progress  # type: ignore

        self._add_predictions_to_dataset(prediction_results, dataset, update_progress_callback)
        return dataset

    def evaluate(
        self,
        output_resultset: ResultSetEntity,
        evaluation_metric: Optional[str] = None,
    ):
        """Evaluate function of OTX Classification Task."""

        logger.info("called evaluate()")
        metric = MetricsHelper.compute_accuracy(output_resultset)
        logger.info(f"Accuracy after evaluation: {metric.accuracy.value}")
        output_resultset.performance = metric.get_performance()
        logger.info("Evaluation completed")

    def unload(self):
        """Unload function of OTX Classification Task."""

        logger.info("called unload()")
        self.finalize()

    def export(self, export_type: ExportType, output_model: ModelEntity):
        """Export function of OTX Classification Task."""

        logger.info("Exporting the model")
        if export_type != ExportType.OPENVINO:
            raise RuntimeError(f"not supported export type {export_type}")
        output_model.model_format = ModelFormat.OPENVINO
        output_model.optimization_type = ModelOptimizationType.MO

        stage_module = "ClsExporter"
        results = self._run_task(stage_module, mode="train", precision="FP32", export=True)
        logger.debug(f"results of run_task = {results}")
        results = results.get("outputs")
        logger.debug(f"results of run_task = {results}")
        if results is None:
            logger.error("Error while exporting model. Result is NoneType.")
        else:
            bin_file = results.get("bin")
            xml_file = results.get("xml")
            if xml_file is None or bin_file is None:
                raise RuntimeError("invalid status of exporting. bin and xml should not be None")
            with open(bin_file, "rb") as f:
                output_model.set_data("openvino.bin", f.read())
            with open(xml_file, "rb") as f:
                output_model.set_data("openvino.xml", f.read())
        output_model.precision = [ModelPrecision.FP32]
        output_model.set_data(
            "label_schema.json",
            label_schema_to_bytes(self._task_environment.label_schema),
        )
        logger.info("Exporting completed")

    # pylint: disable=too-many-branches, too-many-locals
    def _add_predictions_to_dataset(self, prediction_results, dataset, update_progress_callback):
        """Loop over dataset again to assign predictions.Convert from MMClassification format to OTX format."""

        dataset_size = len(dataset)
        for i, (dataset_item, prediction_items) in enumerate(zip(dataset, prediction_results)):
            item_labels = []
            pos_thr = 0.5
            prediction_item, feature_vector, saliency_map = prediction_items
            if any(np.isnan(prediction_item)):
                logger.info("Nan in prediction_item.")

            if self._multilabel:
                if max(prediction_item) < pos_thr:
                    logger.info("Confidence is smaller than pos_thr, empty_label will be appended to item_labels.")
                    item_labels.append(ScoredLabel(self._empty_label, probability=1.0))
                else:
                    for cls_idx, pred_item in enumerate(prediction_item):
                        if pred_item > pos_thr:
                            cls_label = ScoredLabel(self.labels[cls_idx], probability=float(pred_item))
                            item_labels.append(cls_label)

            elif self._hierarchical:
                for head_idx in range(self._hierarchical_info["num_multiclass_heads"]):
                    logits_begin, logits_end = self._hierarchical_info["head_idx_to_logits_range"][head_idx]
                    head_logits = prediction_item[logits_begin:logits_end]
                    head_pred = np.argmax(head_logits)  # Assume logits already passed softmax
                    label_str = self._hierarchical_info["all_groups"][head_idx][head_pred]
                    otx_label = next(x for x in self._labels if x.name == label_str)
                    item_labels.append(ScoredLabel(label=otx_label, probability=float(head_logits[head_pred])))

                if self._hierarchical_info["num_multilabel_classes"]:
                    logits_begin, logits_end = (
                        self._hierarchical_info["num_single_label_classes"],
                        -1,
                    )
                    head_logits = prediction_item[logits_begin:logits_end]
                    for logit_idx, logit in enumerate(head_logits):
                        if logit > pos_thr:  # Assume logits already passed sigmoid
                            label_str_idx = self._hierarchical_info["num_multiclass_heads"] + logit_idx
                            label_str = self._hierarchical_info["all_groups"][label_str_idx][0]
                            otx_label = next(x for x in self._labels if x.name == label_str)
                            item_labels.append(ScoredLabel(label=otx_label, probability=float(logit)))
                item_labels = self._task_environment.label_schema.resolve_labels_probabilistic(item_labels)
                if not item_labels:
                    logger.info("item_labels is empty.")
                    item_labels.append(ScoredLabel(self._empty_label, probability=1.0))

            else:
                label_idx = prediction_item.argmax()
                cls_label = ScoredLabel(
                    self._labels[label_idx],
                    probability=float(prediction_item[label_idx]),
                )
                item_labels.append(cls_label)

            dataset_item.append_labels(item_labels)

            if feature_vector is not None:
                active_score = TensorEntity(name="representation_vector", numpy=feature_vector.reshape(-1))
                dataset_item.append_metadata_item(active_score, model=self._task_environment.model)

            if saliency_map is not None:
                saliency_map = get_actmap(saliency_map, (dataset_item.width, dataset_item.height))
                saliency_map_media = ResultMediaEntity(
                    name="Saliency Map",
                    type="saliency_map",
                    annotation_scene=dataset_item.annotation_scene,
                    numpy=saliency_map,
                    roi=dataset_item.roi,
                )
                dataset_item.append_metadata_item(saliency_map_media, model=self._task_environment.model)

            update_progress_callback(int(i / dataset_size * 100))

    def _init_recipe_hparam(self) -> dict:
        warmup_iters = int(self._hyperparams.learning_parameters.learning_rate_warmup_iters)
        if self._multilabel:
            # hack to use 1cycle policy
            lr_config = ConfigDict(max_lr=self._hyperparams.learning_parameters.learning_rate, warmup=None)
        else:
            lr_config = (
                ConfigDict(warmup_iters=warmup_iters) if warmup_iters > 0 else ConfigDict(warmup_iters=0, warmup=None)
            )

        if self._hyperparams.learning_parameters.enable_early_stopping:
            early_stop = ConfigDict(
                start=int(self._hyperparams.learning_parameters.early_stop_start),
                patience=int(self._hyperparams.learning_parameters.early_stop_patience),
                iteration_patience=int(self._hyperparams.learning_parameters.early_stop_iteration_patience),
            )
        else:
            early_stop = False

        return ConfigDict(
            optimizer=ConfigDict(lr=self._hyperparams.learning_parameters.learning_rate),
            lr_config=lr_config,
            early_stop=early_stop,
            data=ConfigDict(
                samples_per_gpu=int(self._hyperparams.learning_parameters.batch_size),
                workers_per_gpu=int(self._hyperparams.learning_parameters.num_workers),
            ),
            runner=ConfigDict(max_epochs=int(self._hyperparams.learning_parameters.num_iters)),
        )

    def _init_recipe(self):
        logger.info("called _init_recipe()")

        if self._multilabel:
            recipe_root = os.path.join(MPAConstants.RECIPES_PATH, "stages/classification/multilabel")
        else:
            recipe_root = os.path.join(MPAConstants.RECIPES_PATH, "stages/classification")

        train_type = self._hyperparams.algo_backend.train_type
        logger.info(f"train type = {train_type}")

        if train_type not in (TrainType.SEMISUPERVISED, TrainType.INCREMENTAL):
            raise NotImplementedError(f"Train type {train_type} is not implemented yet.")
        if train_type == TrainType.SEMISUPERVISED:
            if not self._multilabel and not self._hierarchical:
                if self._data_cfg.get("data", None) and self._data_cfg.data.get("unlabeled", None):
                    recipe = os.path.join(recipe_root, "semisl.yaml")
                else:
                    logger.warning("Cannot find unlabeled data.. convert to INCREMENTAL.")
                    train_type = TrainType.INCREMENTAL
            else:
                raise NotImplementedError(
                    f"Train type {train_type} for multilabel and hierarchical is not implemented yet."
                )

        if train_type == TrainType.INCREMENTAL:
<<<<<<< HEAD
            recipe = os.path.join(recipe_root, "class_incr.yaml")
        if train_type == TrainType.INCREMENTAL and self._multilabel:
            recipe = os.path.join(recipe_root, "class_incr_multilabel.yaml")
        else:
            if train_type == TrainType.SEMISUPERVISED:
                raise NotImplementedError(f"train type {train_type} is not implemented yet.")
            if train_type == TrainType.SELFSUPERVISED:
                recipe = self.template_file_path.replace(os.path.basename(self.template_file_path), "class_selfsl.yaml")
            else:
                logger.warning(f"train type {train_type} is not implemented yet. Running incremental training.")
=======
            recipe = os.path.join(recipe_root, "incremental.yaml")

        logger.info(f"train type = {train_type} - loading {recipe}")
>>>>>>> e30a3c4f

        self._recipe_cfg = MPAConfig.fromfile(recipe)

        # FIXME[Soobee] : if train type is not in cfg, it raises an error in default INCREMENTAL mode.
        # During semi-implementation, this line should be fixed to -> self._recipe_cfg.train_type = train_type
        self._recipe_cfg.train_type = train_type.name
        self._patch_datasets(self._recipe_cfg)  # for OTX compatibility
        self._patch_evaluation(self._recipe_cfg)  # for OTX compatibility
        logger.info(f"initialized recipe = {recipe}")

    # TODO: make cfg_path loaded from custom model cfg file corresponding to train_type
    # model.py contains heads/classifier only for INCREMENTAL setting
    # error log : ValueError: Unexpected type of 'data_loader' parameter
    def _init_model_cfg(self):
        base_dir = os.path.abspath(os.path.dirname(self.template_file_path))
        if self._multilabel:
            cfg_path = os.path.join(base_dir, "model_multilabel.py")
        elif self._hierarchical:
            cfg_path = os.path.join(base_dir, "model_hierarchical.py")
        else:
            cfg_path = os.path.join(base_dir, "model.py")
        # Override the model configuration if we are in SELFSUPERVISED mode
        if self._hyperparams.algo_backend.train_type == TrainType.SELFSUPERVISED:
            cfg_path = os.path.join(base_dir, "model_selfsl.py")
        cfg = MPAConfig.fromfile(cfg_path)

        cfg.model.multilabel = self._multilabel
        cfg.model.hierarchical = self._hierarchical
        if self._hierarchical:
            cfg.model.head.hierarchical_info = self._hierarchical_info
        return cfg

    def _init_test_data_cfg(self, dataset: DatasetEntity):
        data_cfg = ConfigDict(
            data=ConfigDict(
                train=ConfigDict(
                    otx_dataset=dataset,
                    labels=self._labels,
                ),
                test=ConfigDict(
                    otx_dataset=dataset,
                    labels=self._labels,
                ),
            )
        )
        return data_cfg

    def _patch_datasets(self, config: MPAConfig, domain=Domain.CLASSIFICATION):
        def patch_color_conversion(pipeline):
            # Default data format for OTX is RGB, while mmdet uses BGR, so negate the color conversion flag.
            for pipeline_step in pipeline:
                if pipeline_step.type == "Normalize":
                    to_rgb = False
                    if "to_rgb" in pipeline_step:
                        to_rgb = pipeline_step.to_rgb
                    to_rgb = not bool(to_rgb)
                    pipeline_step.to_rgb = to_rgb
                elif pipeline_step.type == "MultiScaleFlipAug":
                    patch_color_conversion(pipeline_step.transforms)
                elif pipeline_step.type == "TwoCropTransform":
                    patch_color_conversion(pipeline_step.pipeline)

        assert "data" in config
        for subset in ("train", "val", "test", "unlabeled"):
            cfg = config.data.get(subset, None)
            if not cfg:
                continue
            if cfg.type == "RepeatDataset":
                cfg = cfg.dataset

            else:
                if self._multilabel:
                    cfg.type = "MPAMultilabelClsDataset"
                elif self._hierarchical:
                    cfg.type = "MPAHierarchicalClsDataset"
                    cfg.hierarchical_info = self._hierarchical_info
                    if subset == "train":
                        cfg.drop_last = True  # For stable hierarchical information indexing
                else:
                    cfg.type = "MPAClsDataset"

            # In train dataset, when sample size is smaller than batch size
            if subset == "train" and self._data_cfg:
                train_data_cfg = Stage.get_train_data_cfg(self._data_cfg)
                if len(train_data_cfg.get("otx_dataset", [])) < self._recipe_cfg.data.get("samples_per_gpu", 2):
                    cfg.drop_last = False

            cfg.domain = domain
            cfg.otx_dataset = None
            cfg.labels = None
            cfg.empty_label = self._empty_label
            for pipeline_step in cfg.pipeline:
                if subset == "train" and pipeline_step.type == "Collect":
                    pipeline_step = get_meta_keys(pipeline_step)
            patch_color_conversion(cfg.pipeline)

    def _patch_evaluation(self, config: MPAConfig):
        cfg = config.evaluation
        if self._multilabel:
            cfg.metric = ["accuracy-mlc", "mAP", "CP", "OP", "CR", "OR", "CF1", "OF1"]
            config.early_stop_metric = "mAP"
        elif self._hierarchical:
            cfg.metric = ["MHAcc", "avgClsAcc", "mAP"]
            config.early_stop_metric = "MHAcc"
        else:
            cfg.metric = ["accuracy", "class_accuracy"]
            config.early_stop_metric = "accuracy"<|MERGE_RESOLUTION|>--- conflicted
+++ resolved
@@ -301,22 +301,9 @@
                 )
 
         if train_type == TrainType.INCREMENTAL:
-<<<<<<< HEAD
-            recipe = os.path.join(recipe_root, "class_incr.yaml")
-        if train_type == TrainType.INCREMENTAL and self._multilabel:
-            recipe = os.path.join(recipe_root, "class_incr_multilabel.yaml")
-        else:
-            if train_type == TrainType.SEMISUPERVISED:
-                raise NotImplementedError(f"train type {train_type} is not implemented yet.")
-            if train_type == TrainType.SELFSUPERVISED:
-                recipe = self.template_file_path.replace(os.path.basename(self.template_file_path), "class_selfsl.yaml")
-            else:
-                logger.warning(f"train type {train_type} is not implemented yet. Running incremental training.")
-=======
             recipe = os.path.join(recipe_root, "incremental.yaml")
 
         logger.info(f"train type = {train_type} - loading {recipe}")
->>>>>>> e30a3c4f
 
         self._recipe_cfg = MPAConfig.fromfile(recipe)
 
