"""Inference Task of OTX Classification."""

# Copyright (C) 2022 Intel Corporation
# SPDX-License-Identifier: Apache-2.0
#

import os
from typing import Optional

import numpy as np
from mmcv.utils import ConfigDict

from otx.algorithms.classification.configs import ClassificationConfig
from otx.algorithms.classification.utils import (
    get_multihead_class_info as get_hierarchical_info,
)
from otx.algorithms.common.adapters.mmcv.utils import get_meta_keys, patch_data_pipeline
from otx.algorithms.common.configs import TrainType
from otx.algorithms.common.tasks import BaseTask
from otx.api.entities.datasets import DatasetEntity
from otx.api.entities.inference_parameters import (
    InferenceParameters,
    default_progress_callback,
)
from otx.api.entities.label import Domain
from otx.api.entities.model import (  # ModelStatus
    ModelEntity,
    ModelFormat,
    ModelOptimizationType,
    ModelPrecision,
)
from otx.api.entities.resultset import ResultSetEntity
from otx.api.entities.scored_label import ScoredLabel
from otx.api.entities.task_environment import TaskEnvironment
from otx.api.entities.tensor import TensorEntity
from otx.api.serialization.label_mapper import label_schema_to_bytes
from otx.api.usecases.evaluation.metrics_helper import MetricsHelper
from otx.api.usecases.tasks.interfaces.evaluate_interface import IEvaluationTask
from otx.api.usecases.tasks.interfaces.explain_interface import IExplainTask
from otx.api.usecases.tasks.interfaces.export_interface import ExportType, IExportTask
from otx.api.usecases.tasks.interfaces.inference_interface import IInferenceTask
from otx.api.usecases.tasks.interfaces.unload_interface import IUnload
from otx.api.utils.dataset_utils import add_saliency_maps_to_dataset_item
from otx.api.utils.labels_utils import get_empty_label
from otx.mpa import MPAConstants
from otx.mpa.stage import Stage
from otx.mpa.utils.config_utils import MPAConfig
from otx.mpa.utils.logger import get_logger

# pylint: disable=invalid-name

logger = get_logger()

TASK_CONFIG = ClassificationConfig


class ClassificationInferenceTask(
    BaseTask, IInferenceTask, IExportTask, IEvaluationTask, IExplainTask, IUnload
):  # pylint: disable=too-many-instance-attributes
    """Inference Task Implementation of OTX Classification."""

    def __init__(self, task_environment: TaskEnvironment, **kwargs):
        self._should_stop = False
        super().__init__(TASK_CONFIG, task_environment, **kwargs)

        self._task_environment = task_environment
        if len(task_environment.get_labels(False)) == 1:
            self._labels = task_environment.get_labels(include_empty=True)
        else:
            self._labels = task_environment.get_labels(include_empty=False)
        self._empty_label = get_empty_label(task_environment.label_schema)

        self.model_dir = None
<<<<<<< HEAD
        self.pipeline_path = None
=======
>>>>>>> 9c408a79
        self._multilabel = False
        self._hierarchical = False
        self._selfsl = False

        self._multilabel = len(task_environment.label_schema.get_groups(False)) > 1 and len(
            task_environment.label_schema.get_groups(False)
        ) == len(
            task_environment.get_labels(include_empty=False)
        )  # noqa:E127

        self._hierarchical_info = None
        if not self._multilabel and len(task_environment.label_schema.get_groups(False)) > 1:
            self._hierarchical = True
            self._hierarchical_info = get_hierarchical_info(task_environment.label_schema)

        if self._hyperparams.algo_backend.train_type == TrainType.SELFSUPERVISED:
            self._selfsl = True

    def infer(
        self,
        dataset: DatasetEntity,
        inference_parameters: Optional[InferenceParameters] = None,
    ) -> DatasetEntity:
        """Main infer function of OTX Classification."""

        logger.info("called infer()")
        stage_module = "ClsInferrer"
        self._data_cfg = self._init_test_data_cfg(dataset)
        dataset = dataset.with_empty_annotations()

        dump_features = True
        dump_saliency_map = not inference_parameters.is_evaluation if inference_parameters else True
        results = self._run_task(
            stage_module,
            mode="eval",
            dataset=dataset,
            dump_features=dump_features,
            dump_saliency_map=dump_saliency_map,
        )
        logger.debug(f"result of run_task {stage_module} module = {results}")
        predictions = results["outputs"]
        prediction_results = zip(
            predictions["eval_predictions"],
            predictions["feature_vectors"],
            predictions["saliency_maps"],
        )

        update_progress_callback = default_progress_callback
        if inference_parameters is not None:
            update_progress_callback = inference_parameters.update_progress  # type: ignore

        self._add_predictions_to_dataset(prediction_results, dataset, update_progress_callback)
        return dataset

    def explain(
        self,
        dataset: DatasetEntity,
        explain_parameters: Optional[InferenceParameters] = None,
    ) -> DatasetEntity:
        """Main explain function of OTX Classification Task."""
        logger.info("called explain()")
        stage_module = "ClsExplainer"
        self._data_cfg = self._init_test_data_cfg(dataset)
        dataset = dataset.with_empty_annotations()

        results = self._run_task(
            stage_module,
            mode="train",
            dataset=dataset,
            explainer=explain_parameters.explainer if explain_parameters else None,
        )
        logger.debug(f"result of run_task {stage_module} module = {results}")
        saliency_maps = results["outputs"]["saliency_maps"]
        update_progress_callback = default_progress_callback
        if explain_parameters is not None:
            update_progress_callback = explain_parameters.update_progress  # type: ignore

        self._add_saliency_maps_to_dataset(saliency_maps, dataset, update_progress_callback)
        return dataset

    def evaluate(
        self,
        output_resultset: ResultSetEntity,
        evaluation_metric: Optional[str] = None,
    ):
        """Evaluate function of OTX Classification Task."""

        logger.info("called evaluate()")
        metric = MetricsHelper.compute_accuracy(output_resultset)
        logger.info(f"Accuracy after evaluation: {metric.accuracy.value}")
        output_resultset.performance = metric.get_performance()
        logger.info("Evaluation completed")

    def unload(self):
        """Unload function of OTX Classification Task."""

        logger.info("called unload()")
        self.finalize()

    def export(self, export_type: ExportType, output_model: ModelEntity):
        """Export function of OTX Classification Task."""

        logger.info("Exporting the model")
        if export_type != ExportType.OPENVINO:
            raise RuntimeError(f"not supported export type {export_type}")
        output_model.model_format = ModelFormat.OPENVINO
        output_model.optimization_type = ModelOptimizationType.MO

        stage_module = "ClsExporter"
        results = self._run_task(stage_module, mode="train", precision="FP32", export=True)
        logger.debug(f"results of run_task = {results}")
        results = results.get("outputs")
        logger.debug(f"results of run_task = {results}")
        if results is None:
            logger.error("Error while exporting model. Result is NoneType.")
        else:
            bin_file = results.get("bin")
            xml_file = results.get("xml")
            if xml_file is None or bin_file is None:
                raise RuntimeError("invalid status of exporting. bin and xml should not be None")
            with open(bin_file, "rb") as f:
                output_model.set_data("openvino.bin", f.read())
            with open(xml_file, "rb") as f:
                output_model.set_data("openvino.xml", f.read())
        output_model.precision = [ModelPrecision.FP32]
        output_model.set_data(
            "label_schema.json",
            label_schema_to_bytes(self._task_environment.label_schema),
        )
        logger.info("Exporting completed")

    # pylint: disable=too-many-branches, too-many-locals
    def _add_predictions_to_dataset(self, prediction_results, dataset, update_progress_callback):
        """Loop over dataset again to assign predictions.Convert from MMClassification format to OTX format."""

        dataset_size = len(dataset)
        for i, (dataset_item, prediction_items) in enumerate(zip(dataset, prediction_results)):
            item_labels = []
            pos_thr = 0.5
            prediction_item, feature_vector, saliency_map = prediction_items
            if any(np.isnan(prediction_item)):
                logger.info("Nan in prediction_item.")

            if self._multilabel:
                if max(prediction_item) < pos_thr:
                    logger.info("Confidence is smaller than pos_thr, empty_label will be appended to item_labels.")
                    item_labels.append(ScoredLabel(self._empty_label, probability=1.0))
                else:
                    for cls_idx, pred_item in enumerate(prediction_item):
                        if pred_item > pos_thr:
                            cls_label = ScoredLabel(self.labels[cls_idx], probability=float(pred_item))
                            item_labels.append(cls_label)

            elif self._hierarchical:
                for head_idx in range(self._hierarchical_info["num_multiclass_heads"]):
                    logits_begin, logits_end = self._hierarchical_info["head_idx_to_logits_range"][head_idx]
                    head_logits = prediction_item[logits_begin:logits_end]
                    head_pred = np.argmax(head_logits)  # Assume logits already passed softmax
                    label_str = self._hierarchical_info["all_groups"][head_idx][head_pred]
                    otx_label = next(x for x in self._labels if x.name == label_str)
                    item_labels.append(ScoredLabel(label=otx_label, probability=float(head_logits[head_pred])))

                if self._hierarchical_info["num_multilabel_classes"]:
                    logits_begin, logits_end = (
                        self._hierarchical_info["num_single_label_classes"],
                        -1,
                    )
                    head_logits = prediction_item[logits_begin:logits_end]
                    for logit_idx, logit in enumerate(head_logits):
                        if logit > pos_thr:  # Assume logits already passed sigmoid
                            label_str_idx = self._hierarchical_info["num_multiclass_heads"] + logit_idx
                            label_str = self._hierarchical_info["all_groups"][label_str_idx][0]
                            otx_label = next(x for x in self._labels if x.name == label_str)
                            item_labels.append(ScoredLabel(label=otx_label, probability=float(logit)))
                item_labels = self._task_environment.label_schema.resolve_labels_probabilistic(item_labels)
                if not item_labels:
                    logger.info("item_labels is empty.")
                    item_labels.append(ScoredLabel(self._empty_label, probability=1.0))

            else:
                label_idx = prediction_item.argmax()
                cls_label = ScoredLabel(
                    self._labels[label_idx],
                    probability=float(prediction_item[label_idx]),
                )
                item_labels.append(cls_label)

            dataset_item.append_labels(item_labels)

            if feature_vector is not None:
                active_score = TensorEntity(name="representation_vector", numpy=feature_vector.reshape(-1))
                dataset_item.append_metadata_item(active_score, model=self._task_environment.model)

            if saliency_map is not None:
                add_saliency_maps_to_dataset_item(
                    dataset_item=dataset_item,
                    saliency_map=saliency_map,
                    model=self._task_environment.model,
                    labels=self._labels,
                    task="cls",
                )
            update_progress_callback(int(i / dataset_size * 100))

    def _add_saliency_maps_to_dataset(self, saliency_maps, dataset, update_progress_callback):
        """Loop over dataset again and assign saliency maps."""
        dataset_size = len(dataset)
        for i, (dataset_item, saliency_map) in enumerate(zip(dataset, saliency_maps)):
            add_saliency_maps_to_dataset_item(
                dataset_item=dataset_item,
                saliency_map=saliency_map,
                model=self._task_environment.model,
                labels=self._labels,
                task="cls",
            )
            update_progress_callback(int(i / dataset_size * 100))

    def _init_recipe_hparam(self) -> dict:
        warmup_iters = int(self._hyperparams.learning_parameters.learning_rate_warmup_iters)
        if self._multilabel:
            # hack to use 1cycle policy
            lr_config = ConfigDict(max_lr=self._hyperparams.learning_parameters.learning_rate, warmup=None)
        else:
            lr_config = (
                ConfigDict(warmup_iters=warmup_iters) if warmup_iters > 0 else ConfigDict(warmup_iters=0, warmup=None)
            )

        if self._hyperparams.learning_parameters.enable_early_stopping:
            early_stop = ConfigDict(
                start=int(self._hyperparams.learning_parameters.early_stop_start),
                patience=int(self._hyperparams.learning_parameters.early_stop_patience),
                iteration_patience=int(self._hyperparams.learning_parameters.early_stop_iteration_patience),
            )
        else:
            early_stop = False

        if self._recipe_cfg.runner.get("type") == "IterBasedRunner":  # type: ignore
            runner = ConfigDict(max_iters=int(self._hyperparams.learning_parameters.num_iters))
        else:
            runner = ConfigDict(max_epochs=int(self._hyperparams.learning_parameters.num_iters))

        config = ConfigDict(
            optimizer=ConfigDict(lr=self._hyperparams.learning_parameters.learning_rate),
            lr_config=lr_config,
            early_stop=early_stop,
            data=ConfigDict(
                samples_per_gpu=int(self._hyperparams.learning_parameters.batch_size),
                workers_per_gpu=int(self._hyperparams.learning_parameters.num_workers),
            ),
            runner=runner,
        )

        if self._hyperparams.algo_backend.train_type.value == "SEMISUPERVISED":
            unlabeled_config = ConfigDict(
                data=ConfigDict(
                    unlabeled=ConfigDict(
                        samples_per_gpu=int(self._hyperparams.learning_parameters.unlabeled_batch_size),
                        workers_per_gpu=int(self._hyperparams.learning_parameters.num_workers),
                    )
                )
            )
            config.update(unlabeled_config)
        return config

    def _init_recipe(self):
        logger.info("called _init_recipe()")

        if self._multilabel:
            recipe_root = os.path.join(MPAConstants.RECIPES_PATH, "stages/classification/multilabel")
        else:
            recipe_root = os.path.join(MPAConstants.RECIPES_PATH, "stages/classification")

        train_type = self._hyperparams.algo_backend.train_type
        logger.info(f"train type = {train_type}")
        self.model_dir = os.path.abspath(os.path.dirname(self.template_file_path))
<<<<<<< HEAD
        self.pipeline_path = os.path.abspath(self.data_pipeline_path)
=======
        pipeline_path = os.path.abspath(self.data_pipeline_path)
>>>>>>> 9c408a79

        if train_type not in (TrainType.SEMISUPERVISED, TrainType.INCREMENTAL, TrainType.SELFSUPERVISED):
            raise NotImplementedError(f"Train type {train_type} is not implemented yet.")
        if train_type == TrainType.SEMISUPERVISED:
            if not self._multilabel and not self._hierarchical:
                if self._data_cfg.get("data", None) and self._data_cfg.data.get("unlabeled", None):
                    recipe = os.path.join(recipe_root, "semisl.yaml")
                    self.model_dir = os.path.join(self.model_dir, "semisl")
                    self.pipeline_path = os.path.join(os.path.dirname(self.pipeline_path), "semisl/data_pipeline.py")
                else:
                    logger.warning("Cannot find unlabeled data.. convert to INCREMENTAL.")
                    train_type = TrainType.INCREMENTAL
            else:
                raise NotImplementedError(
                    f"Train type {train_type} for multilabel and hierarchical is not implemented yet."
                )

        if train_type == TrainType.INCREMENTAL:
            recipe = os.path.join(recipe_root, "incremental.yaml")

        if train_type == TrainType.SELFSUPERVISED:
            recipe = os.path.join(recipe_root, "selfsl.yaml")
            self.model_dir = os.path.join(self.model_dir, "selfsl")
<<<<<<< HEAD
            self.pipeline_path = os.path.join(os.path.dirname(self.pipeline_path), "selfsl/data_pipeline.py")
=======
            pipeline_path = os.path.join(os.path.dirname(pipeline_path), "selfsl/data_pipeline.py")
>>>>>>> 9c408a79

        logger.info(f"train type = {train_type} - loading {recipe}")

        self._recipe_cfg = MPAConfig.fromfile(recipe)

        # FIXME[Soobee] : if train type is not in cfg, it raises an error in default INCREMENTAL mode.
        # During semi-implementation, this line should be fixed to -> self._recipe_cfg.train_type = train_type
        self._recipe_cfg.train_type = train_type.name
<<<<<<< HEAD
        patch_data_pipeline(self._recipe_cfg, self.pipeline_path)
=======
        patch_data_pipeline(self._recipe_cfg, pipeline_path)
>>>>>>> 9c408a79
        self._patch_datasets(self._recipe_cfg)  # for OTX compatibility
        self._patch_evaluation(self._recipe_cfg)  # for OTX compatibility
        logger.info(f"initialized recipe = {recipe}")

    # TODO: make cfg_path loaded from custom model cfg file corresponding to train_type
    # model.py contains heads/classifier only for INCREMENTAL setting
    # error log : ValueError: Unexpected type of 'data_loader' parameter
    def _init_model_cfg(self):
        if self._multilabel:
            cfg_path = os.path.join(self.model_dir, "model_multilabel.py")
        elif self._hierarchical:
            cfg_path = os.path.join(self.model_dir, "model_hierarchical.py")
        else:
            cfg_path = os.path.join(self.model_dir, "model.py")
        cfg = MPAConfig.fromfile(cfg_path)

        cfg.model.multilabel = self._multilabel
        cfg.model.hierarchical = self._hierarchical
        if self._hierarchical:
            cfg.model.head.hierarchical_info = self._hierarchical_info
        return cfg

    def _init_test_data_cfg(self, dataset: DatasetEntity):
        data_cfg = ConfigDict(
            data=ConfigDict(
                train=ConfigDict(
                    otx_dataset=dataset,
                    labels=self._labels,
                ),
                test=ConfigDict(
                    otx_dataset=dataset,
                    labels=self._labels,
                ),
            )
        )
        return data_cfg

    def _patch_datasets(self, config: MPAConfig, domain=Domain.CLASSIFICATION):  # noqa: C901
        def patch_color_conversion(pipeline):
            # Default data format for OTX is RGB, while mmdet uses BGR, so negate the color conversion flag.
            for pipeline_step in pipeline:
                if pipeline_step.type == "Normalize":
                    to_rgb = False
                    if "to_rgb" in pipeline_step:
                        to_rgb = pipeline_step.to_rgb
                    to_rgb = not bool(to_rgb)
                    pipeline_step.to_rgb = to_rgb
                elif pipeline_step.type == "MultiScaleFlipAug":
                    patch_color_conversion(pipeline_step.transforms)

        assert "data" in config
        for subset in ("train", "val", "test", "unlabeled"):
            cfg = config.data.get(subset, None)
            if not cfg:
                continue
            if cfg.type == "RepeatDataset":
                cfg = cfg.dataset

            else:
                if self._multilabel:
                    cfg.type = "MPAMultilabelClsDataset"
                elif self._hierarchical:
                    cfg.type = "MPAHierarchicalClsDataset"
                    cfg.hierarchical_info = self._hierarchical_info
                    if subset == "train":
                        cfg.drop_last = True  # For stable hierarchical information indexing
                elif self._selfsl:
                    cfg.type = "SelfSLDataset"
                else:
                    cfg.type = "MPAClsDataset"

            # In train dataset, when sample size is smaller than batch size
            if subset == "train" and self._data_cfg:
                train_data_cfg = Stage.get_data_cfg(self._data_cfg, "train")
                if len(train_data_cfg.get("otx_dataset", [])) < self._recipe_cfg.data.get("samples_per_gpu", 2):
                    cfg.drop_last = False

            cfg.domain = domain
            cfg.otx_dataset = None
            cfg.labels = None
            cfg.empty_label = self._empty_label
            for pipeline_step in cfg.pipeline:
                if self._selfsl:
                    # TODO : refactoring
                    # SelfSLDataset has pipelines={"view0": [...], "view1": [...]}.
                    # To access `Normalize`, patch_color_conversion must be applied to both view0 and view1.
                    for pipeline_view in cfg.pipeline[pipeline_step]:
                        if subset == "train" and pipeline_view.type == "Collect":
                            pipeline_view = get_meta_keys(pipeline_view)
                    patch_color_conversion(cfg.pipeline[pipeline_step])
                else:
                    if subset == "train" and pipeline_step.type == "Collect":
                        pipeline_step = get_meta_keys(pipeline_step)

            if not self._selfsl:
                patch_color_conversion(cfg.pipeline)

    def _patch_evaluation(self, config: MPAConfig):
        cfg = config.get("evaluation", None)
        if cfg:
            if self._multilabel:
                cfg.metric = ["accuracy-mlc", "mAP", "CP", "OP", "CR", "OR", "CF1", "OF1"]
                config.early_stop_metric = "mAP"
            elif self._hierarchical:
                cfg.metric = ["MHAcc", "avgClsAcc", "mAP"]
                config.early_stop_metric = "MHAcc"
            else:
                cfg.metric = ["accuracy", "class_accuracy"]
                config.early_stop_metric = "accuracy"<|MERGE_RESOLUTION|>--- conflicted
+++ resolved
@@ -71,10 +71,6 @@
         self._empty_label = get_empty_label(task_environment.label_schema)
 
         self.model_dir = None
-<<<<<<< HEAD
-        self.pipeline_path = None
-=======
->>>>>>> 9c408a79
         self._multilabel = False
         self._hierarchical = False
         self._selfsl = False
@@ -349,11 +345,7 @@
         train_type = self._hyperparams.algo_backend.train_type
         logger.info(f"train type = {train_type}")
         self.model_dir = os.path.abspath(os.path.dirname(self.template_file_path))
-<<<<<<< HEAD
-        self.pipeline_path = os.path.abspath(self.data_pipeline_path)
-=======
         pipeline_path = os.path.abspath(self.data_pipeline_path)
->>>>>>> 9c408a79
 
         if train_type not in (TrainType.SEMISUPERVISED, TrainType.INCREMENTAL, TrainType.SELFSUPERVISED):
             raise NotImplementedError(f"Train type {train_type} is not implemented yet.")
@@ -362,7 +354,7 @@
                 if self._data_cfg.get("data", None) and self._data_cfg.data.get("unlabeled", None):
                     recipe = os.path.join(recipe_root, "semisl.yaml")
                     self.model_dir = os.path.join(self.model_dir, "semisl")
-                    self.pipeline_path = os.path.join(os.path.dirname(self.pipeline_path), "semisl/data_pipeline.py")
+                    pipeline_path = os.path.join(os.path.dirname(pipeline_path), "semisl/data_pipeline.py")
                 else:
                     logger.warning("Cannot find unlabeled data.. convert to INCREMENTAL.")
                     train_type = TrainType.INCREMENTAL
@@ -377,11 +369,7 @@
         if train_type == TrainType.SELFSUPERVISED:
             recipe = os.path.join(recipe_root, "selfsl.yaml")
             self.model_dir = os.path.join(self.model_dir, "selfsl")
-<<<<<<< HEAD
-            self.pipeline_path = os.path.join(os.path.dirname(self.pipeline_path), "selfsl/data_pipeline.py")
-=======
             pipeline_path = os.path.join(os.path.dirname(pipeline_path), "selfsl/data_pipeline.py")
->>>>>>> 9c408a79
 
         logger.info(f"train type = {train_type} - loading {recipe}")
 
@@ -390,11 +378,7 @@
         # FIXME[Soobee] : if train type is not in cfg, it raises an error in default INCREMENTAL mode.
         # During semi-implementation, this line should be fixed to -> self._recipe_cfg.train_type = train_type
         self._recipe_cfg.train_type = train_type.name
-<<<<<<< HEAD
-        patch_data_pipeline(self._recipe_cfg, self.pipeline_path)
-=======
         patch_data_pipeline(self._recipe_cfg, pipeline_path)
->>>>>>> 9c408a79
         self._patch_datasets(self._recipe_cfg)  # for OTX compatibility
         self._patch_evaluation(self._recipe_cfg)  # for OTX compatibility
         logger.info(f"initialized recipe = {recipe}")
