--- conflicted
+++ resolved
@@ -43,13 +43,8 @@
     return parser.parse_args()
 
 
-<<<<<<< HEAD
 TRAIN_DATA_ROOTS = "tests/assets/cvat_dataset/action_classification/train"
 VAL_DATA_ROOTS = "tests/assets/cvat_dataset/action_classification/train"
-=======
-TRAIN_DATA_ROOTS = "data/cvat_dataset/action_classification/train"
-VAL_DATA_ROOTS = "data/cvat_dataset/action_classification/train"
->>>>>>> 9525d11e
 
 
 def load_test_dataset(model_template):
@@ -60,14 +55,8 @@
         val_data_roots=VAL_DATA_ROOTS,
     )
     dataset = dataset_adapter.get_otx_dataset()
-<<<<<<< HEAD
-    labels_schema = dataset_adapter.get_label_schema()
-
-    return dataset, labels_schema
-=======
     label_schema = dataset_adapter.get_label_schema()
     return dataset, label_schema
->>>>>>> 9525d11e
 
 
 # pylint: disable=too-many-locals, too-many-statements
