"""Sample Code of otx training for action detection."""

# Copyright (C) 2021-2022 Intel Corporation
#
# Licensed under the Apache License, Version 2.0 (the "License");
# you may not use this file except in compliance with the License.
# You may obtain a copy of the License at
#
# http://www.apache.org/licenses/LICENSE-2.0
#
# Unless required by applicable law or agreed to in writing,
# software distributed under the License is distributed on an "AS IS" BASIS,
# WITHOUT WARRANTIES OR CONDITIONS OF ANY KIND, either express or implied.
# See the License for the specific language governing permissions
# and limitations under the License.

import argparse
import sys

from mmcv.utils import get_logger

from otx.algorithms.common.utils import get_task_class
from otx.api.configuration.helper import create
from otx.api.entities.inference_parameters import InferenceParameters
from otx.api.entities.model import ModelEntity
from otx.api.entities.model_template import parse_model_template
from otx.api.entities.resultset import ResultSetEntity
from otx.api.entities.subset import Subset
from otx.api.entities.task_environment import TaskEnvironment
<<<<<<< HEAD
from otx.api.usecases.tasks.interfaces.export_interface import ExportType
from otx.api.usecases.tasks.interfaces.optimization_interface import OptimizationType
=======
>>>>>>> 9525d11e
from otx.core.data.adapter import get_dataset_adapter

logger = get_logger(name="sample")


def parse_args():
    """Parse function for getting model template & check export."""
    parser = argparse.ArgumentParser(description="Sample showcasing the new API")
    parser.add_argument("template_file_path", help="path to template file")
    parser.add_argument("--export", action="store_true")
    return parser.parse_args()


<<<<<<< HEAD
TRAIN_DATA_ROOTS = "tests/assets/cvat_dataset/action_classification/train"
VAL_DATA_ROOTS = "tests/assets/cvat_dataset/action_classification/train"
=======
TRAIN_DATA_ROOTS = "data/cvat_dataset/action_detection/train"
VAL_DATA_ROOTS = "data/cvat_dataset/action_detection/train"
>>>>>>> 9525d11e


def load_test_dataset(model_template):
    """Load Sample dataset for detection."""
    dataset_adapter = get_dataset_adapter(
        model_template.task_type,
        train_data_roots=TRAIN_DATA_ROOTS,
        val_data_roots=VAL_DATA_ROOTS,
    )
    dataset = dataset_adapter.get_otx_dataset()
<<<<<<< HEAD
    labels_schema = dataset_adapter.get_label_schema()

    return dataset, labels_schema
=======
    label_schema = dataset_adapter.get_label_schema()
    return dataset, label_schema
>>>>>>> 9525d11e


# pylint: disable=too-many-locals, too-many-statements
def main(args):
    """Main function of Detection Sample."""
    logger.info("Fine tuning sample dataset")
    logger.info("Sample dataset can be found at tests/assets/cvat_dataset/action_classification/train")

    logger.info("Load model template")
    model_template = parse_model_template(args.template_file_path)

    logger.info("Get dataset")
    dataset, labels_schema = load_test_dataset(model_template)

    logger.info("Set hyperparameters")
    params = create(model_template.hyper_parameters.data)
    params.learning_parameters.num_iters = 5

    logger.info("Setup environment")
    environment = TaskEnvironment(
        model=None,
        hyper_parameters=params,
        label_schema=labels_schema,
        model_template=model_template,
    )

    logger.info("Create base Task")
    task_impl_path = model_template.entrypoints.base
    task_cls = get_task_class(task_impl_path)
    task = task_cls(task_environment=environment)

    logger.info("Train model")
    output_model = ModelEntity(
        dataset,
        environment.get_model_configuration(),
    )
    task.train(dataset, output_model)

    logger.info("Get predictions on the validation set")
    validation_dataset = dataset.get_subset(Subset.VALIDATION)
    predicted_validation_dataset = task.infer(
        validation_dataset.with_empty_annotations(),
        InferenceParameters(is_evaluation=False),
    )
    resultset = ResultSetEntity(
        model=output_model,
        ground_truth_dataset=validation_dataset,
        prediction_dataset=predicted_validation_dataset,
    )
    logger.info("Estimate quality on validation set")
    task.evaluate(resultset)
    logger.info(str(resultset.performance))

    if args.export:
        raise Exception("CVS-102941 ONNX export of action detection model keeps failed")


if __name__ == "__main__":
    sys.exit(main(parse_args()) or 0)<|MERGE_RESOLUTION|>--- conflicted
+++ resolved
@@ -27,11 +27,6 @@
 from otx.api.entities.resultset import ResultSetEntity
 from otx.api.entities.subset import Subset
 from otx.api.entities.task_environment import TaskEnvironment
-<<<<<<< HEAD
-from otx.api.usecases.tasks.interfaces.export_interface import ExportType
-from otx.api.usecases.tasks.interfaces.optimization_interface import OptimizationType
-=======
->>>>>>> 9525d11e
 from otx.core.data.adapter import get_dataset_adapter
 
 logger = get_logger(name="sample")
@@ -45,13 +40,8 @@
     return parser.parse_args()
 
 
-<<<<<<< HEAD
 TRAIN_DATA_ROOTS = "tests/assets/cvat_dataset/action_classification/train"
 VAL_DATA_ROOTS = "tests/assets/cvat_dataset/action_classification/train"
-=======
-TRAIN_DATA_ROOTS = "data/cvat_dataset/action_detection/train"
-VAL_DATA_ROOTS = "data/cvat_dataset/action_detection/train"
->>>>>>> 9525d11e
 
 
 def load_test_dataset(model_template):
@@ -62,14 +52,8 @@
         val_data_roots=VAL_DATA_ROOTS,
     )
     dataset = dataset_adapter.get_otx_dataset()
-<<<<<<< HEAD
-    labels_schema = dataset_adapter.get_label_schema()
-
-    return dataset, labels_schema
-=======
     label_schema = dataset_adapter.get_label_schema()
     return dataset, label_schema
->>>>>>> 9525d11e
 
 
 # pylint: disable=too-many-locals, too-many-statements
