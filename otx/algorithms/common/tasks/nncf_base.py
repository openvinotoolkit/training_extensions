"""BaseTask for NNCF."""

# Copyright (C) 2022 Intel Corporation
#
# Licensed under the Apache License, Version 2.0 (the "License");
# you may not use this file except in compliance with the License.
# You may obtain a copy of the License at
#
# http://www.apache.org/licenses/LICENSE-2.0
#
# Unless required by applicable law or agreed to in writing,
# software distributed under the License is distributed on an "AS IS" BASIS,
# WITHOUT WARRANTIES OR CONDITIONS OF ANY KIND, either express or implied.
# See the License for the specific language governing permissions
# and limitations under the License.


import io
import json
import os
from copy import deepcopy
from typing import Dict, List, Optional

import torch
from mmcv.utils import ConfigDict

import otx.algorithms.common.adapters.mmcv.nncf.patches  # noqa: F401  # pylint: disable=unused-import
from otx.algorithms.common.adapters.mmcv.utils import (
    get_configs_by_keys,
    remove_from_config,
    remove_from_configs_by_type,
)
from otx.algorithms.common.adapters.nncf import (
    check_nncf_is_enabled,
    is_accuracy_aware_training_set,
)
from otx.algorithms.common.adapters.nncf.config import compose_nncf_config
from otx.algorithms.common.utils.callback import OptimizationProgressCallback
from otx.algorithms.common.utils.data import get_dataset
from otx.api.configuration import cfg_helper
from otx.api.configuration.helper.utils import ids_to_strings
from otx.api.entities.datasets import DatasetEntity
from otx.api.entities.model import (
    ModelEntity,
    ModelFormat,
    ModelOptimizationType,
    ModelPrecision,
    OptimizationMethod,
)
from otx.api.entities.optimization_parameters import (
    OptimizationParameters,
    default_progress_callback,
)
from otx.api.entities.subset import Subset
from otx.api.entities.task_environment import TaskEnvironment
from otx.api.serialization.label_mapper import label_schema_to_bytes
from otx.api.usecases.tasks.interfaces.optimization_interface import (
    IOptimizationTask,
    OptimizationType,
)
from otx.api.utils.argument_checks import (
    DatasetParamTypeCheck,
    check_input_parameters_type,
)
from otx.mpa.utils.logger import get_logger

from .training_base import BaseTask

logger = get_logger()


class NNCFBaseTask(BaseTask, IOptimizationTask):  # pylint: disable=too-many-instance-attributes
    """NNCFBaseTask."""

    @check_input_parameters_type()
    def __init__(self, task_environment: TaskEnvironment, **kwargs):
        super().__init__(task_environment, **kwargs)

        # Set default model attributes.
        check_nncf_is_enabled()
        self._nncf_data_to_build = None
        self._nncf_state_dict_to_build: Dict[str, torch.Tensor] = {}
        self._nncf_preset = None
        self._optimization_methods: List[OptimizationMethod] = []
        self._precision = [ModelPrecision.FP32]

        # Extra control variables.
        self._training_work_dir = None
        self._is_training = False
        self._should_stop = False
        self._optimization_type = ModelOptimizationType.NNCF

        self._set_attributes_by_hyperparams()

        logger.info("Task initialization completed")

    def _set_attributes_by_hyperparams(self):
        quantization = self._hyperparams.nncf_optimization.enable_quantization
        pruning = self._hyperparams.nncf_optimization.enable_pruning
        if quantization and pruning:
            self._nncf_preset = "nncf_quantization_pruning"
            self._optimization_methods = [
                OptimizationMethod.QUANTIZATION,
                OptimizationMethod.FILTER_PRUNING,
            ]
            self._precision = [ModelPrecision.INT8]
            return
        if quantization and not pruning:
            self._nncf_preset = "nncf_quantization"
            self._optimization_methods = [OptimizationMethod.QUANTIZATION]
            self._precision = [ModelPrecision.INT8]
            return
        if not quantization and pruning:
            self._nncf_preset = "nncf_pruning"
            self._optimization_methods = [OptimizationMethod.FILTER_PRUNING]
            self._precision = [ModelPrecision.FP32]
            return
        raise RuntimeError("Not selected optimization algorithm")

    def _init_train_data_cfg(self, dataset: DatasetEntity):
        logger.info("init data cfg.")
        data_cfg = ConfigDict(data=ConfigDict())

        for cfg_key, subset in zip(
            ["train", "val"],
            [Subset.TRAINING, Subset.VALIDATION],
        ):
            subset = get_dataset(dataset, subset)
            if subset:
                data_cfg.data[cfg_key] = ConfigDict(
                    otx_dataset=subset,
                    labels=self._labels,
                )

        # Temparory remedy for cfg.pretty_text error
        for label in self._labels:
            label.hotkey = "a"
        return data_cfg

    def _init_nncf_cfg(self):
        base_dir = os.path.abspath(os.path.dirname(self.template_file_path))
        nncf_config_path = os.path.join(base_dir, "compression_config.json")

        with open(nncf_config_path, encoding="UTF-8") as nncf_config_file:
            common_nncf_config = json.load(nncf_config_file)

        optimization_config = compose_nncf_config(common_nncf_config, [self._nncf_preset])

        max_acc_drop = self._hyperparams.nncf_optimization.maximal_accuracy_degradation / 100
        if "accuracy_aware_training" in optimization_config["nncf_config"]:
            # Update maximal_absolute_accuracy_degradation
            (
                optimization_config["nncf_config"]["accuracy_aware_training"]["params"][
                    "maximal_absolute_accuracy_degradation"
                ]
            ) = max_acc_drop
            # Force evaluation interval
            self._recipe_cfg.evaluation.interval = 1
        else:
            logger.info("NNCF config has no accuracy_aware_training parameters")

        return ConfigDict(optimization_config)

    def _initialize_post_hook(self, options=None):
        super()._initialize_post_hook(options)
        assert self._recipe_cfg is not None

        # TODO: more delicate configuration change control in MPA side

        # last batch size of 1 causes undefined behaviour for batch normalization
        # when initializing and training NNCF
        if self._data_cfg is not None:
            data_loader = self._recipe_cfg.data.get("train_dataloader", {})
            samples_per_gpu = data_loader.get("samples_per_gpu", self._recipe_cfg.data.get("samples_per_gpu"))
            otx_dataset = get_configs_by_keys(self._data_cfg.data.train, "otx_dataset")
            assert len(otx_dataset) == 1
            otx_dataset = otx_dataset[0]
            if otx_dataset is not None and len(otx_dataset) % samples_per_gpu == 1:
                data_loader["drop_last"] = True
                self._recipe_cfg.data["train_dataloader"] = data_loader

        # nncf does not suppoer FP16
        if "fp16" in self._recipe_cfg:
            remove_from_config(self._recipe_cfg, "fp16")
            logger.warning("fp16 option is not supported in NNCF. Switch to fp32.")

        # FIXME: nncf quantizer does not work with SAMoptimizer
        optimizer_config = self._recipe_cfg.optimizer_config
        if optimizer_config.get("type", "OptimizerHook") == "SAMOptimizerHook":
            optimizer_config.type = "OptimizerHook"
            logger.warning("Updateed SAMOptimizerHook to OptimizerHook as not supported.")

        # merge nncf_cfg
        nncf_cfg = self._init_nncf_cfg()
        self._recipe_cfg.merge_from_dict(nncf_cfg)

        # configure nncf
        nncf_config = self._recipe_cfg.get("nncf_config", {})
        if nncf_config.get("target_metric_name", None) is None:
            metric_name = self._recipe_cfg.evaluation.metric
            if isinstance(metric_name, list):
                metric_name = metric_name[0]
            nncf_config.target_metric_name = metric_name
            logger.info(f"'target_metric_name' not found in nncf config. Using {metric_name} as target metric")

        if is_accuracy_aware_training_set(nncf_config):
            # Prepare runner for Accuracy Aware
            self._recipe_cfg.runner = {
                "type": "AccuracyAwareRunner",
                "nncf_config": nncf_config,
            }

            # AccuracyAwareRunner needs to evaluate a model when it needs
            # unlike other runners counting on periodically evaluated score by 'EvalHook'.
            # To configure 'interval' to 'max_epoch' makes sure 'EvalHook' not to evaluate
            # during training.
            max_epoch = nncf_config.accuracy_aware_training.params.maximal_total_epochs
            self._recipe_cfg.evaluation.interval = max_epoch
            # Disable 'AdaptiveTrainSchedulingHook' as training is managed by AccuracyAwareRunner
            remove_from_configs_by_type(self._recipe_cfg.custom_hooks, "AdaptiveTrainSchedulingHook")

    @staticmethod
    def model_builder(
        config,
        *args,
        nncf_model_builder,
        model_config=None,
        data_config=None,
        is_export=False,
        return_compression_ctrl=False,
        **kwargs,
    ):
        """model_builder."""

        if model_config is not None or data_config is not None:
            config = deepcopy(config)
            if model_config is not None:
                config.merge_from_dict(model_config)
            if data_config is not None:
                config.merge_from_dict(data_config)

        compression_ctrl, model, = nncf_model_builder(
            config,
            distributed=False,
            *args,
            **kwargs,
        )

        if is_export:
            compression_ctrl.prepare_for_export()
            model.disable_dynamic_graph_building()

        if return_compression_ctrl:
            return compression_ctrl, model
        return model

    def _optimize(
        self,
        dataset: DatasetEntity,
        optimization_parameters: Optional[OptimizationParameters] = None,
    ):
        raise NotImplementedError

    def _optimize_post_hook(
        self,
        dataset: DatasetEntity,
        output_model: ModelEntity,
    ):
        pass

    @check_input_parameters_type({"dataset": DatasetParamTypeCheck})
    def optimize(
        self,
        optimization_type: OptimizationType,
        dataset: DatasetEntity,
        output_model: ModelEntity,
        optimization_parameters: Optional[OptimizationParameters] = None,
    ):
        """NNCF Optimization."""
        if optimization_type is not OptimizationType.NNCF:
            raise RuntimeError("NNCF is the only supported optimization")

        if optimization_parameters is not None:
            update_progress_callback = optimization_parameters.update_progress
        else:
            update_progress_callback = default_progress_callback

        self._time_monitor = OptimizationProgressCallback(
            update_progress_callback,
            loading_stage_progress_percentage=5,
            initialization_stage_progress_percentage=5,
        )

        self._data_cfg = self._init_train_data_cfg(dataset)
        self._is_training = True

        results = self._optimize(dataset, optimization_parameters)

        # Check for stop signal when training has stopped.
        # If should_stop is true, training was cancelled
        if self._should_stop:
            logger.info("Training cancelled.")
            self._should_stop = False
            self._is_training = False
            return

        model_ckpt = results.get("final_ckpt")
        if model_ckpt is None:
            logger.error("cannot find final checkpoint from the results.")
            # output_model.model_status = ModelStatus.FAILED
            return
        # update checkpoint to the newly trained model
        self._model_ckpt = model_ckpt

        self._optimize_post_hook(dataset, output_model)

        self.save_model(output_model)

        output_model.model_format = ModelFormat.BASE_FRAMEWORK
        output_model.optimization_type = self._optimization_type
        output_model.optimization_methods = self._optimization_methods
        output_model.precision = self._precision

        self._is_training = False

    def _save_model_post_hook(self, modelinfo):
        pass

    @check_input_parameters_type()
    def save_model(self, output_model: ModelEntity):
        """Saving model function for NNCF Task."""
        assert self._recipe_cfg is not None

        buffer = io.BytesIO()
        hyperparams_str = ids_to_strings(cfg_helper.convert(self._hyperparams, dict, enum_to_str=True))
        labels = {label.name: label.color.rgb_tuple for label in self._labels}

<<<<<<< HEAD
        model_ckpt = torch.load(self._model_ckpt, map_location=torch.device("cpu"))
        modelinfo = {
            "model": model_ckpt,
            "config": hyperparams_str,
            "labels": labels,
            "VERSION": 1,
            "meta": {
                "nncf_enable_compression": True,
=======
        config = deepcopy(self._recipe_cfg)

        def update(d, u):  # pylint: disable=invalid-name
            for k, v in u.items():  # pylint: disable=invalid-name
                if isinstance(v, Mapping):
                    d[k] = update(d.get(k, {}), v)
                else:
                    d[k] = v
            return d

        modelinfo = torch.load(self._model_ckpt, map_location=torch.device("cpu"))
        modelinfo = update(
            dict(model=modelinfo),
            {
                "meta": {
                    "nncf_enable_compression": True,
                    "config": config,
                },
                "config": hyperparams_str,
                "labels": labels,
                "VERSION": 1,
>>>>>>> 376ee8e6
            },
        }
        self._save_model_post_hook(modelinfo)

        torch.save(modelinfo, buffer)
        output_model.set_data("weights.pth", buffer.getvalue())
        output_model.set_data(
            "label_schema.json",
            label_schema_to_bytes(self._task_environment.label_schema),
        )<|MERGE_RESOLUTION|>--- conflicted
+++ resolved
@@ -335,7 +335,6 @@
         hyperparams_str = ids_to_strings(cfg_helper.convert(self._hyperparams, dict, enum_to_str=True))
         labels = {label.name: label.color.rgb_tuple for label in self._labels}
 
-<<<<<<< HEAD
         model_ckpt = torch.load(self._model_ckpt, map_location=torch.device("cpu"))
         modelinfo = {
             "model": model_ckpt,
@@ -344,29 +343,6 @@
             "VERSION": 1,
             "meta": {
                 "nncf_enable_compression": True,
-=======
-        config = deepcopy(self._recipe_cfg)
-
-        def update(d, u):  # pylint: disable=invalid-name
-            for k, v in u.items():  # pylint: disable=invalid-name
-                if isinstance(v, Mapping):
-                    d[k] = update(d.get(k, {}), v)
-                else:
-                    d[k] = v
-            return d
-
-        modelinfo = torch.load(self._model_ckpt, map_location=torch.device("cpu"))
-        modelinfo = update(
-            dict(model=modelinfo),
-            {
-                "meta": {
-                    "nncf_enable_compression": True,
-                    "config": config,
-                },
-                "config": hyperparams_str,
-                "labels": labels,
-                "VERSION": 1,
->>>>>>> 376ee8e6
             },
         }
         self._save_model_post_hook(modelinfo)
