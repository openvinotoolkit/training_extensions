"""Collection of utils for task implementation in Detection Task."""

# Copyright (C) 2022 Intel Corporation
#
# Licensed under the Apache License, Version 2.0 (the "License");
# you may not use this file except in compliance with the License.
# You may obtain a copy of the License at
#
# http://www.apache.org/licenses/LICENSE-2.0
#
# Unless required by applicable law or agreed to in writing,
# software distributed under the License is distributed on an "AS IS" BASIS,
# WITHOUT WARRANTIES OR CONDITIONS OF ANY KIND, either express or implied.
# See the License for the specific language governing permissions
# and limitations under the License.

import math
from typing import List, Optional, Union

from mmcv import Config, ConfigDict
<<<<<<< HEAD
from mmdet.datasets import RepeatDataset, MultiImageMixDataset, ImageTilingDataset, DATASETS
from mmdet.models.detectors import BaseDetector
=======
>>>>>>> 61e68de0

from otx.algorithms.common.adapters.mmcv.utils import (
    get_configs_by_keys,
    get_configs_by_pairs,
    get_dataset_configs,
    get_meta_keys,
    is_epoch_based_runner,
    patch_color_conversion,
    prepare_work_dir,
    remove_from_config,
    update_config,
)
from otx.algorithms.detection.configs.base import DetectionConfig
from otx.algorithms.detection.utils.data import (
    format_list_to_str,
    get_anchor_boxes,
    get_sizes_from_dataset_entity,
)
from otx.api.entities.datasets import DatasetEntity
from otx.api.entities.label import Domain, LabelEntity
from otx.api.utils.argument_checks import (
    DatasetParamTypeCheck,
    DirectoryPathCheck,
    check_input_parameters_type,
)
from otx.mpa.utils.logger import get_logger

try:
    from sklearn.cluster import KMeans

    __all__ = ["KMeans"]

    KMEANS_IMPORT = True
except ImportError:
    KMEANS_IMPORT = False


logger = get_logger()


@check_input_parameters_type({"work_dir": DirectoryPathCheck})
def patch_config(
    config: Config,
    work_dir: str,
    labels: List[LabelEntity],
):  # pylint: disable=too-many-branches
    """Update config function."""

    # Add training cancelation hook.
    if "custom_hooks" not in config:
        config.custom_hooks = []
    if "CancelTrainingHook" not in {hook.type for hook in config.custom_hooks}:
        config.custom_hooks.append(ConfigDict({"type": "CancelTrainingHook"}))

    # Remove high level data pipelines definition leaving them only inside `data` section.
    remove_from_config(config, "train_pipeline")
    remove_from_config(config, "test_pipeline")

    evaluation_metric = config.evaluation.get("metric")
    if evaluation_metric is not None:
        config.evaluation.save_best = evaluation_metric
    config.checkpoint_config.max_keep_ckpts = 5
    config.checkpoint_config.interval = config.evaluation.get("interval", 1)

    set_data_classes(config, labels)

    config.gpu_ids = range(1)
    config.work_dir = work_dir


@check_input_parameters_type()
def patch_model_config(
    config: Config,
    labels: List[LabelEntity],
):
    """Patch model config."""
    set_num_classes(config, len(labels))


@check_input_parameters_type()
def set_hyperparams(config: Config, hyperparams: DetectionConfig):
    """Set function for hyperparams (DetectionConfig)."""
    config.data.samples_per_gpu = int(hyperparams.learning_parameters.batch_size)
    config.data.workers_per_gpu = int(hyperparams.learning_parameters.num_workers)
    config.optimizer.lr = float(hyperparams.learning_parameters.learning_rate)

    total_iterations = int(hyperparams.learning_parameters.num_iters)

    config.lr_config.warmup_iters = int(hyperparams.learning_parameters.learning_rate_warmup_iters)
    if config.lr_config.warmup_iters == 0:
        config.lr_config.warmup = None
    if is_epoch_based_runner(config.runner):
        config.runner.max_epochs = total_iterations
    else:
        config.runner.max_iters = total_iterations


@check_input_parameters_type()
def patch_adaptive_repeat_dataset(
    config: Union[Config, ConfigDict],
    num_samples: int,
    decay: float = -0.002,
    factor: float = 30,
):
    """Patch the repeat times and training epochs adatively.

    Frequent dataloading inits and evaluation slow down training when the
    sample size is small. Adjusting epoch and dataset repetition based on
    empirical exponential decay improves the training time by applying high
    repeat value to small sample size dataset and low repeat value to large
    sample.

    :param config: mmcv config
    :param num_samples: number of training samples
    :param decay: decaying rate
    :param factor: base repeat factor
    """
    data_train = config.data.train
    if data_train.type == "MultiImageMixDataset":
        data_train = data_train.dataset
    if data_train.type == "RepeatDataset" and getattr(data_train, "adaptive_repeat_times", False):
        if is_epoch_based_runner(config.runner):
            cur_epoch = config.runner.max_epochs
            new_repeat = max(round(math.exp(decay * num_samples) * factor), 1)
            new_epoch = math.ceil(cur_epoch / new_repeat)
            if new_epoch == 1:
                return
            config.runner.max_epochs = new_epoch
            data_train.times = new_repeat


@check_input_parameters_type()
def prepare_for_training(
    config: Union[Config, ConfigDict],
    data_config: ConfigDict,
) -> Union[Config, ConfigDict]:
    """Prepare configs for training phase."""
    prepare_work_dir(config)

    train_num_samples = 0
    for subset in ["train", "val", "test"]:
        data_config_ = data_config.data.get(subset)
        config_ = config.data.get(subset)
        if data_config_ is None:
            continue
        for key in ["otx_dataset", "labels"]:
            found = get_configs_by_keys(data_config_, key, return_path=True)
            if len(found) == 0:
                continue
            assert len(found) == 1
            if subset == "train" and key == "otx_dataset":
                found_value = list(found.values())[0]
                if found_value:
                    train_num_samples = len(found_value)
            update_config(config_, found)

    if train_num_samples > 0:
        patch_adaptive_repeat_dataset(config, train_num_samples)

    return config


@check_input_parameters_type()
def set_data_classes(config: Config, labels: List[LabelEntity]):
    """Setter data classes into config."""
    # Save labels in data configs.
    for subset in ("train", "val", "test"):
        for cfg in get_dataset_configs(config, subset):
            cfg.labels = labels
            #  config.data[subset].labels = labels


@check_input_parameters_type()
def set_num_classes(config: Config, num_classes: int):
    """Set num classes."""
    # Set proper number of classes in model's detection heads.
    head_names = ("mask_head", "bbox_head", "segm_head")
    if "roi_head" in config.model:
        for head_name in head_names:
            if head_name in config.model.roi_head:
                if isinstance(config.model.roi_head[head_name], List):
                    for head in config.model.roi_head[head_name]:
                        head.num_classes = num_classes
                else:
                    config.model.roi_head[head_name].num_classes = num_classes
    else:
        for head_name in head_names:
            if head_name in config.model:
                config.model[head_name].num_classes = num_classes
    # FIXME. ?
    # self.config.model.CLASSES = label_names


@check_input_parameters_type()
<<<<<<< HEAD
def patch_datasets(config: Config, domain: Domain):
    """ Patch dataset config.

    Patching CocoDataset in config as OTX customised dataset module is being used.

    Args:
        config: mmcv Config
        domain: Algorithm domain such as classification, detection, etc.

    """

=======
def patch_datasets(
    config: Config,
    domain: Domain = Domain.DETECTION,
    subsets: Optional[List[str]] = None,
    **kwargs,
):
    """Update dataset configs."""
>>>>>>> 61e68de0
    assert "data" in config
    assert "type" in kwargs

    if subsets is None:
        subsets = ["train", "val", "test", "unlabeled"]

    def update_pipeline(cfg):
        if subset == "train":
            for collect_cfg in get_configs_by_pairs(cfg, dict(type="Collect")):
                get_meta_keys(collect_cfg)
        for cfg_ in get_configs_by_pairs(cfg, dict(type="LoadImageFromFile")):
            cfg_.type = "LoadImageFromOTXDataset"
        for cfg_ in get_configs_by_pairs(cfg, dict(type="LoadAnnotations")):
            cfg_.type = "LoadAnnotationFromOTXDataset"
            cfg_.domain = domain
            cfg_.min_size = cfg.pop("min_size", -1)

    for subset in subsets:
        if subset not in config.data:
            continue
<<<<<<< HEAD
        if DATASETS.get(cfg.type) in (RepeatDataset, MultiImageMixDataset, ImageTilingDataset):
            remove_from_config(cfg, ["ann_file", "img_prefix", "classes"])
            cfg = cfg.dataset
        cfg.type = "MPADetDataset"
        cfg.domain = domain
        cfg.otx_dataset = None
        cfg.labels = None
        remove_from_config(cfg, ["ann_file", "img_prefix", "classes"])
        for pipeline_step in cfg.pipeline:
            if pipeline_step.type == "LoadImageFromFile":
                pipeline_step.type = "LoadImageFromOTXDataset"
            if pipeline_step.type == "LoadAnnotations":
                pipeline_step.type = "LoadAnnotationFromOTXDataset"
                pipeline_step.domain = domain
                pipeline_step.min_size = cfg.pop("min_size", -1)
            if subset == "train" and pipeline_step.type == "Collect":
                pipeline_step = get_meta_keys(pipeline_step)
        patch_color_conversion(cfg.pipeline)
=======
        config.data[f"{subset}_dataloader"] = config.data.get(f"{subset}_dataloader", ConfigDict())

        cfgs = get_dataset_configs(config, subset)
        for cfg in cfgs:
            cfg.domain = domain
            cfg.otx_dataset = None
            cfg.labels = None
            cfg.update(kwargs)

            remove_from_config(cfg, "ann_file")
            remove_from_config(cfg, "img_prefix")
            remove_from_config(cfg, "classes")  # Get from DatasetEntity

            update_pipeline(cfg)

    patch_color_conversion(config)
>>>>>>> 61e68de0


def patch_evaluation(config: Config):
    """Update evaluation configs."""
    cfg = config.evaluation
    # CocoDataset.evaluate -> CustomDataset.evaluate
    cfg.pop("classwise", None)
    cfg.metric = "mAP"
    cfg.save_best = "mAP"
    # EarlyStoppingHook
    config.early_stop_metric = "mAP"


def should_cluster_anchors(model_cfg: Config):
    """Check whether cluster anchors or not."""
    if (
        hasattr(model_cfg.model, "bbox_head")
        and hasattr(model_cfg.model.bbox_head, "anchor_generator")
        and getattr(
            model_cfg.model.bbox_head.anchor_generator,
            "reclustering_anchors",
            False,
        )
    ):
        return True
    return False


@check_input_parameters_type({"dataset": DatasetParamTypeCheck})
def cluster_anchors(model_config: Config, data_config: Config, dataset: DatasetEntity):
    """Update configs for cluster_anchors."""
    if not KMEANS_IMPORT:
        raise ImportError(
            "Sklearn package is not installed. To enable anchor boxes clustering, please install "
            "packages from requirements/optional.txt or just scikit-learn package."
        )

    logger.info("Collecting statistics from training dataset to cluster anchor boxes...")
    [target_wh] = [
        transforms.img_scale for transforms in data_config.data.test.pipeline if transforms.type == "MultiScaleFlipAug"
    ]
    prev_generator = model_config.model.bbox_head.anchor_generator
    group_as = [len(width) for width in prev_generator.widths]
    wh_stats = get_sizes_from_dataset_entity(dataset, list(target_wh))

    if len(wh_stats) < sum(group_as):
        logger.warning(
            f"There are not enough objects to cluster: {len(wh_stats)} were detected, while it should be "
            f"at least {sum(group_as)}. Anchor box clustering was skipped."
        )
        return

    widths, heights = get_anchor_boxes(wh_stats, group_as)
    logger.info(
        f"Anchor boxes widths have been updated from {format_list_to_str(prev_generator.widths)} "
        f"to {format_list_to_str(widths)}"
    )
    logger.info(
        f"Anchor boxes heights have been updated from {format_list_to_str(prev_generator.heights)} "
        f"to {format_list_to_str(heights)}"
    )
    config_generator = model_config.model.bbox_head.anchor_generator
    config_generator.widths, config_generator.heights = widths, heights

    model_config.model.bbox_head.anchor_generator = config_generator<|MERGE_RESOLUTION|>--- conflicted
+++ resolved
@@ -18,11 +18,6 @@
 from typing import List, Optional, Union
 
 from mmcv import Config, ConfigDict
-<<<<<<< HEAD
-from mmdet.datasets import RepeatDataset, MultiImageMixDataset, ImageTilingDataset, DATASETS
-from mmdet.models.detectors import BaseDetector
-=======
->>>>>>> 61e68de0
 
 from otx.algorithms.common.adapters.mmcv.utils import (
     get_configs_by_keys,
@@ -217,19 +212,6 @@
 
 
 @check_input_parameters_type()
-<<<<<<< HEAD
-def patch_datasets(config: Config, domain: Domain):
-    """ Patch dataset config.
-
-    Patching CocoDataset in config as OTX customised dataset module is being used.
-
-    Args:
-        config: mmcv Config
-        domain: Algorithm domain such as classification, detection, etc.
-
-    """
-
-=======
 def patch_datasets(
     config: Config,
     domain: Domain = Domain.DETECTION,
@@ -237,7 +219,6 @@
     **kwargs,
 ):
     """Update dataset configs."""
->>>>>>> 61e68de0
     assert "data" in config
     assert "type" in kwargs
 
@@ -258,26 +239,6 @@
     for subset in subsets:
         if subset not in config.data:
             continue
-<<<<<<< HEAD
-        if DATASETS.get(cfg.type) in (RepeatDataset, MultiImageMixDataset, ImageTilingDataset):
-            remove_from_config(cfg, ["ann_file", "img_prefix", "classes"])
-            cfg = cfg.dataset
-        cfg.type = "MPADetDataset"
-        cfg.domain = domain
-        cfg.otx_dataset = None
-        cfg.labels = None
-        remove_from_config(cfg, ["ann_file", "img_prefix", "classes"])
-        for pipeline_step in cfg.pipeline:
-            if pipeline_step.type == "LoadImageFromFile":
-                pipeline_step.type = "LoadImageFromOTXDataset"
-            if pipeline_step.type == "LoadAnnotations":
-                pipeline_step.type = "LoadAnnotationFromOTXDataset"
-                pipeline_step.domain = domain
-                pipeline_step.min_size = cfg.pop("min_size", -1)
-            if subset == "train" and pipeline_step.type == "Collect":
-                pipeline_step = get_meta_keys(pipeline_step)
-        patch_color_conversion(cfg.pipeline)
-=======
         config.data[f"{subset}_dataloader"] = config.data.get(f"{subset}_dataloader", ConfigDict())
 
         cfgs = get_dataset_configs(config, subset)
@@ -294,7 +255,6 @@
             update_pipeline(cfg)
 
     patch_color_conversion(config)
->>>>>>> 61e68de0
 
 
 def patch_evaluation(config: Config):
