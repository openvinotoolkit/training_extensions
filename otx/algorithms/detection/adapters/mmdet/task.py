"""Task of OTX Detection using mmdetection training backend."""

# Copyright (C) 2023 Intel Corporation
#
# Licensed under the Apache License, Version 2.0 (the "License");
# you may not use this file except in compliance with the License.
# You may obtain a copy of the License at
#
# http://www.apache.org/licenses/LICENSE-2.0
#
# Unless required by applicable law or agreed to in writing,
# software distributed under the License is distributed on an "AS IS" BASIS,
# WITHOUT WARRANTIES OR CONDITIONS OF ANY KIND, either express or implied.
# See the License for the specific language governing permissions
# and limitations under the License.

import glob
import io
import os
import time
from contextlib import nullcontext
from copy import deepcopy
from functools import partial
from typing import Any, Dict, Optional, Union

import torch
from mmcv.runner import wrap_fp16_model
from mmcv.utils import Config, ConfigDict, get_git_hash
from mmdet import __version__
from mmdet.apis import single_gpu_test, train_detector
from mmdet.datasets import build_dataloader, build_dataset, replace_ImageToTensor
from mmdet.models.detectors import TwoStageDetector
from mmdet.utils import collect_env

from otx.algorithms.common.adapters.mmcv.hooks.recording_forward_hook import (
    ActivationMapHook,
    BaseRecordingForwardHook,
    EigenCamHook,
    FeatureVectorHook,
)
from otx.algorithms.common.adapters.mmcv.utils import (
    adapt_batch_size,
    build_data_parallel,
    patch_data_pipeline,
    patch_from_hyperparams,
)
from otx.algorithms.common.adapters.mmcv.utils.config_utils import (
    MPAConfig,
    update_or_add_custom_hook,
)
from otx.algorithms.common.configs.configuration_enums import BatchSizeAdaptType
from otx.algorithms.common.configs.training_base import TrainType
from otx.algorithms.common.tasks.nncf_task import NNCFBaseTask
from otx.algorithms.common.utils.data import get_dataset
from otx.algorithms.common.utils.logger import get_logger
from otx.algorithms.detection.adapters.mmdet.configurer import (
    DetectionConfigurer,
    IncrDetectionConfigurer,
    SemiSLDetectionConfigurer,
)
from otx.algorithms.detection.adapters.mmdet.datasets import ImageTilingDataset
from otx.algorithms.detection.adapters.mmdet.hooks.det_class_probability_map_hook import (
    DetClassProbabilityMapHook,
    MaskRCNNRecordingForwardHook,
)
from otx.algorithms.detection.adapters.mmdet.utils import (
    patch_input_preprocessing,
    patch_input_shape,
    patch_ir_scale_factor,
    patch_tiling,
)
from otx.algorithms.detection.adapters.mmdet.utils.builder import build_detector
from otx.algorithms.detection.adapters.mmdet.utils.config_utils import (
    should_cluster_anchors,
)
from otx.algorithms.detection.adapters.mmdet.utils.exporter import DetectionExporter
from otx.algorithms.detection.task import OTXDetectionTask
from otx.api.configuration import cfg_helper
from otx.api.configuration.helper.utils import ids_to_strings
from otx.api.entities.datasets import DatasetEntity
from otx.api.entities.explain_parameters import ExplainParameters
from otx.api.entities.inference_parameters import InferenceParameters
from otx.api.entities.model import (
    ModelEntity,
    ModelPrecision,
)
from otx.api.entities.subset import Subset
from otx.api.entities.task_environment import TaskEnvironment
from otx.api.serialization.label_mapper import label_schema_to_bytes
from otx.api.usecases.tasks.interfaces.export_interface import ExportType
from otx.core.data import caching
from otx.core.data.noisy_label_detection import LossDynamicsTrackingHook

logger = get_logger()

# TODO Remove unnecessary pylint disable
# pylint: disable=too-many-lines


class MMDetectionTask(OTXDetectionTask):
    """Task class for OTX detection using mmdetection training backend."""

    # pylint: disable=too-many-instance-attributes
    def __init__(self, task_environment: TaskEnvironment, output_path: Optional[str] = None):
        super().__init__(task_environment, output_path)
        self._data_cfg: Optional[Config] = None
        self._recipe_cfg: Optional[Config] = None

    # pylint: disable=too-many-locals, too-many-branches, too-many-statements
    def _init_task(self, dataset: Optional[DatasetEntity] = None, export: bool = False):  # noqa
        """Initialize task."""
        self._recipe_cfg = MPAConfig.fromfile(os.path.join(self._model_dir, "model.py"))
        self._recipe_cfg.domain = self._task_type.domain
        self._config = self._recipe_cfg

        self.set_seed()

        # Belows may go to the configure function
        patch_data_pipeline(self._recipe_cfg, self.data_pipeline_path)

        # Patch tiling parameters
        patch_tiling(self._recipe_cfg, self._hyperparams, dataset)

        if not export:
            patch_from_hyperparams(self._recipe_cfg, self._hyperparams)

        if "custom_hooks" in self.override_configs:
            override_custom_hooks = self.override_configs.pop("custom_hooks")
            for override_custom_hook in override_custom_hooks:
                update_or_add_custom_hook(self._recipe_cfg, ConfigDict(override_custom_hook))
        if len(self.override_configs) > 0:
            logger.info(f"before override configs merging = {self._recipe_cfg}")
            self._recipe_cfg.merge_from_dict(self.override_configs)
            logger.info(f"after override configs merging = {self._recipe_cfg}")

        # add Cancel training hook
        update_or_add_custom_hook(
            self._recipe_cfg,
            ConfigDict(type="CancelInterfaceHook", init_callback=self.on_hook_initialized),
        )
        if self._time_monitor is not None:
            update_or_add_custom_hook(
                self._recipe_cfg,
                ConfigDict(
                    type="OTXProgressHook",
                    time_monitor=self._time_monitor,
                    verbose=True,
                    priority=71,
                ),
            )
        self._recipe_cfg.log_config.hooks.append({"type": "OTXLoggerHook", "curves": self._learning_curves})

        # Update recipe with caching modules
        self._update_caching_modules(self._recipe_cfg.data)

        # Loss dynamics tracking
        if getattr(self._hyperparams.algo_backend, "enable_noisy_label_detection", False):
            LossDynamicsTrackingHook.configure_recipe(self._recipe_cfg, self._output_path)

        logger.info("initialized.")

    def build_model(
        self,
        cfg: Config,
        fp16: bool = False,
        **kwargs,
    ) -> torch.nn.Module:
        """Build model from model_builder."""
        model_builder = getattr(self, "model_builder", build_detector)
        model = model_builder(cfg, **kwargs)
        if bool(fp16):
            wrap_fp16_model(model)
        return model

    # pylint: disable=too-many-arguments
    def configure(self, training=True, subset="train", ir_options=None, train_dataset=None):
        """Patch mmcv configs for OTX detection settings."""

        # deepcopy all configs to make sure
        # changes under MPA and below does not take an effect to OTX for clear distinction
        recipe_cfg = deepcopy(self._recipe_cfg)
        assert recipe_cfg is not None, "'recipe_cfg' is not initialized."

        if self._data_cfg is not None:
            data_classes = [label.name for label in self._labels]
        else:
            data_classes = None
        model_classes = [label.name for label in self._model_label_schema]

        recipe_cfg.work_dir = self._output_path
        recipe_cfg.resume = self._resume

        if self._train_type == TrainType.Incremental:
            configurer = IncrDetectionConfigurer()
        elif self._train_type == TrainType.Semisupervised:
            configurer = SemiSLDetectionConfigurer()
        else:
            configurer = DetectionConfigurer()
        cfg = configurer.configure(
            recipe_cfg,
            train_dataset,
            self._model_ckpt,
            self._data_cfg,
            training,
            subset,
            ir_options,
            data_classes,
            model_classes,
        )
        if should_cluster_anchors(self._recipe_cfg):
            if train_dataset is not None:
                self._anchors = cfg.model.bbox_head.anchor_generator
            elif self._anchors is not None:
                self._update_anchors(cfg.model.bbox_head.anchor_generator, self._anchors)
        self._config = cfg
        return cfg

    # pylint: disable=too-many-branches, too-many-statements
    def _train_model(
        self,
        dataset: DatasetEntity,
    ):
        """Train function in MMDetectionTask."""
        logger.info("init data cfg.")
        self._data_cfg = ConfigDict(data=ConfigDict())

        for cfg_key, subset in zip(
            ["train", "val", "unlabeled"],
            [Subset.TRAINING, Subset.VALIDATION, Subset.UNLABELED],
        ):
            subset = get_dataset(dataset, subset)
            if subset and self._data_cfg is not None:
                self._data_cfg.data[cfg_key] = ConfigDict(
                    otx_dataset=subset,
                    labels=self._labels,
                )

        self._is_training = True

        self._init_task(dataset)

        cfg = self.configure(True, "train", None, get_dataset(dataset, Subset.TRAINING))
        logger.info("train!")

        timestamp = time.strftime("%Y%m%d_%H%M%S", time.localtime())

        # Environment
        logger.info(f"cfg.gpu_ids = {cfg.gpu_ids}, distributed = {cfg.distributed}")
        env_info_dict = collect_env()
        env_info = "\n".join([(f"{k}: {v}") for k, v in env_info_dict.items()])
        dash_line = "-" * 60 + "\n"
        logger.info(f"Environment info:\n{dash_line}{env_info}\n{dash_line}")

        # Data
        datasets = [build_dataset(cfg.data.train)]

        # Target classes
        if "task_adapt" in cfg:
            target_classes = cfg.task_adapt.get("final", [])
        else:
            target_classes = datasets[0].CLASSES

        # Metadata
        meta = dict()
        meta["env_info"] = env_info
        # meta['config'] = cfg.pretty_text
        meta["seed"] = cfg.seed
        meta["exp_name"] = cfg.work_dir
        if cfg.checkpoint_config is not None:
            cfg.checkpoint_config.meta = dict(
                mmdet_version=__version__ + get_git_hash()[:7],
                CLASSES=target_classes,
            )

        # Model
        model = self.build_model(cfg, fp16=cfg.get("fp16", False))
        model.train()
        model.CLASSES = target_classes

        if cfg.distributed:
            torch.nn.SyncBatchNorm.convert_sync_batchnorm(model)

        validate = bool(cfg.data.get("val", None))

        if self._hyperparams.learning_parameters.auto_adapt_batch_size != BatchSizeAdaptType.NONE:
            train_func = partial(train_detector, meta=deepcopy(meta), model=deepcopy(model), distributed=False)
            adapt_batch_size(
                train_func,
                cfg,
                datasets,
                isinstance(self, NNCFBaseTask),  # nncf needs eval hooks
                not_increase=(self._hyperparams.learning_parameters.auto_adapt_batch_size == BatchSizeAdaptType.SAFE),
            )

        train_detector(
            model,
            datasets,
            cfg,
            distributed=cfg.distributed,
            validate=validate,
            timestamp=timestamp,
            meta=meta,
        )

        # Save outputs
        output_ckpt_path = os.path.join(cfg.work_dir, "latest.pth")
        best_ckpt_path = glob.glob(os.path.join(cfg.work_dir, "best_*.pth"))
        if len(best_ckpt_path) > 0:
            output_ckpt_path = best_ckpt_path[0]
        return dict(
            final_ckpt=output_ckpt_path,
        )

    def _infer_model(
        self,
        dataset: DatasetEntity,
        inference_parameters: Optional[InferenceParameters] = None,
    ):
        """Main infer function."""
        original_subset = dataset[0].subset
        for item in dataset:
            item.subset = Subset.TESTING
        self._data_cfg = ConfigDict(
            data=ConfigDict(
                train=ConfigDict(
                    otx_dataset=None,
                    labels=self._labels,
                ),
                test=ConfigDict(
                    otx_dataset=dataset,
                    labels=self._labels,
                ),
            )
        )

        dump_features = True
        dump_saliency_map = not inference_parameters.is_evaluation if inference_parameters else True

        self._init_task(dataset)

        cfg = self.configure(False, "test", None)
        logger.info("infer!")

        # Data loader
        mm_dataset = build_dataset(cfg.data.test)
        samples_per_gpu = cfg.data.test_dataloader.get("samples_per_gpu", 1)
        # If the batch size and the number of data are not divisible, the metric may score differently.
        # To avoid this, use 1 if they are not divisible.
        samples_per_gpu = samples_per_gpu if len(mm_dataset) % samples_per_gpu == 0 else 1
        dataloader = build_dataloader(
            mm_dataset,
            samples_per_gpu=samples_per_gpu,
            workers_per_gpu=cfg.data.test_dataloader.get("workers_per_gpu", 0),
            num_gpus=len(cfg.gpu_ids),
            dist=cfg.distributed,
            seed=cfg.get("seed", None),
            shuffle=False,
        )

        # Target classes
        if "task_adapt" in cfg:
            target_classes = cfg.task_adapt.final
            if len(target_classes) < 1:
                raise KeyError(
                    f"target_classes={target_classes} is empty check the metadata from model ckpt or recipe "
                    "configuration"
                )
        else:
            target_classes = mm_dataset.CLASSES

        # Model
        model = self.build_model(cfg, fp16=cfg.get("fp16", False))
        model.CLASSES = target_classes
        model.eval()
        feature_model = model.model_t if self._train_type == TrainType.Semisupervised else model
        model = build_data_parallel(model, cfg, distributed=False)

        # InferenceProgressCallback (Time Monitor enable into Infer task)
        time_monitor = None
        if cfg.get("custom_hooks", None):
            time_monitor = [hook.time_monitor for hook in cfg.custom_hooks if hook.type == "OTXProgressHook"]
            time_monitor = time_monitor[0] if time_monitor else None
        if time_monitor is not None:
            # pylint: disable=unused-argument
            def pre_hook(module, inp):
                time_monitor.on_test_batch_begin(None, None)

            def hook(module, inp, outp):
                time_monitor.on_test_batch_end(None, None)

            model.register_forward_pre_hook(pre_hook)
            model.register_forward_hook(hook)

        # Check and unwrap ImageTilingDataset object from TaskAdaptEvalDataset
        while hasattr(mm_dataset, "dataset") and not isinstance(mm_dataset, ImageTilingDataset):
            mm_dataset = mm_dataset.dataset

        # Class-wise Saliency map for Single-Stage Detector, otherwise use class-ignore saliency map.
        if not dump_saliency_map:
            saliency_hook: Union[nullcontext, BaseRecordingForwardHook] = nullcontext()
        else:
            raw_model = feature_model
            if raw_model.__class__.__name__ == "NNCFNetwork":
                raw_model = raw_model.get_nncf_wrapped_model()
            if isinstance(raw_model, TwoStageDetector):
                height, width, _ = mm_dataset[0]["img_metas"][0].data["img_shape"]
                saliency_hook = MaskRCNNRecordingForwardHook(feature_model, input_img_shape=(height, width))
            else:
                saliency_hook = DetClassProbabilityMapHook(
                    feature_model,
                    use_cls_softmax=not isinstance(mm_dataset, ImageTilingDataset),
                    normalize=not isinstance(mm_dataset, ImageTilingDataset),
                )

        if not dump_features:
            feature_vector_hook: Union[nullcontext, BaseRecordingForwardHook] = nullcontext()
        else:
            feature_vector_hook = FeatureVectorHook(feature_model)

        eval_predictions = []
        # pylint: disable=no-member
        with feature_vector_hook:
            with saliency_hook:
                eval_predictions = single_gpu_test(model, dataloader)
                if isinstance(feature_vector_hook, nullcontext):
                    feature_vectors = [None] * len(mm_dataset)
                else:
                    feature_vectors = feature_vector_hook.records
                if isinstance(saliency_hook, nullcontext):
                    saliency_maps = [None] * len(mm_dataset)
                else:
                    saliency_maps = saliency_hook.records

        for key in ["interval", "tmpdir", "start", "gpu_collect", "save_best", "rule", "dynamic_intervals"]:
            cfg.evaluation.pop(key, None)

        if isinstance(mm_dataset, ImageTilingDataset):
            eval_predictions = mm_dataset.merge(eval_predictions)
            # average tile feature vertors for each image
            feature_vectors = mm_dataset.merge_vectors(feature_vectors, dump_features)
            saliency_maps = mm_dataset.merge_maps(saliency_maps, dump_saliency_map)

        metric = None
        if inference_parameters and inference_parameters.is_evaluation:
            if isinstance(mm_dataset, ImageTilingDataset):
                metric = mm_dataset.dataset.evaluate(eval_predictions, **cfg.evaluation)
            else:
                metric = mm_dataset.evaluate(eval_predictions, **cfg.evaluation)
            metric = metric["mAP"] if isinstance(cfg.evaluation.metric, list) else metric[cfg.evaluation.metric]

        assert len(eval_predictions) == len(feature_vectors) == len(saliency_maps), (
            "Number of elements should be the same, however, number of outputs are "
            f"{len(eval_predictions)}, {len(feature_vectors)}, and {len(saliency_maps)}"
        )

        results = dict(
            outputs=dict(
                classes=target_classes,
                detections=eval_predictions,
                metric=metric,
                feature_vectors=feature_vectors,
                saliency_maps=saliency_maps,
            )
        )

        # TODO: InferenceProgressCallback register
        output = results["outputs"]
        metric = output["metric"]
        predictions = output["detections"]
        assert len(output["detections"]) == len(output["feature_vectors"]) == len(output["saliency_maps"]), (
            "Number of elements should be the same, however, number of outputs are "
            f"{len(output['detections'])}, {len(output['feature_vectors'])}, and {len(output['saliency_maps'])}"
        )
        prediction_results = zip(predictions, output["feature_vectors"], output["saliency_maps"])
        # FIXME. This is temporary solution.
        # All task(e.g. classification, segmentation) should change item's type to Subset.TESTING
        # when the phase is inference.
        for item in dataset:
            item.subset = original_subset
        return prediction_results, metric

    # pylint: disable=too-many-statements
    def _export_model(
        self,
        precision: ModelPrecision,
        export_format: ExportType,
        dump_features: bool,
    ):
        """Main export function of OTX MMDetection Task."""
        self._init_task(export=True)

        cfg = self.configure(False, "test", None)

        self._precision[0] = precision
        export_options: Dict[str, Any] = {}
        export_options["deploy_cfg"] = self._init_deploy_cfg(cfg)
        assert len(self._precision) == 1
        export_options["precision"] = str(self._precision[0])
        export_options["type"] = str(export_format)

        export_options["deploy_cfg"]["dump_features"] = dump_features
        if dump_features:
            output_names = export_options["deploy_cfg"]["ir_config"]["output_names"]
            if "feature_vector" not in output_names:
                output_names.append("feature_vector")
            if export_options["deploy_cfg"]["codebase_config"]["task"] != "Segmentation":
                if "saliency_map" not in output_names:
                    output_names.append("saliency_map")
            # disable softmax and normalization to merge saliency map for tiles and postprocess them altogether
            tiling_detection = "tile_cfg" in cfg
            export_options["deploy_cfg"]["softmax_saliency_maps"] = not tiling_detection
            export_options["deploy_cfg"]["normalize_saliency_maps"] = not tiling_detection

        export_options["model_builder"] = getattr(self, "model_builder", build_detector)

        if self._precision[0] == ModelPrecision.FP16:
            export_options["deploy_cfg"]["backend_config"]["mo_options"]["flags"].append("--compress_to_fp16")

        if export_format == ExportType.ONNX:
            export_options["deploy_cfg"]["backend_config"] = {"type": "onnxruntime"}

        exporter = DetectionExporter()
        results = exporter.run(
            cfg,
            **export_options,
        )

        return results

    def _explain_model(
        self,
        dataset: DatasetEntity,
        explain_parameters: Optional[ExplainParameters] = None,
    ) -> Dict[str, Any]:
        """Main explain function of MMDetectionTask."""
        for item in dataset:
            item.subset = Subset.TESTING

        self._data_cfg = ConfigDict(
            data=ConfigDict(
                train=ConfigDict(
                    otx_dataset=None,
                    labels=self._labels,
                ),
                test=ConfigDict(
                    otx_dataset=dataset,
                    labels=self._labels,
                ),
            )
        )

        self._init_task()

        cfg = self.configure(False, "test", None)

        samples_per_gpu = cfg.data.test_dataloader.get("samples_per_gpu", 1)
        if samples_per_gpu > 1:
            # Replace 'ImageToTensor' to 'DefaultFormatBundle'
            cfg.data.test.pipeline = replace_ImageToTensor(cfg.data.test.pipeline)

        # Data loader
        mm_dataset = build_dataset(cfg.data.test)
        dataloader = build_dataloader(
            mm_dataset,
            samples_per_gpu=cfg.data.get("samples_per_gpu", 1),
            workers_per_gpu=cfg.data.get("workers_per_gpu", 0),
            num_gpus=len(cfg.gpu_ids),
            dist=cfg.distributed,
            seed=cfg.get("seed", None),
            shuffle=False,
        )

        # Target classes
        if "task_adapt" in cfg:
            target_classes = cfg.task_adapt.final
            if len(target_classes) < 1:
                raise KeyError(
                    f"target_classes={target_classes} is empty check the metadata from model ckpt or recipe "
                    "configuration"
                )
        else:
            target_classes = mm_dataset.CLASSES

        # TODO: Check Inference FP16 Support
        model = self.build_model(cfg, fp16=cfg.get("fp16", False))
        model.CLASSES = target_classes
        model.eval()
        feature_model = model.model_t if self._train_type == TrainType.Semisupervised else model
        model = build_data_parallel(model, cfg, distributed=False)

        # InferenceProgressCallback (Time Monitor enable into Infer task)
        time_monitor = None
        if cfg.get("custom_hooks", None):
            time_monitor = [hook.time_monitor for hook in cfg.custom_hooks if hook.type == "OTXProgressHook"]
            time_monitor = time_monitor[0] if time_monitor else None
        if time_monitor is not None:
            # pylint: disable=unused-argument
            def pre_hook(module, inp):
                time_monitor.on_test_batch_begin(None, None)

            def hook(module, inp, outp):
                time_monitor.on_test_batch_end(None, None)

            model.register_forward_pre_hook(pre_hook)
            model.register_forward_hook(hook)

        if isinstance(feature_model, TwoStageDetector):
            height, width, _ = mm_dataset[0]["img_metas"][0].data["img_shape"]
            per_class_xai_algorithm = partial(MaskRCNNRecordingForwardHook, input_img_shape=(width, height))
        else:
            per_class_xai_algorithm = DetClassProbabilityMapHook  # type: ignore

        explainer_hook_selector = {
            "classwisesaliencymap": per_class_xai_algorithm,
            "eigencam": EigenCamHook,
            "activationmap": ActivationMapHook,
        }

        explainer = explain_parameters.explainer if explain_parameters else None
        if explainer is not None:
            explainer_hook = explainer_hook_selector.get(explainer.lower(), None)
        else:
            explainer_hook = None
        if explainer_hook is None:
            raise NotImplementedError(f"Explainer algorithm {explainer} not supported!")
        logger.info(f"Explainer algorithm: {explainer}")

<<<<<<< HEAD
        # Check and unwrap ImageTilingDataset object from TaskAdaptEvalDataset
        while hasattr(mm_dataset, "dataset") and not isinstance(mm_dataset, ImageTilingDataset):
            mm_dataset = mm_dataset.dataset

        if explainer.lower() == "eigencam" or explainer.lower() == "activationmap":
            saliency_hook = explainer_hook(feature_model)
        else:
            saliency_hook = DetClassProbabilityMapHook(
                feature_model,
                use_cls_softmax=not isinstance(mm_dataset, ImageTilingDataset),
                normalize=not isinstance(mm_dataset, ImageTilingDataset),
            )

        # Class-wise Saliency map for Single-Stage Detector, otherwise use class-ignore saliency map.
        eval_predictions = []
        with saliency_hook:
=======
        eval_predictions = []
        with explainer_hook(feature_model) as saliency_hook:  # type: ignore
>>>>>>> c29b0201
            for data in dataloader:
                with torch.no_grad():
                    result = model(return_loss=False, rescale=True, **data)
                eval_predictions.extend(result)
            saliency_maps = saliency_hook.records

        # In the tiling case, merge saliency map from each tile into united map for image
        if isinstance(mm_dataset, ImageTilingDataset):
            saliency_maps = mm_dataset.merge_maps(saliency_maps, dump_maps=True)

        outputs = dict(detections=eval_predictions, saliency_maps=saliency_maps)
        return outputs

    # This should be removed
    def update_override_configurations(self, config):
        """Update override_configs."""
        logger.info(f"update override config with: {config}")
        config = ConfigDict(**config)
        self.override_configs.update(config)

    # This should moved somewhere
    def _init_deploy_cfg(self, cfg) -> Union[Config, None]:
        base_dir = os.path.abspath(os.path.dirname(self._task_environment.model_template.model_template_path))
        if self._hyperparams.tiling_parameters.enable_tile_classifier:
            deploy_cfg_path = os.path.join(base_dir, "deployment_tile_classifier.py")
        else:
            deploy_cfg_path = os.path.join(base_dir, "deployment.py")
        deploy_cfg = None
        if os.path.exists(deploy_cfg_path):
            deploy_cfg = MPAConfig.fromfile(deploy_cfg_path)

            patch_input_preprocessing(cfg, deploy_cfg)
            patch_input_shape(cfg, deploy_cfg)
            patch_ir_scale_factor(deploy_cfg, self._hyperparams)

        return deploy_cfg

    def save_model(self, output_model: ModelEntity):
        """Save best model weights in DetectionTrainTask."""
        logger.info("called save_model")
        buffer = io.BytesIO()
        hyperparams_str = ids_to_strings(cfg_helper.convert(self._hyperparams, dict, enum_to_str=True))
        labels = {label.name: label.color.rgb_tuple for label in self._labels}
        model_ckpt = torch.load(self._model_ckpt)
        modelinfo = {
            "model": model_ckpt,
            "config": hyperparams_str,
            "labels": labels,
            "confidence_threshold": self.confidence_threshold,
            "VERSION": 1,
        }
        if self.config is not None and should_cluster_anchors(self.config):
            modelinfo["anchors"] = {}
            self._update_anchors(modelinfo["anchors"], self.config.model.bbox_head.anchor_generator)

        torch.save(modelinfo, buffer)
        output_model.set_data("weights.pth", buffer.getvalue())
        output_model.set_data(
            "label_schema.json",
            label_schema_to_bytes(self._task_environment.label_schema),
        )
        output_model.precision = self._precision

    @staticmethod
    def _update_anchors(origin, new):
        logger.info("Updating anchors")
        origin["heights"] = new["heights"]
        origin["widths"] = new["widths"]

    # These need to be moved somewhere
    def _update_caching_modules(self, data_cfg: Config) -> None:
        def _find_max_num_workers(cfg: dict):
            num_workers = [0]
            for key, value in cfg.items():
                if key == "workers_per_gpu" and isinstance(value, int):
                    num_workers += [value]
                elif isinstance(value, dict):
                    num_workers += [_find_max_num_workers(value)]

            return max(num_workers)

        def _get_mem_cache_size():
            if not hasattr(self._hyperparams.algo_backend, "mem_cache_size"):
                return 0

            return self._hyperparams.algo_backend.mem_cache_size

        max_num_workers = _find_max_num_workers(data_cfg)
        mem_cache_size = _get_mem_cache_size()

        mode = "multiprocessing" if max_num_workers > 0 else "singleprocessing"
        caching.MemCacheHandlerSingleton.create(mode, mem_cache_size)

        update_or_add_custom_hook(
            self._recipe_cfg,
            ConfigDict(type="MemCacheHook", priority="VERY_LOW"),
        )<|MERGE_RESOLUTION|>--- conflicted
+++ resolved
@@ -625,7 +625,6 @@
             raise NotImplementedError(f"Explainer algorithm {explainer} not supported!")
         logger.info(f"Explainer algorithm: {explainer}")
 
-<<<<<<< HEAD
         # Check and unwrap ImageTilingDataset object from TaskAdaptEvalDataset
         while hasattr(mm_dataset, "dataset") and not isinstance(mm_dataset, ImageTilingDataset):
             mm_dataset = mm_dataset.dataset
@@ -642,10 +641,6 @@
         # Class-wise Saliency map for Single-Stage Detector, otherwise use class-ignore saliency map.
         eval_predictions = []
         with saliency_hook:
-=======
-        eval_predictions = []
-        with explainer_hook(feature_model) as saliency_hook:  # type: ignore
->>>>>>> c29b0201
             for data in dataloader:
                 with torch.no_grad():
                     result = model(return_loss=False, rescale=True, **data)
