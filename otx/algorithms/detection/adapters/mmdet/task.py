"""Task of OTX Detection using mmdetection training backend."""

# Copyright (C) 2023 Intel Corporation
#
# Licensed under the Apache License, Version 2.0 (the "License");
# you may not use this file except in compliance with the License.
# You may obtain a copy of the License at
#
# http://www.apache.org/licenses/LICENSE-2.0
#
# Unless required by applicable law or agreed to in writing,
# software distributed under the License is distributed on an "AS IS" BASIS,
# WITHOUT WARRANTIES OR CONDITIONS OF ANY KIND, either express or implied.
# See the License for the specific language governing permissions
# and limitations under the License.

import glob
import io
import os
import time
from contextlib import nullcontext
from copy import deepcopy
from typing import Any, Dict, Optional, Union

import numpy as np
import torch
from mmcv.runner import wrap_fp16_model
from mmcv.utils import Config, ConfigDict, get_git_hash
from mmdet import __version__
from mmdet.apis import single_gpu_test, train_detector
from mmdet.datasets import build_dataloader, build_dataset, replace_ImageToTensor
from mmdet.models.detectors import TwoStageDetector
from mmdet.utils import collect_env

from otx.algorithms.common.adapters.mmcv.hooks.recording_forward_hook import (
    ActivationMapHook,
    BaseRecordingForwardHook,
    EigenCamHook,
    FeatureVectorHook,
)
from otx.algorithms.common.adapters.mmcv.utils import (
    build_data_parallel,
    get_configs_by_pairs,
    patch_data_pipeline,
    patch_from_hyperparams,
)
from otx.algorithms.common.adapters.mmcv.utils.config_utils import (
    MPAConfig,
    update_or_add_custom_hook,
)
from otx.algorithms.common.configs.training_base import TrainType
from otx.algorithms.common.utils import set_random_seed
from otx.algorithms.common.utils.callback import InferenceProgressCallback
from otx.algorithms.common.utils.data import get_dataset
from otx.algorithms.common.utils.ir import embed_ir_model_data
from otx.algorithms.common.utils.logger import get_logger
from otx.algorithms.detection.adapters.mmdet.configurer import (
    DetectionConfigurer,
    IncrDetectionConfigurer,
    SemiSLDetectionConfigurer,
)
from otx.algorithms.detection.adapters.mmdet.datasets import ImageTilingDataset
from otx.algorithms.detection.adapters.mmdet.hooks.det_class_probability_map_hook import (
    DetClassProbabilityMapHook,
)
from otx.algorithms.detection.adapters.mmdet.utils import patch_tiling
from otx.algorithms.detection.adapters.mmdet.utils.builder import build_detector
from otx.algorithms.detection.adapters.mmdet.utils.config_utils import (
    should_cluster_anchors,
)
from otx.algorithms.detection.adapters.mmdet.utils.exporter import DetectionExporter
from otx.algorithms.detection.task import OTXDetectionTask
from otx.algorithms.detection.utils import get_det_model_api_configuration
from otx.api.configuration import cfg_helper
from otx.api.configuration.helper.utils import config_to_bytes, ids_to_strings
from otx.api.entities.datasets import DatasetEntity
from otx.api.entities.explain_parameters import ExplainParameters
from otx.api.entities.inference_parameters import InferenceParameters
from otx.api.entities.model import (
    ModelEntity,
    ModelFormat,
    ModelOptimizationType,
    ModelPrecision,
)
from otx.api.entities.subset import Subset
from otx.api.entities.task_environment import TaskEnvironment
from otx.api.entities.train_parameters import default_progress_callback
from otx.api.serialization.label_mapper import label_schema_to_bytes
from otx.api.usecases.tasks.interfaces.export_interface import ExportType
from otx.core.data import caching

logger = get_logger()

# TODO Remove unnecessary pylint disable
# pylint: disable=too-many-lines


class MMDetectionTask(OTXDetectionTask):
    """Task class for OTX detection using mmdetection training backend."""

    # pylint: disable=too-many-instance-attributes
    def __init__(self, task_environment: TaskEnvironment, output_path: Optional[str] = None):
        super().__init__(task_environment, output_path)
        self._data_cfg: Optional[Config] = None
        self._recipe_cfg: Optional[Config] = None

    # pylint: disable=too-many-locals, too-many-branches, too-many-statements
    def _init_task(self, dataset: Optional[DatasetEntity] = None, export: bool = False):  # noqa
        """Initialize task."""
        self._recipe_cfg = MPAConfig.fromfile(os.path.join(self._model_dir, "model.py"))
        self._recipe_cfg.domain = self._task_type.domain
        self._config = self._recipe_cfg

        set_random_seed(self._recipe_cfg.get("seed", 5), logger, self._recipe_cfg.get("deterministic", False))

        # Belows may go to the configure function
        patch_data_pipeline(self._recipe_cfg, self.data_pipeline_path)

        # Patch tiling parameters
        patch_tiling(self._recipe_cfg, self._hyperparams, dataset)

        if not export:
            patch_from_hyperparams(self._recipe_cfg, self._hyperparams)

        if "custom_hooks" in self.override_configs:
            override_custom_hooks = self.override_configs.pop("custom_hooks")
            for override_custom_hook in override_custom_hooks:
                update_or_add_custom_hook(self._recipe_cfg, ConfigDict(override_custom_hook))
        if len(self.override_configs) > 0:
            logger.info(f"before override configs merging = {self._recipe_cfg}")
            self._recipe_cfg.merge_from_dict(self.override_configs)
            logger.info(f"after override configs merging = {self._recipe_cfg}")

        # add Cancel training hook
        update_or_add_custom_hook(
            self._recipe_cfg,
            ConfigDict(type="CancelInterfaceHook", init_callback=self.on_hook_initialized),
        )
        if self._time_monitor is not None:
            update_or_add_custom_hook(
                self._recipe_cfg,
                ConfigDict(
                    type="OTXProgressHook",
                    time_monitor=self._time_monitor,
                    verbose=True,
                    priority=71,
                ),
            )
        self._recipe_cfg.log_config.hooks.append({"type": "OTXLoggerHook", "curves": self._learning_curves})

        # Update recipe with caching modules
        self._update_caching_modules(self._recipe_cfg.data)

        logger.info("initialized.")

    def build_model(
        self,
        cfg: Config,
        fp16: bool = False,
        **kwargs,
    ) -> torch.nn.Module:
        """Build model from model_builder."""
        model_builder = getattr(self, "model_builder", build_detector)
        model = model_builder(cfg, **kwargs)
        if bool(fp16):
            wrap_fp16_model(model)
        return model

    # pylint: disable=too-many-arguments
    def configure(
        self,
        training=True,
        subset="train",
        ir_options=None,
    ):
        """Patch mmcv configs for OTX detection settings."""

        # deepcopy all configs to make sure
        # changes under MPA and below does not take an effect to OTX for clear distinction
        recipe_cfg = deepcopy(self._recipe_cfg)
        data_cfg = deepcopy(self._data_cfg)
        assert recipe_cfg is not None, "'recipe_cfg' is not initialized."

        if self._data_cfg is not None:
            data_classes = [label.name for label in self._labels]
        else:
            data_classes = None
        model_classes = [label.name for label in self._model_label_schema]

        recipe_cfg.work_dir = self._output_path
        recipe_cfg.resume = self._resume

        if self._train_type == TrainType.Incremental:
            configurer = IncrDetectionConfigurer()
        elif self._train_type == TrainType.Semisupervised:
            configurer = SemiSLDetectionConfigurer()
        else:
            configurer = DetectionConfigurer()
        cfg = configurer.configure(
            recipe_cfg, self._model_ckpt, data_cfg, training, subset, ir_options, data_classes, model_classes
        )
        self._config = cfg
        return cfg

    # pylint: disable=too-many-branches, too-many-statements
    def _train_model(
        self,
        dataset: DatasetEntity,
    ):
        """Train function in MMDetectionTask."""
        logger.info("init data cfg.")
        self._data_cfg = ConfigDict(data=ConfigDict())

        for cfg_key, subset in zip(
            ["train", "val", "unlabeled"],
            [Subset.TRAINING, Subset.VALIDATION, Subset.UNLABELED],
        ):
            subset = get_dataset(dataset, subset)
            if subset and self._data_cfg is not None:
                self._data_cfg.data[cfg_key] = ConfigDict(
                    otx_dataset=subset,
                    labels=self._labels,
                )

        self._is_training = True

        self._init_task(dataset)

        cfg = self.configure(True, "train", None)
        logger.info("train!")

        timestamp = time.strftime("%Y%m%d_%H%M%S", time.localtime())

        # Environment
        logger.info(f"cfg.gpu_ids = {cfg.gpu_ids}, distributed = {cfg.distributed}")
        env_info_dict = collect_env()
        env_info = "\n".join([(f"{k}: {v}") for k, v in env_info_dict.items()])
        dash_line = "-" * 60 + "\n"
        logger.info(f"Environment info:\n{dash_line}{env_info}\n{dash_line}")

        # Data
        datasets = [build_dataset(cfg.data.train)]

        # FIXME: Currently detection do not support multi batch evaluation. This will be fixed
        if "val" in cfg.data:
            cfg.data.val_dataloader["samples_per_gpu"] = 1

        # TODO. This should be moved to configurer
        # TODO. Anchor clustering should be checked
        # if hasattr(cfg, "hparams"):
        #     if cfg.hparams.get("adaptive_anchor", False):
        #         num_ratios = cfg.hparams.get("num_anchor_ratios", 5)
        #         proposal_ratio = extract_anchor_ratio(datasets[0], num_ratios)
        #         self.configure_anchor(cfg, proposal_ratio)

        # Target classes
        if "task_adapt" in cfg:
            target_classes = cfg.task_adapt.get("final", [])
        else:
            target_classes = datasets[0].CLASSES

        # Metadata
        meta = dict()
        meta["env_info"] = env_info
        # meta['config'] = cfg.pretty_text
        meta["seed"] = cfg.seed
        meta["exp_name"] = cfg.work_dir
        if cfg.checkpoint_config is not None:
            cfg.checkpoint_config.meta = dict(
                mmdet_version=__version__ + get_git_hash()[:7],
                CLASSES=target_classes,
            )
            # if "proposal_ratio" in locals():
            #     cfg.checkpoint_config.meta.update({"anchor_ratio": proposal_ratio})

        # Model
        model = self.build_model(cfg, fp16=cfg.get("fp16", False))
        model.train()
        model.CLASSES = target_classes

        if cfg.distributed:
            torch.nn.SyncBatchNorm.convert_sync_batchnorm(model)

        validate = bool(cfg.data.get("val", None))
        train_detector(
            model,
            datasets,
            cfg,
            distributed=cfg.distributed,
            validate=validate,
            timestamp=timestamp,
            meta=meta,
        )

        # Save outputs
        output_ckpt_path = os.path.join(cfg.work_dir, "latest.pth")
        best_ckpt_path = glob.glob(os.path.join(cfg.work_dir, "best_*.pth"))
        if len(best_ckpt_path) > 0:
            output_ckpt_path = best_ckpt_path[0]
        return dict(
            final_ckpt=output_ckpt_path,
        )

    def _infer_model(
        self,
        dataset: DatasetEntity,
        inference_parameters: Optional[InferenceParameters] = None,
    ):
        """Main infer function."""
        self._data_cfg = ConfigDict(
            data=ConfigDict(
                train=ConfigDict(
                    otx_dataset=None,
                    labels=self._labels,
                ),
                test=ConfigDict(
                    otx_dataset=dataset,
                    labels=self._labels,
                ),
            )
        )

        dump_features = True
        dump_saliency_map = not inference_parameters.is_evaluation if inference_parameters else True

        self._init_task(dataset)

        cfg = self.configure(False, "test", None)
        logger.info("infer!")

        samples_per_gpu = cfg.data.test_dataloader.get("samples_per_gpu", 1)
        if samples_per_gpu > 1:
            # Replace 'ImageToTensor' to 'DefaultFormatBundle'
            cfg.data.test.pipeline = replace_ImageToTensor(cfg.data.test.pipeline)

        # Data loader
        mm_dataset = build_dataset(cfg.data.test)
        dataloader = build_dataloader(
            mm_dataset,
            samples_per_gpu=samples_per_gpu,
            workers_per_gpu=cfg.data.test_dataloader.get("workers_per_gpu", 0),
            num_gpus=len(cfg.gpu_ids),
            dist=cfg.distributed,
            seed=cfg.get("seed", None),
            shuffle=False,
        )

        # Target classes
        if "task_adapt" in cfg:
            target_classes = cfg.task_adapt.final
            if len(target_classes) < 1:
                raise KeyError(
                    f"target_classes={target_classes} is empty check the metadata from model ckpt or recipe "
                    "configuration"
                )
        else:
            target_classes = mm_dataset.CLASSES

        # Model
        model = self.build_model(cfg, fp16=cfg.get("fp16", False))
        model.CLASSES = target_classes
        model.eval()
        feature_model = model.model_t if self._train_type == TrainType.Semisupervised else model
        model = build_data_parallel(model, cfg, distributed=False)

        # InferenceProgressCallback (Time Monitor enable into Infer task)
        time_monitor = None
        if cfg.get("custom_hooks", None):
            time_monitor = [hook.time_monitor for hook in cfg.custom_hooks if hook.type == "OTXProgressHook"]
            time_monitor = time_monitor[0] if time_monitor else None
        if time_monitor is not None:

            # pylint: disable=unused-argument
            def pre_hook(module, inp):
                time_monitor.on_test_batch_begin(None, None)

            def hook(module, inp, outp):
                time_monitor.on_test_batch_end(None, None)

            model.register_forward_pre_hook(pre_hook)
            model.register_forward_hook(hook)

        # Class-wise Saliency map for Single-Stage Detector, otherwise use class-ignore saliency map.
        if not dump_saliency_map:
            saliency_hook: Union[nullcontext, BaseRecordingForwardHook] = nullcontext()
        else:
            raw_model = feature_model
            if raw_model.__class__.__name__ == "NNCFNetwork":
                raw_model = raw_model.get_nncf_wrapped_model()
            if isinstance(raw_model, TwoStageDetector):
                saliency_hook = ActivationMapHook(feature_model)
            else:
                saliency_hook = DetClassProbabilityMapHook(feature_model)

        if not dump_features:
            feature_vector_hook: Union[nullcontext, BaseRecordingForwardHook] = nullcontext()
        else:
            feature_vector_hook = FeatureVectorHook(feature_model)

        eval_predictions = []
        # pylint: disable=no-member
        with feature_vector_hook:
            with saliency_hook:
                eval_predictions = single_gpu_test(model, dataloader)
                if isinstance(feature_vector_hook, nullcontext):
                    feature_vectors = [None] * len(mm_dataset)
                else:
                    feature_vectors = feature_vector_hook.records
                if isinstance(saliency_hook, nullcontext):
                    saliency_maps = [None] * len(mm_dataset)
                else:
                    saliency_maps = saliency_hook.records

        for key in ["interval", "tmpdir", "start", "gpu_collect", "save_best", "rule", "dynamic_intervals"]:
            cfg.evaluation.pop(key, None)

        metric = None
        if inference_parameters and inference_parameters.is_evaluation:
            metric = mm_dataset.evaluate(eval_predictions, **cfg.evaluation)
            metric = metric["mAP"] if isinstance(cfg.evaluation.metric, list) else metric[cfg.evaluation.metric]

        # Check and unwrap ImageTilingDataset object from TaskAdaptEvalDataset
        while hasattr(mm_dataset, "dataset") and not isinstance(mm_dataset, ImageTilingDataset):
            mm_dataset = mm_dataset.dataset

        if isinstance(mm_dataset, ImageTilingDataset):
            feature_vectors = [feature_vectors[i] for i in range(mm_dataset.num_samples)]
            saliency_maps = [saliency_maps[i] for i in range(mm_dataset.num_samples)]
            if not mm_dataset.merged_results:
                eval_predictions = mm_dataset.merge(eval_predictions)
            else:
                eval_predictions = mm_dataset.merged_results

        assert len(eval_predictions) == len(feature_vectors) == len(saliency_maps), (
            "Number of elements should be the same, however, number of outputs are "
            f"{len(eval_predictions)}, {len(feature_vectors)}, and {len(saliency_maps)}"
        )

        results = dict(
            outputs=dict(
                classes=target_classes,
                detections=eval_predictions,
                metric=metric,
                feature_vectors=feature_vectors,
                saliency_maps=saliency_maps,
            )
        )

        # TODO: InferenceProgressCallback register
        output = results["outputs"]
        metric = output["metric"]
        predictions = output["detections"]
        assert len(output["detections"]) == len(output["feature_vectors"]) == len(output["saliency_maps"]), (
            "Number of elements should be the same, however, number of outputs are "
            f"{len(output['detections'])}, {len(output['feature_vectors'])}, and {len(output['saliency_maps'])}"
        )
        prediction_results = zip(predictions, output["feature_vectors"], output["saliency_maps"])
        return prediction_results, metric

    # pylint: disable=too-many-statements
    def export(
        self,
        export_type: ExportType,
        output_model: ModelEntity,
        precision: ModelPrecision = ModelPrecision.FP32,
        dump_features: bool = True,
    ):
        """Export function of OTX Detection Task."""
        # copied from OTX inference_task.py
        logger.info("Exporting the model")
        if export_type != ExportType.OPENVINO:
            raise RuntimeError(f"not supported export type {export_type}")
        output_model.model_format = ModelFormat.OPENVINO
        output_model.optimization_type = ModelOptimizationType.MO

        self._init_task(export=True)

        cfg = self.configure(False, "test", None)

        self._precision[0] = precision
        export_options: Dict[str, Any] = {}
        export_options["deploy_cfg"] = self._init_deploy_cfg()
        if export_options.get("precision", None) is None:
            assert len(self._precision) == 1
            export_options["precision"] = str(self._precision[0])

        export_options["deploy_cfg"]["dump_features"] = dump_features
        if dump_features:
            output_names = export_options["deploy_cfg"]["ir_config"]["output_names"]
            if "feature_vector" not in output_names:
                output_names.append("feature_vector")
            if export_options["deploy_cfg"]["codebase_config"]["task"] != "Segmentation":
                if "saliency_map" not in output_names:
                    output_names.append("saliency_map")
        export_options["model_builder"] = getattr(self, "model_builder", build_detector)

        if self._precision[0] == ModelPrecision.FP16:
            export_options["deploy_cfg"]["backend_config"]["mo_options"]["flags"].append("--compress_to_fp16")

        exporter = DetectionExporter()
        results = exporter.run(
            cfg,
            **export_options,
        )

        outputs = results.get("outputs")
        logger.debug(f"results of run_task = {outputs}")
        if outputs is None:
            raise RuntimeError(results.get("msg"))

        bin_file = outputs.get("bin")
        xml_file = outputs.get("xml")
        onnx_file = outputs.get("onnx")

        ir_extra_data = get_det_model_api_configuration(
            self._task_environment.label_schema, self._task_type, self.confidence_threshold
        )
        embed_ir_model_data(xml_file, ir_extra_data)

        if xml_file is None or bin_file is None or onnx_file is None:
            raise RuntimeError("invalid status of exporting. bin and xml or onnx should not be None")
        with open(bin_file, "rb") as f:
            output_model.set_data("openvino.bin", f.read())
        with open(xml_file, "rb") as f:
            output_model.set_data("openvino.xml", f.read())
<<<<<<< HEAD

        if self._hyperparams.tiling_parameters.enable_tile_classifier:
            tile_classifier = None
            for partition in outputs.get("partitioned"):
                if partition.get("tile_classifier"):
                    tile_classifier = partition.get("tile_classifier")
                    break
            if tile_classifier is None:
                raise RuntimeError("invalid status of exporting. tile_classifier should not be None")
            with open(tile_classifier["bin"], "rb") as f:
                output_model.set_data("tile_classifier.bin", f.read())
            with open(tile_classifier["xml"], "rb") as f:
                output_model.set_data("tile_classifier.xml", f.read())

=======
        with open(onnx_file, "rb") as f:
            output_model.set_data("model.onnx", f.read())
>>>>>>> 56528116
        output_model.set_data(
            "confidence_threshold",
            np.array([self.confidence_threshold], dtype=np.float32).tobytes(),
        )
        output_model.set_data("config.json", config_to_bytes(self._hyperparams))
        output_model.precision = self._precision
        output_model.optimization_methods = self._optimization_methods
        output_model.has_xai = dump_features
        output_model.set_data(
            "label_schema.json",
            label_schema_to_bytes(self._task_environment.label_schema),
        )
        logger.info("Exporting completed")

    def explain(
        self,
        dataset: DatasetEntity,
        explain_parameters: Optional[ExplainParameters] = None,
    ) -> DatasetEntity:
        """Main explain function of MMDetectionTask."""

        explainer_hook_selector = {
            "classwisesaliencymap": DetClassProbabilityMapHook,
            "eigencam": EigenCamHook,
            "activationmap": ActivationMapHook,
        }
        logger.info("explain()")

        update_progress_callback = default_progress_callback
        process_saliency_maps = False
        explain_predicted_classes = True
        if explain_parameters is not None:
            update_progress_callback = explain_parameters.update_progress  # type: ignore
            process_saliency_maps = explain_parameters.process_saliency_maps
            explain_predicted_classes = explain_parameters.explain_predicted_classes

        self._time_monitor = InferenceProgressCallback(len(dataset), update_progress_callback)

        self._data_cfg = ConfigDict(
            data=ConfigDict(
                train=ConfigDict(
                    otx_dataset=None,
                    labels=self._labels,
                ),
                test=ConfigDict(
                    otx_dataset=dataset,
                    labels=self._labels,
                ),
            )
        )

        self._init_task()

        cfg = self.configure(False, "test", None)

        samples_per_gpu = cfg.data.test_dataloader.get("samples_per_gpu", 1)
        if samples_per_gpu > 1:
            # Replace 'ImageToTensor' to 'DefaultFormatBundle'
            cfg.data.test.pipeline = replace_ImageToTensor(cfg.data.test.pipeline)

        # Data loader
        mm_dataset = build_dataset(cfg.data.test)
        dataloader = build_dataloader(
            mm_dataset,
            samples_per_gpu=cfg.data.get("samples_per_gpu", 1),
            workers_per_gpu=cfg.data.get("workers_per_gpu", 0),
            num_gpus=len(cfg.gpu_ids),
            dist=cfg.distributed,
            seed=cfg.get("seed", None),
            shuffle=False,
        )

        # Target classes
        if "task_adapt" in cfg:
            target_classes = cfg.task_adapt.final
            if len(target_classes) < 1:
                raise KeyError(
                    f"target_classes={target_classes} is empty check the metadata from model ckpt or recipe "
                    "configuration"
                )
        else:
            target_classes = mm_dataset.CLASSES

        # TODO: Check Inference FP16 Support
        model = self.build_model(cfg, fp16=cfg.get("fp16", False))
        model.CLASSES = target_classes
        model.eval()
        feature_model = model.model_t if self._train_type == TrainType.Semisupervised else model
        model = build_data_parallel(model, cfg, distributed=False)

        # InferenceProgressCallback (Time Monitor enable into Infer task)
        time_monitor = None
        if cfg.get("custom_hooks", None):
            time_monitor = [hook.time_monitor for hook in cfg.custom_hooks if hook.type == "OTXProgressHook"]
            time_monitor = time_monitor[0] if time_monitor else None
        if time_monitor is not None:

            # pylint: disable=unused-argument
            def pre_hook(module, inp):
                time_monitor.on_test_batch_begin(None, None)

            def hook(module, inp, outp):
                time_monitor.on_test_batch_end(None, None)

            model.register_forward_pre_hook(pre_hook)
            model.register_forward_hook(hook)

        explainer = explain_parameters.explainer if explain_parameters else None
        if explainer is not None:
            explainer_hook = explainer_hook_selector.get(explainer.lower(), None)
        else:
            explainer_hook = None
        if explainer_hook is None:
            raise NotImplementedError(f"Explainer algorithm {explainer} not supported!")
        logger.info(f"Explainer algorithm: {explainer}")

        # Class-wise Saliency map for Single-Stage Detector, otherwise use class-ignore saliency map.
        eval_predictions = []
        with explainer_hook(feature_model) as saliency_hook:
            for data in dataloader:
                with torch.no_grad():
                    result = model(return_loss=False, rescale=True, **data)
                eval_predictions.extend(result)
            saliency_maps = saliency_hook.records

        # Check and unwrap ImageTilingDataset object from TaskAdaptEvalDataset
        while hasattr(mm_dataset, "dataset") and not isinstance(mm_dataset, ImageTilingDataset):
            mm_dataset = mm_dataset.dataset

        # In the tiling case, select the first images which is map of the entire image
        if isinstance(mm_dataset, ImageTilingDataset):
            saliency_maps = [saliency_maps[i] for i in range(mm_dataset.num_samples)]

        outputs = dict(detections=eval_predictions, saliency_maps=saliency_maps)

        detections = outputs["detections"]
        explain_results = outputs["saliency_maps"]

        self._add_explanations_to_dataset(
            detections, explain_results, dataset, process_saliency_maps, explain_predicted_classes
        )
        logger.info("Explain completed")
        return dataset

    # This should be removed
    def update_override_configurations(self, config):
        """Update override_configs."""
        logger.info(f"update override config with: {config}")
        config = ConfigDict(**config)
        self.override_configs.update(config)

    # This should moved somewhere
    def _init_deploy_cfg(self) -> Union[Config, None]:
        base_dir = os.path.abspath(os.path.dirname(self._task_environment.model_template.model_template_path))
        if self._hyperparams.tiling_parameters.enable_tile_classifier:
            deploy_cfg_path = os.path.join(base_dir, "deployment_tile_classifier.py")
        else:
            deploy_cfg_path = os.path.join(base_dir, "deployment.py")
        deploy_cfg = None
        if os.path.exists(deploy_cfg_path):
            deploy_cfg = MPAConfig.fromfile(deploy_cfg_path)

            def patch_input_preprocessing(deploy_cfg):
                normalize_cfg = get_configs_by_pairs(
                    self._recipe_cfg.data.test.pipeline,
                    dict(type="Normalize"),
                )
                assert len(normalize_cfg) == 1
                normalize_cfg = normalize_cfg[0]

                options = dict(flags=[], args={})
                # NOTE: OTX loads image in RGB format
                # so that `to_rgb=True` means a format change to BGR instead.
                # Conventionally, OpenVINO IR expects a image in BGR format
                # but OpenVINO IR under OTX assumes a image in RGB format.
                #
                # `to_rgb=True` -> a model was trained with images in BGR format
                #                  and a OpenVINO IR needs to reverse input format from RGB to BGR
                # `to_rgb=False` -> a model was trained with images in RGB format
                #                   and a OpenVINO IR does not need to do a reverse
                if normalize_cfg.get("to_rgb", False):
                    options["flags"] += ["--reverse_input_channels"]
                # value must be a list not a tuple
                if normalize_cfg.get("mean", None) is not None:
                    options["args"]["--mean_values"] = list(normalize_cfg.get("mean"))
                if normalize_cfg.get("std", None) is not None:
                    options["args"]["--scale_values"] = list(normalize_cfg.get("std"))

                # fill default
                backend_config = deploy_cfg.backend_config
                if backend_config.get("mo_options") is None:
                    backend_config.mo_options = ConfigDict()
                mo_options = backend_config.mo_options
                if mo_options.get("args") is None:
                    mo_options.args = ConfigDict()
                if mo_options.get("flags") is None:
                    mo_options.flags = []

                # already defiend options have higher priority
                options["args"].update(mo_options.args)
                mo_options.args = ConfigDict(options["args"])
                # make sure no duplicates
                mo_options.flags.extend(options["flags"])
                mo_options.flags = list(set(mo_options.flags))

            def patch_input_shape(deploy_cfg):
                resize_cfg = get_configs_by_pairs(
                    self._recipe_cfg.data.test.pipeline,
                    dict(type="Resize"),
                )
                assert len(resize_cfg) == 1
                resize_cfg = resize_cfg[0]
                size = resize_cfg.size
                if isinstance(size, int):
                    size = (size, size)
                assert all(isinstance(i, int) and i > 0 for i in size)
                # default is static shape to prevent an unexpected error
                # when converting to OpenVINO IR
                deploy_cfg.backend_config.model_inputs = [ConfigDict(opt_shapes=ConfigDict(input=[1, 3, *size]))]

            patch_input_preprocessing(deploy_cfg)
            if not deploy_cfg.backend_config.get("model_inputs", []):
                patch_input_shape(deploy_cfg)

        return deploy_cfg

    def save_model(self, output_model: ModelEntity):
        """Save best model weights in DetectionTrainTask."""
        logger.info("called save_model")
        buffer = io.BytesIO()
        hyperparams_str = ids_to_strings(cfg_helper.convert(self._hyperparams, dict, enum_to_str=True))
        labels = {label.name: label.color.rgb_tuple for label in self._labels}
        model_ckpt = torch.load(self._model_ckpt)
        modelinfo = {
            "model": model_ckpt,
            "config": hyperparams_str,
            "labels": labels,
            "confidence_threshold": self.confidence_threshold,
            "VERSION": 1,
        }
        if self._recipe_cfg is not None and should_cluster_anchors(self._recipe_cfg):
            modelinfo["anchors"] = {}
            self._update_anchors(modelinfo["anchors"], self._recipe_cfg.model.bbox_head.anchor_generator)

        torch.save(modelinfo, buffer)
        output_model.set_data("weights.pth", buffer.getvalue())
        output_model.set_data(
            "label_schema.json",
            label_schema_to_bytes(self._task_environment.label_schema),
        )
        output_model.precision = self._precision

    @staticmethod
    def _update_anchors(origin, new):
        logger.info("Updating anchors")
        origin["heights"] = new["heights"]
        origin["widths"] = new["widths"]

    # These need to be moved somewhere
    def _update_caching_modules(self, data_cfg: Config) -> None:
        def _find_max_num_workers(cfg: dict):
            num_workers = [0]
            for key, value in cfg.items():
                if key == "workers_per_gpu" and isinstance(value, int):
                    num_workers += [value]
                elif isinstance(value, dict):
                    num_workers += [_find_max_num_workers(value)]

            return max(num_workers)

        def _get_mem_cache_size():
            if not hasattr(self._hyperparams.algo_backend, "mem_cache_size"):
                return 0

            return self._hyperparams.algo_backend.mem_cache_size

        max_num_workers = _find_max_num_workers(data_cfg)
        mem_cache_size = _get_mem_cache_size()

        mode = "multiprocessing" if max_num_workers > 0 else "singleprocessing"
        caching.MemCacheHandlerSingleton.create(mode, mem_cache_size)

        update_or_add_custom_hook(
            self._recipe_cfg,
            ConfigDict(type="MemCacheHook", priority="VERY_LOW"),
        )<|MERGE_RESOLUTION|>--- conflicted
+++ resolved
@@ -523,7 +523,6 @@
             output_model.set_data("openvino.bin", f.read())
         with open(xml_file, "rb") as f:
             output_model.set_data("openvino.xml", f.read())
-<<<<<<< HEAD
 
         if self._hyperparams.tiling_parameters.enable_tile_classifier:
             tile_classifier = None
@@ -538,10 +537,8 @@
             with open(tile_classifier["xml"], "rb") as f:
                 output_model.set_data("tile_classifier.xml", f.read())
 
-=======
         with open(onnx_file, "rb") as f:
             output_model.set_data("model.onnx", f.read())
->>>>>>> 56528116
         output_model.set_data(
             "confidence_threshold",
             np.array([self.confidence_threshold], dtype=np.float32).tobytes(),
