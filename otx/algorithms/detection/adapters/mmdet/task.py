--- conflicted
+++ resolved
@@ -68,11 +68,6 @@
 )
 from otx.algorithms.detection.adapters.mmdet.utils.exporter import DetectionExporter
 from otx.algorithms.detection.task import OTXDetectionTask
-<<<<<<< HEAD
-from otx.algorithms.detection.utils import get_det_model_api_configuration
-=======
-from otx.algorithms.detection.utils.data import adaptive_tile_params
->>>>>>> 159cfff2
 from otx.api.configuration import cfg_helper
 from otx.api.configuration.helper.utils import ids_to_strings
 from otx.api.entities.datasets import DatasetEntity
@@ -493,59 +488,7 @@
             **export_options,
         )
 
-<<<<<<< HEAD
-        outputs = results.get("outputs")
-        logger.debug(f"results of run_task = {outputs}")
-        if outputs is None:
-            raise RuntimeError(results.get("msg"))
-
-        bin_file = outputs.get("bin")
-        xml_file = outputs.get("xml")
-        onnx_file = outputs.get("onnx")
-
-        ir_extra_data = get_det_model_api_configuration(
-            self._task_environment.label_schema, self._task_type, self.confidence_threshold
-        )
-        embed_ir_model_data(xml_file, ir_extra_data)
-
-        if xml_file is None or bin_file is None or onnx_file is None:
-            raise RuntimeError("invalid status of exporting. bin and xml or onnx should not be None")
-        with open(bin_file, "rb") as f:
-            output_model.set_data("openvino.bin", f.read())
-        with open(xml_file, "rb") as f:
-            output_model.set_data("openvino.xml", f.read())
-
-        if self._hyperparams.tiling_parameters.enable_tile_classifier:
-            tile_classifier = None
-            for partition in outputs.get("partitioned"):
-                if partition.get("tile_classifier"):
-                    tile_classifier = partition.get("tile_classifier")
-                    break
-            if tile_classifier is None:
-                raise RuntimeError("invalid status of exporting. tile_classifier should not be None")
-            with open(tile_classifier["bin"], "rb") as f:
-                output_model.set_data("tile_classifier.bin", f.read())
-            with open(tile_classifier["xml"], "rb") as f:
-                output_model.set_data("tile_classifier.xml", f.read())
-
-        with open(onnx_file, "rb") as f:
-            output_model.set_data("model.onnx", f.read())
-        output_model.set_data(
-            "confidence_threshold",
-            np.array([self.confidence_threshold], dtype=np.float32).tobytes(),
-        )
-        output_model.set_data("config.json", config_to_bytes(self._hyperparams))
-        output_model.precision = self._precision
-        output_model.optimization_methods = self._optimization_methods
-        output_model.has_xai = dump_features
-        output_model.set_data(
-            "label_schema.json",
-            label_schema_to_bytes(self._task_environment.label_schema),
-        )
-        logger.info("Exporting completed")
-=======
         return results
->>>>>>> 159cfff2
 
     def explain(
         self,
