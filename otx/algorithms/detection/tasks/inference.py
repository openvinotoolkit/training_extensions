"""Inference Task of OTX Detection."""

# Copyright (C) 2022 Intel Corporation
#
# Licensed under the Apache License, Version 2.0 (the "License");
# you may not use this file except in compliance with the License.
# You may obtain a copy of the License at
#
# http://www.apache.org/licenses/LICENSE-2.0
#
# Unless required by applicable law or agreed to in writing,
# software distributed under the License is distributed on an "AS IS" BASIS,
# WITHOUT WARRANTIES OR CONDITIONS OF ANY KIND, either express or implied.
# See the License for the specific language governing permissions
# and limitations under the License.

import os
from typing import Iterable, Optional, Tuple

import cv2
import numpy as np
from mmcv.utils import ConfigDict

from otx.algorithms.common.adapters.mmcv.utils import patch_data_pipeline
from otx.algorithms.common.configs.training_base import TrainType
from otx.algorithms.common.tasks.training_base import BaseTask
from otx.algorithms.common.utils.callback import InferenceProgressCallback
from otx.algorithms.detection.adapters.mmdet.utils import (
    patch_datasets,
    patch_evaluation,
)
from otx.algorithms.detection.configs.base import DetectionConfig
from otx.api.configuration.helper.utils import config_to_bytes
from otx.api.entities.annotation import Annotation
from otx.api.entities.datasets import DatasetEntity
from otx.api.entities.id import ID
from otx.api.entities.inference_parameters import InferenceParameters
from otx.api.entities.label import Domain
from otx.api.entities.model import (
    ModelEntity,
    ModelFormat,
    ModelOptimizationType,
    ModelPrecision,
)
from otx.api.entities.model_template import TaskType
from otx.api.entities.resultset import ResultSetEntity
from otx.api.entities.scored_label import ScoredLabel
from otx.api.entities.shapes.polygon import Point, Polygon
from otx.api.entities.shapes.rectangle import Rectangle
from otx.api.entities.task_environment import TaskEnvironment
from otx.api.entities.tensor import TensorEntity
from otx.api.entities.train_parameters import default_progress_callback
from otx.api.serialization.label_mapper import label_schema_to_bytes
from otx.api.usecases.evaluation.metrics_helper import MetricsHelper
from otx.api.usecases.tasks.interfaces.evaluate_interface import IEvaluationTask
from otx.api.usecases.tasks.interfaces.explain_interface import IExplainTask
from otx.api.usecases.tasks.interfaces.export_interface import ExportType, IExportTask
from otx.api.usecases.tasks.interfaces.inference_interface import IInferenceTask
from otx.api.usecases.tasks.interfaces.unload_interface import IUnload
from otx.api.utils.argument_checks import (
    DatasetParamTypeCheck,
    check_input_parameters_type,
)
from otx.api.utils.dataset_utils import add_saliency_maps_to_dataset_item
from otx.mpa import MPAConstants
from otx.mpa.utils.config_utils import MPAConfig
from otx.mpa.utils.logger import get_logger

logger = get_logger()

RECIPE_TRAIN_TYPE = {
    TrainType.SEMISUPERVISED: "semisl.py",
    TrainType.INCREMENTAL: "incremental.py",
}


# pylint: disable=too-many-locals, too-many-instance-attributes
class DetectionInferenceTask(BaseTask, IInferenceTask, IExportTask, IEvaluationTask, IExplainTask, IUnload):
    """Inference Task Implementation of OTX Detection."""

    @check_input_parameters_type()
    def __init__(self, task_environment: TaskEnvironment, **kwargs):
        # self._should_stop = False
        super().__init__(DetectionConfig, task_environment, **kwargs)
        self.template_dir = os.path.abspath(os.path.dirname(self.template_file_path))

    @check_input_parameters_type({"dataset": DatasetParamTypeCheck})
    def infer(
        self,
        dataset: DatasetEntity,
        inference_parameters: Optional[InferenceParameters] = None,
    ) -> DatasetEntity:
        """Main infer function of OTX Detection."""
        logger.info("infer()")

        if inference_parameters:
            update_progress_callback = inference_parameters.update_progress
        else:
            update_progress_callback = default_progress_callback

        self._time_monitor = InferenceProgressCallback(len(dataset), update_progress_callback)
        # If confidence threshold is adaptive then up-to-date value should be stored in the model
        # and should not be changed during inference. Otherwise user-specified value should be taken.
        if not self._hyperparams.postprocessing.result_based_confidence_threshold:
            self.confidence_threshold = self._hyperparams.postprocessing.confidence_threshold
        logger.info(f"Confidence threshold {self.confidence_threshold}")

        prediction_results, _ = self._infer_detector(dataset, inference_parameters)
        self._add_predictions_to_dataset(prediction_results, dataset, self.confidence_threshold)
        logger.info("Inference completed")
        return dataset

    @check_input_parameters_type({"dataset": DatasetParamTypeCheck})
    def explain(
        self,
        dataset: DatasetEntity,
        explain_parameters: Optional[InferenceParameters] = None,
    ) -> DatasetEntity:
        """Main explain function of OTX Detection."""
        logger.info("explain()")

        if explain_parameters:
            update_progress_callback = explain_parameters.update_progress
        else:
            update_progress_callback = default_progress_callback

        self._time_monitor = InferenceProgressCallback(len(dataset), update_progress_callback)
        explain_results = self._explain_detector(dataset, explain_parameters)
        self._add_explanations_to_dataset(explain_results, dataset)
        logger.info("Explain completed")
        return dataset

    def _infer_detector(
        self,
        dataset: DatasetEntity,
        inference_parameters: Optional[InferenceParameters] = None,
    ) -> Tuple[Iterable, float]:
        """Inference wrapper.

        This method triggers the inference and returns `prediction_results` zipped with prediction results,
        feature vectors, and saliency maps. `metric` is returned as a float value if InferenceParameters.is_evaluation
        is set to true, otherwise, `None` is returned.

        Args:
            dataset (DatasetEntity): the validation or test dataset to be inferred with
            inference_parameters (Optional[InferenceParameters], optional): Option to run evaluation or not.
                If `InferenceParameters.is_evaluation=True` then metric is returned, otherwise, both metric and
                saliency maps are empty. Defaults to None.

        Returns:
            Tuple[Iterable, float]: Iterable prediction results for each sample and metric for on the given dataset
        """
        stage_module = "DetectionInferrer"
        self._data_cfg = self._init_test_data_cfg(dataset)
        dump_features = True
        dump_saliency_map = not inference_parameters.is_evaluation if inference_parameters else True
        results = self._run_task(
            stage_module,
            mode="train",
            dataset=dataset,
            eval=inference_parameters.is_evaluation if inference_parameters else False,
            dump_features=dump_features,
            dump_saliency_map=dump_saliency_map,
        )
        # TODO: InferenceProgressCallback register
        logger.debug(f"result of run_task {stage_module} module = {results}")
        output = results["outputs"]
        metric = output["metric"]
        predictions = output["detections"]
        assert len(output["detections"]) == len(output["feature_vectors"]) == len(output["saliency_maps"]), (
            "Number of elements should be the same, however, number of outputs are "
            f"{len(output['detections'])}, {len(output['feature_vectors'])}, and {len(output['saliency_maps'])}"
        )
        prediction_results = zip(predictions, output["feature_vectors"], output["saliency_maps"])
        return prediction_results, metric

    def _explain_detector(
        self,
        dataset: DatasetEntity,
        explain_parameters: Optional[InferenceParameters] = None,
    ) -> Tuple[Iterable, float]:
        """Run explain stage and return saliency maps."""

        stage_module = "DetectionExplainer"
        self._data_cfg = self._init_test_data_cfg(dataset)
        results = self._run_task(
            stage_module,
            mode="train",
            dataset=dataset,
            explainer=explain_parameters.explainer if explain_parameters else None,
        )
        explain_results = results["outputs"]["saliency_maps"]
        return explain_results

    @check_input_parameters_type()
    def evaluate(
        self,
        output_resultset: ResultSetEntity,
        evaluation_metric: Optional[str] = None,
    ):
        """Evaluate function of OTX Detection Task."""
        logger.info("called evaluate()")
        if evaluation_metric is not None:
            logger.warning(
                f"Requested to use {evaluation_metric} metric, " "but parameter is ignored. Use F-measure instead."
            )
        metric = MetricsHelper.compute_f_measure(output_resultset)
        logger.info(f"F-measure after evaluation: {metric.f_measure.value}")
        output_resultset.performance = metric.get_performance()
        logger.info("Evaluation completed")

    def unload(self):
        """Unload the task."""
        self._delete_scratch_space()

    @check_input_parameters_type()
    def export(self, export_type: ExportType, output_model: ModelEntity):
        """Export function of OTX Detection Task."""
        # copied from OTX inference_task.py
        logger.info("Exporting the model")
        if export_type != ExportType.OPENVINO:
            raise RuntimeError(f"not supported export type {export_type}")
        output_model.model_format = ModelFormat.OPENVINO
        output_model.optimization_type = ModelOptimizationType.MO

        stage_module = "DetectionExporter"
        results = self._run_task(stage_module, mode="train", precision="FP32", export=True)
        results = results.get("outputs")
        logger.debug(f"results of run_task = {results}")
        if results is None:
            logger.error("error while exporting model, result is None")
        else:
            bin_file = results.get("bin")
            xml_file = results.get("xml")
            if xml_file is None or bin_file is None:
                raise RuntimeError("invalid status of exporting. bin and xml should not be None")
            with open(bin_file, "rb") as f:
                output_model.set_data("openvino.bin", f.read())
            with open(xml_file, "rb") as f:
                output_model.set_data("openvino.xml", f.read())
            output_model.set_data(
                "confidence_threshold",
                np.array([self.confidence_threshold], dtype=np.float32).tobytes(),
            )
            output_model.set_data("config.json", config_to_bytes(self._hyperparams))
            output_model.precision = [ModelPrecision.FP32]
            output_model.optimization_methods = self._optimization_methods
            output_model.set_data(
                "label_schema.json",
                label_schema_to_bytes(self._task_environment.label_schema),
            )
        logger.info("Exporting completed")

    def _init_recipe_hparam(self) -> dict:
        configs = super()._init_recipe_hparam()
        configs["use_adaptive_interval"] = self._hyperparams.learning_parameters.use_adaptive_interval
        return configs

    def _init_recipe(self):
        logger.info("called _init_recipe()")

        recipe_root = os.path.join(MPAConstants.RECIPES_PATH, "stages/detection")
        if self._task_type.domain in {
            Domain.INSTANCE_SEGMENTATION,
            Domain.ROTATED_DETECTION,
        }:
            recipe_root = os.path.join(MPAConstants.RECIPES_PATH, "stages/instance-segmentation")

        logger.info(f"train type = {self._train_type}")

        if self._train_type in RECIPE_TRAIN_TYPE:
            recipe = os.path.join(recipe_root, RECIPE_TRAIN_TYPE[self._train_type])
        else:
            raise NotImplementedError(f"Train type {self._train_type} is not implemented yet.")

        logger.info(f"train type = {self._train_type} - loading {recipe}")

        self._recipe_cfg = MPAConfig.fromfile(recipe)
        patch_data_pipeline(self._recipe_cfg, self.data_pipeline_path)
        patch_datasets(self._recipe_cfg, self._task_type.domain)  # for OTX compatibility
        patch_evaluation(self._recipe_cfg)  # for OTX compatibility
        logger.info(f"initialized recipe = {recipe}")

    def _init_model_cfg(self):
        model_cfg = MPAConfig.fromfile(os.path.join(self._model_dir, "model.py"))
        if len(self._anchors) != 0:
            self._update_anchors(model_cfg.model.bbox_head.anchor_generator, self._anchors)
        return model_cfg

    def _init_test_data_cfg(self, dataset: DatasetEntity):
        data_cfg = ConfigDict(
            data=ConfigDict(
                train=ConfigDict(
                    otx_dataset=None,
                    labels=self._labels,
                ),
                test=ConfigDict(
                    otx_dataset=dataset,
                    labels=self._labels,
                ),
            )
        )
        return data_cfg

    def _update_stage_module(self, stage_module):
<<<<<<< HEAD
        if stage_module in ["DetectionTrainer", "DetectionInferrer"]:
            if self.train_type == TrainType.INCREMENTAL:
                stage_module = "Incr" + stage_module
            elif self.train_type == TrainType.SEMISUPERVISED:
                stage_module = "SemiSL" + stage_module
            else:
                raise NotImplementedError(f"{self.train_type} do not have own trainer or inferrer")
=======
        if self._train_type == TrainType.SEMISUPERVISED:
            if stage_module == "DetectionTrainer":
                stage_module = "SemiSLDetectionTrainer"
            elif stage_module == "DetectionInferrer":
                stage_module = "SemiSLDetectionInferrer"
>>>>>>> adc16410
        return stage_module

    def _add_predictions_to_dataset(self, prediction_results, dataset, confidence_threshold=0.0):
        """Loop over dataset again to assign predictions. Convert from MMDetection format to OTX format."""
        for dataset_item, (all_results, feature_vector, saliency_map) in zip(dataset, prediction_results):
            width = dataset_item.width
            height = dataset_item.height

            shapes = []
            if self._task_type == TaskType.DETECTION:
                shapes = self._det_add_predictions_to_dataset(all_results, width, height, confidence_threshold)
            elif self._task_type in {
                TaskType.INSTANCE_SEGMENTATION,
                TaskType.ROTATED_DETECTION,
            }:
                shapes = self._ins_seg_add_predictions_to_dataset(all_results, width, height, confidence_threshold)
            else:
                raise RuntimeError(f"MPA results assignment not implemented for task: {self._task_type}")

            dataset_item.append_annotations(shapes)

            if feature_vector is not None:
                active_score = TensorEntity(name="representation_vector", numpy=feature_vector.reshape(-1))
                dataset_item.append_metadata_item(active_score, model=self._task_environment.model)

            if saliency_map is not None:
                add_saliency_maps_to_dataset_item(
                    dataset_item=dataset_item,
                    saliency_map=saliency_map,
                    model=self._task_environment.model,
                    labels=self._labels,
                    task="det",
                )

    def _det_add_predictions_to_dataset(self, all_results, width, height, confidence_threshold):
        shapes = []
        for label_idx, detections in enumerate(all_results):
            for i in range(detections.shape[0]):
                probability = float(detections[i, 4])
                coords = detections[i, :4].astype(float).copy()
                coords /= np.array([width, height, width, height], dtype=float)
                coords = np.clip(coords, 0, 1)

                if probability < confidence_threshold:
                    continue

                assigned_label = [ScoredLabel(self._labels[label_idx], probability=probability)]
                if coords[3] - coords[1] <= 0 or coords[2] - coords[0] <= 0:
                    continue

                shapes.append(
                    Annotation(
                        Rectangle(x1=coords[0], y1=coords[1], x2=coords[2], y2=coords[3]),
                        labels=assigned_label,
                    )
                )
        return shapes

    def _ins_seg_add_predictions_to_dataset(self, all_results, width, height, confidence_threshold):
        shapes = []
        for label_idx, (boxes, masks) in enumerate(zip(*all_results)):
            for mask, probability in zip(masks, boxes[:, 4]):
                mask = mask.astype(np.uint8)
                probability = float(probability)
                contours, hierarchies = cv2.findContours(mask, cv2.RETR_CCOMP, cv2.CHAIN_APPROX_SIMPLE)
                if hierarchies is None:
                    continue
                for contour, hierarchy in zip(contours, hierarchies[0]):
                    if hierarchy[3] != -1:
                        continue
                    if len(contour) <= 2 or probability < confidence_threshold:
                        continue
                    if self._task_type == TaskType.INSTANCE_SEGMENTATION:
                        points = [Point(x=point[0][0] / width, y=point[0][1] / height) for point in contour]
                    else:
                        box_points = cv2.boxPoints(cv2.minAreaRect(contour))
                        points = [Point(x=point[0] / width, y=point[1] / height) for point in box_points]
                    labels = [ScoredLabel(self._labels[label_idx], probability=probability)]
                    polygon = Polygon(points=points)
                    if cv2.contourArea(contour) > 0 and polygon.get_area() > 1e-12:
                        shapes.append(Annotation(polygon, labels=labels, id=ID(f"{label_idx:08}")))
        return shapes

    def _add_explanations_to_dataset(self, explain_results, dataset):
        """Add saliency map to the dataset."""
        for dataset_item, saliency_map in zip(dataset, explain_results):
            add_saliency_maps_to_dataset_item(
                dataset_item=dataset_item,
                saliency_map=saliency_map,
                model=self._task_environment.model,
                labels=self._labels,
                task="det",
            )

    @staticmethod
    def _update_anchors(origin, new):
        logger.info("Updating anchors")
        origin["heights"] = new["heights"]
        origin["widths"] = new["widths"]<|MERGE_RESOLUTION|>--- conflicted
+++ resolved
@@ -303,7 +303,6 @@
         return data_cfg
 
     def _update_stage_module(self, stage_module):
-<<<<<<< HEAD
         if stage_module in ["DetectionTrainer", "DetectionInferrer"]:
             if self.train_type == TrainType.INCREMENTAL:
                 stage_module = "Incr" + stage_module
@@ -311,13 +310,6 @@
                 stage_module = "SemiSL" + stage_module
             else:
                 raise NotImplementedError(f"{self.train_type} do not have own trainer or inferrer")
-=======
-        if self._train_type == TrainType.SEMISUPERVISED:
-            if stage_module == "DetectionTrainer":
-                stage_module = "SemiSLDetectionTrainer"
-            elif stage_module == "DetectionInferrer":
-                stage_module = "SemiSLDetectionInferrer"
->>>>>>> adc16410
         return stage_module
 
     def _add_predictions_to_dataset(self, prediction_results, dataset, confidence_threshold=0.0):
