--- conflicted
+++ resolved
@@ -44,12 +44,7 @@
 
         dataset_items: List[DatasetItemEntity] = []
         used_labels: List[int] = []
-<<<<<<< HEAD
         if self.data_type == "voc":
-=======
-
-        if self.data_type_candidates[0] == "voc":
->>>>>>> a1359c10
             self.set_voc_labels()
 
         if self.data_type == "common_semantic_segmentation":
