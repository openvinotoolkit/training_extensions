--- conflicted
+++ resolved
@@ -104,11 +104,8 @@
     test_data_roots: str = None,
     test_ann_files: str = None,
     unlabeled_data_roots: str = None,
-<<<<<<< HEAD
     unlabeled_file_list: str = None,
-=======
     **kwargs,
->>>>>>> 9858139d
 ):
     """Returns a dataset class by task type.
 
@@ -124,11 +121,8 @@
         test_data_roots: the path of data root for test data
         test_ann_files: the path of annotation file for test data
         unlabeled_data_roots: the path of data root for unlabeled data
-<<<<<<< HEAD
         unlabeled_file_list: the path of unlabeled file list
-=======
         kwargs: optional kwargs
->>>>>>> 9858139d
     """
 
     train_type_to_be_called = TrainType.Incremental.value
@@ -147,9 +141,6 @@
         test_data_roots=test_data_roots,
         test_ann_files=test_ann_files,
         unlabeled_data_roots=unlabeled_data_roots,
-<<<<<<< HEAD
         unlabeled_file_list=unlabeled_file_list,
-=======
         **kwargs,
->>>>>>> 9858139d
     )