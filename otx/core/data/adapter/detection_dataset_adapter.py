--- conflicted
+++ resolved
@@ -36,14 +36,10 @@
                     image = Image(file_path=datumaro_item.media.path)
                     shapes = []
                     for ann in datumaro_item.annotations:
-<<<<<<< HEAD
-                        if ann.type == AnnotationType.bbox:
-=======
                         if self.task_type is TaskType.INSTANCE_SEGMENTATION and ann.type == AnnotationType.polygon:
                             shapes.append(self._get_polygon_entity(ann, image.width, image.height))
                             used_labels.append(ann.label)
                         if self.task_type is TaskType.DETECTION and ann.type == AnnotationType.bbox:
->>>>>>> 07e24d5c
                             shapes.append(self._get_normalized_bbox_entity(ann, image.width, image.height))
                             used_labels.append(ann.label)
                         elif ann.type == AnnotationType.polygon:
