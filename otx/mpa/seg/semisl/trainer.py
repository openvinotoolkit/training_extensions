--- conflicted
+++ resolved
@@ -2,142 +2,16 @@
 # SPDX-License-Identifier: Apache-2.0
 #
 
-<<<<<<< HEAD
-import glob
-import os
-import time
-
-from mmcv import get_git_hash
-from mmseg import __version__
-from mmseg.apis import train_segmentor
-from mmseg.datasets import build_dataset
-from mmseg.utils import collect_env
-from torch import nn
-
-=======
->>>>>>> ccb73636
 from otx.mpa.registry import STAGES
 from otx.mpa.seg.trainer import SegTrainer
 from otx.mpa.utils.logger import get_logger
 
-<<<<<<< HEAD
-from .stage import SemiSegStage
-=======
 from .stage import SemiSLSegStage
->>>>>>> ccb73636
 
 logger = get_logger()
 
 
 @STAGES.register_module()
-<<<<<<< HEAD
-class SemiSegTrainer(SemiSegStage):
-    def run(self, model_cfg, model_ckpt, data_cfg, **kwargs):
-        """Run training stage for segmentation
-
-        - Configuration
-        - Environment setup
-        - Run training via MMSegmentation -> MMCV
-        """
-        self._init_logger()
-        mode = kwargs.get("mode", "train")
-        if mode not in self.mode:
-            logger.warning(f"Supported modes are {self.mode} but '{mode}' is given.")
-            return {}
-
-        cfg = self.configure(model_cfg, model_ckpt, data_cfg, **kwargs)
-        logger.info("train!")
-
-        if cfg.runner.type == "IterBasedRunner":
-            cfg.runner = dict(type=cfg.runner.type, max_iters=cfg.runner.max_iters)
-
-        timestamp = time.strftime("%Y%m%d_%H%M%S", time.localtime())
-
-        # Environment
-        logger.info(f"cfg.gpu_ids = {cfg.gpu_ids}, distributed = {self.distributed}")
-        env_info_dict = collect_env()
-        env_info = "\n".join([(f"{k}: {v}") for k, v in env_info_dict.items()])
-        dash_line = "-" * 60 + "\n"
-        logger.info("Environment info:\n" + dash_line + env_info + "\n" + dash_line)
-
-        # Data
-        datasets = [build_dataset(cfg.data.train)]
-
-        # Dataset for HPO
-        hp_config = kwargs.get("hp_config", None)
-        if hp_config is not None:
-            import hpopt
-
-            if isinstance(datasets[0], list):
-                for idx, ds in enumerate(datasets[0]):
-                    datasets[0][idx] = hpopt.createHpoDataset(ds, hp_config)
-            else:
-                datasets[0] = hpopt.createHpoDataset(datasets[0], hp_config)
-
-        # Target classes
-        if "task_adapt" in cfg:
-            target_classes = cfg.task_adapt.final
-        else:
-            target_classes = datasets[0].CLASSES
-
-        # Metadata
-        meta = dict()
-        meta["env_info"] = env_info
-        meta["seed"] = cfg.seed
-        meta["exp_name"] = cfg.work_dir
-        if cfg.checkpoint_config is not None:
-            cfg.checkpoint_config.meta = dict(
-                mmseg_version=__version__ + get_git_hash()[:7],
-                CLASSES=target_classes,
-            )
-
-        self.configure_samples_per_gpu(cfg, "train", self.distributed)
-        self.configure_fp16_optimizer(cfg, self.distributed)
-
-        # Model
-        model_builder = kwargs.get("model_builder", None)
-        model = self.build_model(cfg, model_builder)
-        model.train()
-        model.CLASSES = target_classes
-
-        if self.distributed:
-            self._modify_cfg_for_distributed(model, cfg)
-
-        validate = True if cfg.data.get("val", None) else False
-        train_segmentor(
-            model,
-            datasets,
-            cfg,
-            distributed=self.distributed,
-            validate=validate,
-            timestamp=timestamp,
-            meta=meta,
-        )
-
-        # Save outputs
-        output_ckpt_path = os.path.join(cfg.work_dir, "latest.pth")
-        best_ckpt_path = glob.glob(os.path.join(cfg.work_dir, "best_mDice_*.pth"))
-        if len(best_ckpt_path) > 0:
-            output_ckpt_path = best_ckpt_path[0]
-        best_ckpt_path = glob.glob(os.path.join(cfg.work_dir, "best_mIoU_*.pth"))
-        if len(best_ckpt_path) > 0:
-            output_ckpt_path = best_ckpt_path[0]
-        return dict(
-            final_ckpt=output_ckpt_path,
-        )
-
-    def _modify_cfg_for_distributed(self, model, cfg):
-        nn.SyncBatchNorm.convert_sync_batchnorm(model)
-
-        if cfg.dist_params.get("linear_scale_lr", False):
-            new_lr = len(cfg.gpu_ids) * cfg.optimizer.lr
-            logger.info(
-                f"enabled linear scaling rule to the learning rate. \
-                changed LR from {cfg.optimizer.lr} to {new_lr}"
-            )
-            cfg.optimizer.lr = new_lr
-=======
 class SemiSLSegTrainer(SemiSLSegStage, SegTrainer):
     def __init__(self, **kwargs):
         SemiSLSegStage.__init__(self, **kwargs)
->>>>>>> ccb73636
