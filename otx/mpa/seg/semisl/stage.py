--- conflicted
+++ resolved
@@ -24,23 +24,6 @@
         """Adjust settings for task adaptation"""
         super().configure_task(cfg, training, **kwargs)
 
-<<<<<<< HEAD
-=======
-        # Set unlabeled data hook
-        if cfg.data.get("unlabeled", False) and cfg.data.unlabeled.get("otx_dataset", False):
-            update_or_add_custom_hook(
-                cfg,
-                ConfigDict(
-                    type="UnlabeledDataHook",
-                    unlabeled_data_cfg=cfg.data.unlabeled,
-                    samples_per_gpu=cfg.data.unlabeled.pop("samples_per_gpu", cfg.data.samples_per_gpu),
-                    workers_per_gpu=cfg.data.unlabeled.pop("workers_per_gpu", cfg.data.workers_per_gpu),
-                    model_task=cfg.model_task,
-                    seed=cfg.seed,
-                ),
-            )
-
->>>>>>> ccb73636
         # Don't pass task_adapt arg to semi-segmentor
         if cfg.model.type != "ClassIncrEncoderDecoder" and cfg.model.get("task_adapt", False):
             cfg.model.pop("task_adapt")
