# Copyright (C) 2022 Intel Corporation
# SPDX-License-Identifier: Apache-2.0
#

import copy
import functools
from collections import OrderedDict

import numpy as np
import torch
from mmdet.models import DETECTORS, build_detector
from mmdet.models.detectors import BaseDetector

from otx.mpa.utils.logger import get_logger

from .sam_detector_mixin import SAMDetectorMixin

logger = get_logger()


@DETECTORS.register_module()
class UnbiasedTeacher(SAMDetectorMixin, BaseDetector):
    """Unbiased teacher frameowork for general detectors"""

    def __init__(
        self,
        unlabeled_loss_weight=1.0,
        unlabeled_loss_names=[
            "loss_cls",
        ],
        pseudo_conf_thresh=0.7,
        enable_unlabeled_loss=False,
        bg_loss_weight=-1.0,
        **kwargs
    ):
        super().__init__()
        self.unlabeled_loss_weight = unlabeled_loss_weight
        self.unlabeled_loss_names = unlabeled_loss_names
        self.pseudo_conf_thresh = pseudo_conf_thresh
        self.unlabeled_loss_enabled = enable_unlabeled_loss
        self.bg_loss_weight = bg_loss_weight

        cfg = kwargs.copy()
        arch_type = cfg.pop("arch_type")
        cfg["type"] = arch_type
        self.model_s = build_detector(cfg)
        self.model_t = copy.deepcopy(self.model_s)

        # Hooks for super_type transparent weight load/save
        self._register_state_dict_hook(self.state_dict_hook)
        self._register_load_state_dict_pre_hook(functools.partial(self.load_state_dict_pre_hook, self))

    def extract_feat(self, imgs):
        return self.model_t.extract_feat(imgs)

    def simple_test(self, img, img_metas, **kwargs):
        return self.model_t.simple_test(img, img_metas, **kwargs)

    def aug_test(self, imgs, img_metas, **kwargs):
        return self.model_t.aug_test(imgs, img_metas, **kwargs)

    def forward_dummy(self, img, **kwargs):
        return self.model_t.forward_dummy(img, **kwargs)

    def enable_unlabeled_loss(self, mode=True):
        self.unlabeled_loss_enabled = mode

    def forward_train(self, img, img_metas, img0, gt_bboxes, gt_labels, gt_bboxes_ignore=None, **kwargs):

        losses = {}

        # Supervised loss
        # TODO: check img0 only option (which is common for mean teacher method)
        sl_losses = self.model_s.forward_train(
            torch.cat((img0, img)),  # weak + hard augmented images
            img_metas + img_metas,
            gt_bboxes + gt_bboxes,
            gt_labels + gt_labels,
            gt_bboxes_ignore + gt_bboxes_ignore if gt_bboxes_ignore else None,
        )
        losses.update(sl_losses)

        # Pseudo labels from teacher
        ul_args = kwargs.get("extra_0", {})  # Supposing ComposedDL([labeled, unlabeled]) data loader
        ul_img = ul_args.get("img")
        ul_img0 = ul_args.get("img0")
        ul_img_metas = ul_args.get("img_metas")
        if ul_img is None:
            return losses
        with torch.no_grad():
            teacher_outputs = self.model_t.forward_test(
                [ul_img0],
                [ul_img_metas],
                rescale=False,  # easy augmentation
            )
<<<<<<< HEAD
        pseudo_bboxes, pseudo_labels, pseudo_ratio = self.generate_pseudo_labels(teacher_outputs, **kwargs)

=======
        pseudo_bboxes, pseudo_labels, pseudo_ratio = self.generate_pseudo_labels(
            teacher_outputs, device=ul_img0.device, **kwargs
        )
>>>>>>> 20d92958
        ps_recall = self.eval_pseudo_label_recall(pseudo_bboxes, ul_args.get("gt_bboxes", []))
        current_device = ul_img0[0].device
        losses.update(ps_recall=torch.tensor(ps_recall, device=current_device))
        losses.update(ps_ratio=torch.tensor([pseudo_ratio], device=current_device))

        if not self.unlabeled_loss_enabled or self.unlabeled_loss_weight <= 0.001:  # TODO: move back
            return losses

        # Unsupervised loss
        if self.bg_loss_weight >= 0.0:
            self.model_s.bbox_head.bg_loss_weight = self.bg_loss_weight
        ul_losses = self.model_s.forward_train(ul_img, ul_img_metas, pseudo_bboxes, pseudo_labels)  # hard augmentation
        if self.bg_loss_weight >= 0.0:
            self.model_s.bbox_head.bg_loss_weight = -1.0

        for ul_loss_name in self.unlabeled_loss_names:
            ul_loss = ul_losses[ul_loss_name]
            if isinstance(ul_loss, torch.Tensor):
                ul_loss = [ul_loss]
            losses[ul_loss_name + "_ul"] = [loss * self.unlabeled_loss_weight for loss in ul_loss]
        # TODO: apply loss_bbox when adopting QFL;

        return losses

    def generate_pseudo_labels(self, teacher_outputs, **kwargs):
        device = kwargs.pop("device")
        all_pseudo_bboxes = []
        all_pseudo_labels = []
        num_all_bboxes = 0
        num_all_pseudo = 0
        for teacher_bboxes_labels in teacher_outputs:
            pseudo_bboxes = []
            pseudo_labels = []
            for label, teacher_bboxes in enumerate(teacher_bboxes_labels):
                confidences = teacher_bboxes[:, -1]
                pseudo_indices = confidences > self.pseudo_conf_thresh
                pseudo_bboxes.append(teacher_bboxes[pseudo_indices, :4])  # model output: [x y w h conf]
                pseudo_labels.append(np.full([sum(pseudo_indices)], label))
                num_all_bboxes += teacher_bboxes.shape[0]
                num_all_pseudo += pseudo_bboxes[-1].shape[0]
            all_pseudo_bboxes.append(torch.from_numpy(np.concatenate(pseudo_bboxes)).to(device))
            all_pseudo_labels.append(torch.from_numpy(np.concatenate(pseudo_labels)).to(device))
        # print(f'{num_all_pseudo} / {num_all_bboxes}')
        pseudo_ratio = float(num_all_pseudo) / num_all_bboxes if num_all_bboxes > 0 else 0.0
        return all_pseudo_bboxes, all_pseudo_labels, pseudo_ratio

    def eval_pseudo_label_recall(self, all_pseudo_bboxes, all_gt_bboxes):
        # For test only
        from mmdet.core.evaluation.recall import _recalls, bbox_overlaps

        img_num = len(all_gt_bboxes)
        if img_num == 0:
            return [0.0]
        all_ious = np.ndarray((img_num,), dtype=object)
        for i in range(img_num):
            ps_bboxes = all_pseudo_bboxes[i]
            gt_bboxes = all_gt_bboxes[i]
            # prop_num = min(ps_bboxes.shape[0], 100)
            prop_num = ps_bboxes.shape[0]
            if gt_bboxes is None or gt_bboxes.shape[0] == 0:
                ious = np.zeros((0, ps_bboxes.shape[0]), dtype=np.float32)
            elif ps_bboxes is None or ps_bboxes.shape[0] == 0:
                ious = np.zeros((gt_bboxes.shape[0], 0), dtype=np.float32)
            else:
                ious = bbox_overlaps(gt_bboxes.detach().cpu().numpy(), ps_bboxes.detach().cpu().numpy()[:prop_num, :4])
            all_ious[i] = ious
        recall = _recalls(all_ious, np.array([100]), np.array([0.5]))
        return recall

    @staticmethod
    def state_dict_hook(module, state_dict, prefix, *args, **kwargs):
        """Redirect teacher model as output state_dict (student as auxilliary)"""
        logger.info("----------------- UnbiasedTeacher.state_dict_hook() called")
        for k in list(state_dict.keys()):
            v = state_dict.pop(k)
            if not prefix or k.startswith(prefix):
                k = k.replace(prefix, "", 1)
                if k.startswith("model_t."):
                    k = k.replace("model_t.", "", 1)
                elif k.startswith("model_s."):
                    continue
                k = prefix + k
            state_dict[k] = v
        return state_dict

    @staticmethod
    def load_state_dict_pre_hook(module, state_dict, *args, **kwargs):
        """Redirect input state_dict to teacher model"""
        logger.info("----------------- UnbiasedTeacher.load_state_dict_pre_hook() called")
        for k in list(state_dict.keys()):
            v = state_dict.pop(k)
            if "model_s." not in k:
                k = "model_t." + k
            state_dict[k] = v<|MERGE_RESOLUTION|>--- conflicted
+++ resolved
@@ -93,16 +93,11 @@
                 [ul_img_metas],
                 rescale=False,  # easy augmentation
             )
-<<<<<<< HEAD
-        pseudo_bboxes, pseudo_labels, pseudo_ratio = self.generate_pseudo_labels(teacher_outputs, **kwargs)
-
-=======
+        current_device = ul_img0[0].device
         pseudo_bboxes, pseudo_labels, pseudo_ratio = self.generate_pseudo_labels(
-            teacher_outputs, device=ul_img0.device, **kwargs
+            teacher_outputs, device=current_device, **kwargs
         )
->>>>>>> 20d92958
         ps_recall = self.eval_pseudo_label_recall(pseudo_bboxes, ul_args.get("gt_bboxes", []))
-        current_device = ul_img0[0].device
         losses.update(ps_recall=torch.tensor(ps_recall, device=current_device))
         losses.update(ps_ratio=torch.tensor([pseudo_ratio], device=current_device))
 
