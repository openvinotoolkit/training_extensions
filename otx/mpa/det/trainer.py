# Copyright (C) 2022 Intel Corporation
# SPDX-License-Identifier: Apache-2.0
#

import glob
import os.path as osp
import time

from mmcv.utils import get_git_hash
from mmdet import __version__
from mmdet.apis import train_detector
from mmdet.datasets import build_dataset
from mmdet.utils import collect_env
from torch import nn

from otx.mpa.modules.utils.task_adapt import extract_anchor_ratio
from otx.mpa.registry import STAGES
from otx.mpa.utils.logger import get_logger

<<<<<<< HEAD
from .incremental import IncrDetectionStage
=======
from .stage import DetectionStage

# TODO[JAEGUK]: Remove import detection_tasks
# from detection_tasks.apis.detection.config_utils import cluster_anchors

>>>>>>> 0360099e

logger = get_logger()


@STAGES.register_module()
<<<<<<< HEAD
class DetectionTrainer(IncrDetectionStage):
=======
class DetectionTrainer(DetectionStage):
    def __init__(self, **kwargs):
        super().__init__(**kwargs)

>>>>>>> 0360099e
    def run(self, model_cfg, model_ckpt, data_cfg, **kwargs):
        """Run training stage for detection

        - Configuration
        - Environment setup
        - Run training via MMDetection -> MMCV
        """
        self._init_logger()
        mode = kwargs.get("mode", "train")
        if mode not in self.mode:
            logger.warning(f"Supported modes are {self.mode} but '{mode}' is given.")
            return {}

        cfg = self.configure(model_cfg, model_ckpt, data_cfg, **kwargs)
        logger.info("train!")

        timestamp = time.strftime("%Y%m%d_%H%M%S", time.localtime())

        # Environment
        logger.info(f"cfg.gpu_ids = {cfg.gpu_ids}, distributed = {self.distributed}")
        env_info_dict = collect_env()
        env_info = "\n".join([(f"{k}: {v}") for k, v in env_info_dict.items()])
        dash_line = "-" * 60 + "\n"
        logger.info("Environment info:\n" + dash_line + env_info + "\n" + dash_line)

        # Data
        datasets = [build_dataset(cfg.data.train)]
<<<<<<< HEAD
        cfg.data.val_dataloader.samples_per_gpu = cfg.data.get("samples_per_gpu", 1)
=======

        # FIXME Currently detection do not support multi batch evaluation. This will be fixed
        # cfg.data.val.samples_per_gpu = cfg.data.get("samples_per_gpu", 1)
        cfg.data.val.samples_per_gpu = 1
>>>>>>> 0360099e

        # FIXME: scale_factors is fixed at 1 even batch_size > 1 in simple_test_mask
        # Need to investigate, possibly due to OpenVINO
        if "roi_head" in model_cfg.model:
            if "mask_head" in model_cfg.model.roi_head:
                cfg.data.val_dataloader.samples_per_gpu = 1

        if hasattr(cfg, "hparams"):
            if cfg.hparams.get("adaptive_anchor", False):
                num_ratios = cfg.hparams.get("num_anchor_ratios", 5)
                proposal_ratio = extract_anchor_ratio(datasets[0], num_ratios)
                self.configure_anchor(cfg, proposal_ratio)

        # Dataset for HPO
        hp_config = kwargs.get("hp_config", None)
        if hp_config is not None:
            import hpopt

            if isinstance(datasets[0], list):
                for idx, ds in enumerate(datasets[0]):
                    datasets[0][idx] = hpopt.createHpoDataset(ds, hp_config)
            else:
                datasets[0] = hpopt.createHpoDataset(datasets[0], hp_config)

        # Target classes
        if "task_adapt" in cfg:
            target_classes = cfg.task_adapt.get("final", [])
        else:
            target_classes = datasets[0].CLASSES

        # Metadata
        meta = dict()
        meta["env_info"] = env_info
        # meta['config'] = cfg.pretty_text
        meta["seed"] = cfg.seed
        meta["exp_name"] = cfg.work_dir
        if cfg.checkpoint_config is not None:
            cfg.checkpoint_config.meta = dict(
                mmdet_version=__version__ + get_git_hash()[:7],
                CLASSES=target_classes,
            )
            if "proposal_ratio" in locals():
                cfg.checkpoint_config.meta.update({"anchor_ratio": proposal_ratio})

        # Save config
        # cfg.dump(osp.join(cfg.work_dir, 'config.py'))
        # logger.info(f'Config:\n{cfg.pretty_text}')

        self.configure_samples_per_gpu(cfg, "train", self.distributed)
        self.configure_fp16_optimizer(cfg, self.distributed)

        # Model
        model_builder = kwargs.get("model_builder", None)
        model = self.build_model(cfg, model_builder)
        model.train()
        model.CLASSES = target_classes

        if self.distributed:
            self._modify_cfg_for_distributed(model, cfg)

        validate = True if cfg.data.get("val", None) else False
        train_detector(
            model,
            datasets,
            cfg,
            distributed=self.distributed,
            validate=validate,
            timestamp=timestamp,
            meta=meta,
        )

        # Save outputs
        output_ckpt_path = osp.join(cfg.work_dir, "latest.pth")
        best_ckpt_path = glob.glob(osp.join(cfg.work_dir, "best_*.pth"))
        if len(best_ckpt_path) > 0:
            output_ckpt_path = best_ckpt_path[0]
        return dict(
            final_ckpt=output_ckpt_path,
        )

    def _modify_cfg_for_distributed(self, model, cfg):
        nn.SyncBatchNorm.convert_sync_batchnorm(model)

        if cfg.dist_params.get("linear_scale_lr", False):
            new_lr = len(cfg.gpu_ids) * cfg.optimizer.lr
            logger.info(
                f"enabled linear scaling rule to the learning rate. \
                changed LR from {cfg.optimizer.lr} to {new_lr}"
            )
            cfg.optimizer.lr = new_lr<|MERGE_RESOLUTION|>--- conflicted
+++ resolved
@@ -17,28 +17,16 @@
 from otx.mpa.registry import STAGES
 from otx.mpa.utils.logger import get_logger
 
-<<<<<<< HEAD
-from .incremental import IncrDetectionStage
-=======
 from .stage import DetectionStage
-
-# TODO[JAEGUK]: Remove import detection_tasks
-# from detection_tasks.apis.detection.config_utils import cluster_anchors
-
->>>>>>> 0360099e
 
 logger = get_logger()
 
 
 @STAGES.register_module()
-<<<<<<< HEAD
-class DetectionTrainer(IncrDetectionStage):
-=======
 class DetectionTrainer(DetectionStage):
     def __init__(self, **kwargs):
         super().__init__(**kwargs)
 
->>>>>>> 0360099e
     def run(self, model_cfg, model_ckpt, data_cfg, **kwargs):
         """Run training stage for detection
 
@@ -66,14 +54,9 @@
 
         # Data
         datasets = [build_dataset(cfg.data.train)]
-<<<<<<< HEAD
-        cfg.data.val_dataloader.samples_per_gpu = cfg.data.get("samples_per_gpu", 1)
-=======
 
-        # FIXME Currently detection do not support multi batch evaluation. This will be fixed
-        # cfg.data.val.samples_per_gpu = cfg.data.get("samples_per_gpu", 1)
-        cfg.data.val.samples_per_gpu = 1
->>>>>>> 0360099e
+        # FIXME: Currently detection do not support multi batch evaluation. This will be fixed
+        cfg.data.val_dataloader.samples_per_gpu = 1
 
         # FIXME: scale_factors is fixed at 1 even batch_size > 1 in simple_test_mask
         # Need to investigate, possibly due to OpenVINO
