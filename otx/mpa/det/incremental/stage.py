# Copyright (C) 2022 Intel Corporation
# SPDX-License-Identifier: Apache-2.0
#

from mmcv import ConfigDict

from otx.mpa.det.stage import DetectionStage
from otx.mpa.utils.config_utils import update_or_add_custom_hook
from otx.mpa.utils.logger import get_logger

logger = get_logger()


class IncrDetectionStage(DetectionStage):
    """Patch config to support incremental learning for object detection"""

    def configure_task(self, cfg, training, **kwargs):
        """Patch config to support incremental learning"""
        super().configure_task(cfg, training, **kwargs)
        if "task_adapt" in cfg and self.task_adapt_type == "mpa":
            self.configure_task_adapt_hook(cfg)

<<<<<<< HEAD
            org_model_classes, model_classes, data_classes = self.configure_classes(cfg, task_adapt_type, task_adapt_op)
            if data_classes != model_classes:
                self.configure_task_data_pipeline(cfg, model_classes, data_classes)
            # TODO[JAEGUK]: configure_anchor is not working
            if cfg["task_adapt"].get("use_mpa_anchor", False):
                self.configure_anchor(cfg)
            self.configure_task_cls_incr(cfg, task_adapt_type, org_model_classes, model_classes)

    def configure_classes(self, cfg, task_adapt_type, task_adapt_op):
        """Patch classes for model and dataset."""
        org_model_classes = self.get_model_classes(cfg)
        data_classes = self.get_data_classes(cfg)

        # Model classes
        if task_adapt_op == "REPLACE":
            if len(data_classes) == 0:
                model_classes = org_model_classes.copy()
            else:
                model_classes = data_classes.copy()
        elif task_adapt_op == "MERGE":
            model_classes = org_model_classes + [cls for cls in data_classes if cls not in org_model_classes]
        else:
            raise KeyError(f"{task_adapt_op} is not supported for task_adapt options!")

        if task_adapt_type == "mpa":
            data_classes = model_classes
        cfg.task_adapt.final = model_classes
        cfg.model.task_adapt = ConfigDict(
            src_classes=org_model_classes,
            dst_classes=model_classes,
        )

        # Model architecture
        head_names = ("mask_head", "bbox_head", "segm_head")
        num_classes = len(model_classes)
        if "roi_head" in cfg.model:
            # For Faster-RCNNs
            for head_name in head_names:
                if head_name in cfg.model.roi_head:
                    if isinstance(cfg.model.roi_head[head_name], list):
                        for head in cfg.model.roi_head[head_name]:
                            head.num_classes = num_classes
                    else:
                        cfg.model.roi_head[head_name].num_classes = num_classes
        else:
            # For other architectures (including SSD)
            for head_name in head_names:
                if head_name in cfg.model:
                    cfg.model[head_name].num_classes = num_classes

        # Eval datasets
        if cfg.get("task", "detection") == "detection":
            eval_types = ["val", "test"]
            for eval_type in eval_types:
                if cfg.data[eval_type]["type"] == "TaskAdaptEvalDataset":
                    cfg.data[eval_type]["model_classes"] = model_classes
                else:
                    # Wrap original dataset config
                    org_type = cfg.data[eval_type]["type"]
                    cfg.data[eval_type]["type"] = "TaskAdaptEvalDataset"
                    cfg.data[eval_type]["org_type"] = org_type
                    cfg.data[eval_type]["model_classes"] = model_classes

        return org_model_classes, model_classes, data_classes

    def configure_task_data_pipeline(self, cfg, model_classes, data_classes):
        # Trying to alter class indices of training data according to model class order
        tr_data_cfg = self.get_data_cfg(cfg, "train")
        class_adapt_cfg = dict(type="AdaptClassLabels", src_classes=data_classes, dst_classes=model_classes)
        pipeline_cfg = tr_data_cfg.pipeline
        for i, op in enumerate(pipeline_cfg):
            if op["type"] == "LoadAnnotations":  # insert just after this op
                op_next_ann = pipeline_cfg[i + 1] if i + 1 < len(pipeline_cfg) else {}
                if op_next_ann.get("type", "") == class_adapt_cfg["type"]:
                    op_next_ann.update(class_adapt_cfg)
                else:
                    pipeline_cfg.insert(i + 1, class_adapt_cfg)
                break

    def configure_anchor(self, cfg, proposal_ratio=None):
        if cfg.model.type in ["SingleStageDetector", "CustomSingleStageDetector"]:
            anchor_cfg = cfg.model.bbox_head.anchor_generator
            if anchor_cfg.type == "SSDAnchorGeneratorClustered":
                cfg.model.bbox_head.anchor_generator.pop("input_size", None)

    def configure_task_cls_incr(self, cfg, task_adapt_type, org_model_classes, model_classes):
        """Patch config for incremental learning"""
        if task_adapt_type == "mpa":
            self.configure_bbox_head(cfg, org_model_classes, model_classes)
            self.configure_task_adapt_hook(cfg, org_model_classes, model_classes)
            self.configure_ema(cfg)
        else:
            src_data_cfg = self.get_data_cfg(cfg, "train")
            src_data_cfg.pop("old_new_indices", None)

    def configure_bbox_head(self, cfg, org_model_classes, model_classes):
        """Patch bbox head in detector for class incremental learning.
        Most of patching are related with hyper-params in focal loss
        """
        if cfg.get("task", "detection") == "detection":
            bbox_head = cfg.model.bbox_head
        else:
            bbox_head = cfg.model.roi_head.bbox_head

        # TODO Remove this part
        # This is not related with patching bbox head
        # This might be useless when semisl using MPADetDataset
        tr_data_cfg = self.get_data_cfg(cfg, "train")
        if tr_data_cfg.type != "MPADetDataset":
            tr_data_cfg.img_ids_dict = self.get_img_ids_for_incr(cfg, org_model_classes, model_classes)
            tr_data_cfg.org_type = tr_data_cfg.type
            tr_data_cfg.type = "DetIncrCocoDataset"

        alpha, gamma = 0.25, 2.0
        if bbox_head.type in ["SSDHead", "CustomSSDHead"]:
            gamma = 1 if cfg["task_adapt"].get("efficient_mode", False) else 2
            bbox_head.type = "CustomSSDHead"
            bbox_head.loss_cls = ConfigDict(
                type="FocalLoss",
                loss_weight=1.0,
                gamma=gamma,
                reduction="none",
            )
        elif bbox_head.type in ["ATSSHead"]:
            gamma = 3 if cfg["task_adapt"].get("efficient_mode", False) else 4.5
            bbox_head.loss_cls.gamma = gamma
        elif bbox_head.type in ["VFNetHead", "CustomVFNetHead"]:
            alpha = 0.75
            gamma = 1 if cfg["task_adapt"].get("efficient_mode", False) else 2
        # TODO Move this part
        # This is not related with patching bbox head
        elif bbox_head.type in ["YOLOXHead", "CustomYOLOXHead"]:
            if cfg.data.train.type == "MultiImageMixDataset":
                cfg.data.train.pop("ann_file", None)
                cfg.data.train.pop("img_prefix", None)
                cfg.data.train.pop("labels", None)
                self.add_yolox_hooks(cfg)

        if cfg.get("ignore", False):
            bbox_head.loss_cls = ConfigDict(
                type="CrossSigmoidFocalLoss", use_sigmoid=True, num_classes=len(model_classes), alpha=alpha, gamma=gamma
            )

    @staticmethod
    def configure_task_adapt_hook(cfg, org_model_classes, model_classes):
=======
    def configure_task_adapt_hook(self, cfg):
>>>>>>> 0360099e
        """Add TaskAdaptHook for sampler."""
        sampler_flag = True
        if len(set(self.org_model_classes) & set(self.model_classes)) == 0 or set(self.org_model_classes) == set(
            self.model_classes
        ):
            sampler_flag = False
        update_or_add_custom_hook(
            cfg,
            ConfigDict(
                type="TaskAdaptHook",
                src_classes=self.org_model_classes,
                dst_classes=self.model_classes,
                model_type=cfg.model.type,
                sampler_flag=sampler_flag,
                efficient_mode=cfg["task_adapt"].get("efficient_mode", False),
            ),
<<<<<<< HEAD
        )

    @staticmethod
    def configure_ema(cfg):
        """Patch ema settings."""
        adaptive_ema = cfg.get("adaptive_ema", {})
        if adaptive_ema:
            update_or_add_custom_hook(
                cfg,
                ConfigDict(
                    type="CustomModelEMAHook",
                    priority="ABOVE_NORMAL",
                    resume_from=cfg.get("resume_from"),
                    **adaptive_ema,
                ),
            )
        else:
            update_or_add_custom_hook(
                cfg,
                ConfigDict(type="EMAHook", priority="ABOVE_NORMAL", resume_from=cfg.get("resume_from"), momentum=0.1),
            )

    @staticmethod
    def get_img_ids_for_incr(cfg, org_model_classes, model_classes):
        # get image ids of old classes & new class
        # to setup experimental dataset (COCO format)
        new_classes = np.setdiff1d(model_classes, org_model_classes).tolist()
        old_classes = np.intersect1d(org_model_classes, model_classes).tolist()

        src_data_cfg = IncrDetectionStage.get_data_cfg(cfg, "train")

        ids_old, ids_new = [], []
        data_cfg = cfg.data.test.copy()
        data_cfg.test_mode = src_data_cfg.get("test_mode", False)
        data_cfg.ann_file = src_data_cfg.get("ann_file", None)
        data_cfg.img_prefix = src_data_cfg.get("img_prefix", None)
        old_data_cfg = data_cfg.copy()
        if "classes" in old_data_cfg:
            old_data_cfg.classes = old_classes
        old_dataset = build_dataset(old_data_cfg)
        ids_old = old_dataset.dataset.img_ids
        if len(new_classes) > 0:
            data_cfg.classes = new_classes
            dataset = build_dataset(data_cfg)
            ids_new = dataset.dataset.img_ids
            ids_old = np.setdiff1d(ids_old, ids_new).tolist()

        sampled_ids = ids_old + ids_new
        outputs = dict(
            old_classes=old_classes,
            new_classes=new_classes,
            img_ids=sampled_ids,
            img_ids_old=ids_old,
            img_ids_new=ids_new,
        )
        return outputs

    @staticmethod
    def add_yolox_hooks(cfg):
        update_or_add_custom_hook(
            cfg,
            ConfigDict(
                type="YOLOXModeSwitchHook",
                num_last_epochs=15,
                priority=48,
            ),
        )
        # FIXME: is this hook deprecated?
        #  update_or_add_custom_hook(
        #      cfg,
        #      ConfigDict(
        #          type="SyncRandomSizeHook",
        #          ratio_range=(10, 20),
        #          img_scale=(640, 640),
        #          interval=1,
        #          priority=48,
        #          device="cuda" if torch.cuda.is_available() else "cpu",
        #      ),
        #  )
        update_or_add_custom_hook(
            cfg,
            ConfigDict(
                type="SyncNormHook",
                num_last_epochs=15,
                interval=1,
                priority=48,
            ),
=======
>>>>>>> 0360099e
        )<|MERGE_RESOLUTION|>--- conflicted
+++ resolved
@@ -14,161 +14,16 @@
 class IncrDetectionStage(DetectionStage):
     """Patch config to support incremental learning for object detection"""
 
+    def __init__(self, **kwargs):
+        super().__init__(**kwargs)
+
     def configure_task(self, cfg, training, **kwargs):
         """Patch config to support incremental learning"""
         super().configure_task(cfg, training, **kwargs)
         if "task_adapt" in cfg and self.task_adapt_type == "mpa":
             self.configure_task_adapt_hook(cfg)
 
-<<<<<<< HEAD
-            org_model_classes, model_classes, data_classes = self.configure_classes(cfg, task_adapt_type, task_adapt_op)
-            if data_classes != model_classes:
-                self.configure_task_data_pipeline(cfg, model_classes, data_classes)
-            # TODO[JAEGUK]: configure_anchor is not working
-            if cfg["task_adapt"].get("use_mpa_anchor", False):
-                self.configure_anchor(cfg)
-            self.configure_task_cls_incr(cfg, task_adapt_type, org_model_classes, model_classes)
-
-    def configure_classes(self, cfg, task_adapt_type, task_adapt_op):
-        """Patch classes for model and dataset."""
-        org_model_classes = self.get_model_classes(cfg)
-        data_classes = self.get_data_classes(cfg)
-
-        # Model classes
-        if task_adapt_op == "REPLACE":
-            if len(data_classes) == 0:
-                model_classes = org_model_classes.copy()
-            else:
-                model_classes = data_classes.copy()
-        elif task_adapt_op == "MERGE":
-            model_classes = org_model_classes + [cls for cls in data_classes if cls not in org_model_classes]
-        else:
-            raise KeyError(f"{task_adapt_op} is not supported for task_adapt options!")
-
-        if task_adapt_type == "mpa":
-            data_classes = model_classes
-        cfg.task_adapt.final = model_classes
-        cfg.model.task_adapt = ConfigDict(
-            src_classes=org_model_classes,
-            dst_classes=model_classes,
-        )
-
-        # Model architecture
-        head_names = ("mask_head", "bbox_head", "segm_head")
-        num_classes = len(model_classes)
-        if "roi_head" in cfg.model:
-            # For Faster-RCNNs
-            for head_name in head_names:
-                if head_name in cfg.model.roi_head:
-                    if isinstance(cfg.model.roi_head[head_name], list):
-                        for head in cfg.model.roi_head[head_name]:
-                            head.num_classes = num_classes
-                    else:
-                        cfg.model.roi_head[head_name].num_classes = num_classes
-        else:
-            # For other architectures (including SSD)
-            for head_name in head_names:
-                if head_name in cfg.model:
-                    cfg.model[head_name].num_classes = num_classes
-
-        # Eval datasets
-        if cfg.get("task", "detection") == "detection":
-            eval_types = ["val", "test"]
-            for eval_type in eval_types:
-                if cfg.data[eval_type]["type"] == "TaskAdaptEvalDataset":
-                    cfg.data[eval_type]["model_classes"] = model_classes
-                else:
-                    # Wrap original dataset config
-                    org_type = cfg.data[eval_type]["type"]
-                    cfg.data[eval_type]["type"] = "TaskAdaptEvalDataset"
-                    cfg.data[eval_type]["org_type"] = org_type
-                    cfg.data[eval_type]["model_classes"] = model_classes
-
-        return org_model_classes, model_classes, data_classes
-
-    def configure_task_data_pipeline(self, cfg, model_classes, data_classes):
-        # Trying to alter class indices of training data according to model class order
-        tr_data_cfg = self.get_data_cfg(cfg, "train")
-        class_adapt_cfg = dict(type="AdaptClassLabels", src_classes=data_classes, dst_classes=model_classes)
-        pipeline_cfg = tr_data_cfg.pipeline
-        for i, op in enumerate(pipeline_cfg):
-            if op["type"] == "LoadAnnotations":  # insert just after this op
-                op_next_ann = pipeline_cfg[i + 1] if i + 1 < len(pipeline_cfg) else {}
-                if op_next_ann.get("type", "") == class_adapt_cfg["type"]:
-                    op_next_ann.update(class_adapt_cfg)
-                else:
-                    pipeline_cfg.insert(i + 1, class_adapt_cfg)
-                break
-
-    def configure_anchor(self, cfg, proposal_ratio=None):
-        if cfg.model.type in ["SingleStageDetector", "CustomSingleStageDetector"]:
-            anchor_cfg = cfg.model.bbox_head.anchor_generator
-            if anchor_cfg.type == "SSDAnchorGeneratorClustered":
-                cfg.model.bbox_head.anchor_generator.pop("input_size", None)
-
-    def configure_task_cls_incr(self, cfg, task_adapt_type, org_model_classes, model_classes):
-        """Patch config for incremental learning"""
-        if task_adapt_type == "mpa":
-            self.configure_bbox_head(cfg, org_model_classes, model_classes)
-            self.configure_task_adapt_hook(cfg, org_model_classes, model_classes)
-            self.configure_ema(cfg)
-        else:
-            src_data_cfg = self.get_data_cfg(cfg, "train")
-            src_data_cfg.pop("old_new_indices", None)
-
-    def configure_bbox_head(self, cfg, org_model_classes, model_classes):
-        """Patch bbox head in detector for class incremental learning.
-        Most of patching are related with hyper-params in focal loss
-        """
-        if cfg.get("task", "detection") == "detection":
-            bbox_head = cfg.model.bbox_head
-        else:
-            bbox_head = cfg.model.roi_head.bbox_head
-
-        # TODO Remove this part
-        # This is not related with patching bbox head
-        # This might be useless when semisl using MPADetDataset
-        tr_data_cfg = self.get_data_cfg(cfg, "train")
-        if tr_data_cfg.type != "MPADetDataset":
-            tr_data_cfg.img_ids_dict = self.get_img_ids_for_incr(cfg, org_model_classes, model_classes)
-            tr_data_cfg.org_type = tr_data_cfg.type
-            tr_data_cfg.type = "DetIncrCocoDataset"
-
-        alpha, gamma = 0.25, 2.0
-        if bbox_head.type in ["SSDHead", "CustomSSDHead"]:
-            gamma = 1 if cfg["task_adapt"].get("efficient_mode", False) else 2
-            bbox_head.type = "CustomSSDHead"
-            bbox_head.loss_cls = ConfigDict(
-                type="FocalLoss",
-                loss_weight=1.0,
-                gamma=gamma,
-                reduction="none",
-            )
-        elif bbox_head.type in ["ATSSHead"]:
-            gamma = 3 if cfg["task_adapt"].get("efficient_mode", False) else 4.5
-            bbox_head.loss_cls.gamma = gamma
-        elif bbox_head.type in ["VFNetHead", "CustomVFNetHead"]:
-            alpha = 0.75
-            gamma = 1 if cfg["task_adapt"].get("efficient_mode", False) else 2
-        # TODO Move this part
-        # This is not related with patching bbox head
-        elif bbox_head.type in ["YOLOXHead", "CustomYOLOXHead"]:
-            if cfg.data.train.type == "MultiImageMixDataset":
-                cfg.data.train.pop("ann_file", None)
-                cfg.data.train.pop("img_prefix", None)
-                cfg.data.train.pop("labels", None)
-                self.add_yolox_hooks(cfg)
-
-        if cfg.get("ignore", False):
-            bbox_head.loss_cls = ConfigDict(
-                type="CrossSigmoidFocalLoss", use_sigmoid=True, num_classes=len(model_classes), alpha=alpha, gamma=gamma
-            )
-
-    @staticmethod
-    def configure_task_adapt_hook(cfg, org_model_classes, model_classes):
-=======
     def configure_task_adapt_hook(self, cfg):
->>>>>>> 0360099e
         """Add TaskAdaptHook for sampler."""
         sampler_flag = True
         if len(set(self.org_model_classes) & set(self.model_classes)) == 0 or set(self.org_model_classes) == set(
@@ -185,94 +40,4 @@
                 sampler_flag=sampler_flag,
                 efficient_mode=cfg["task_adapt"].get("efficient_mode", False),
             ),
-<<<<<<< HEAD
-        )
-
-    @staticmethod
-    def configure_ema(cfg):
-        """Patch ema settings."""
-        adaptive_ema = cfg.get("adaptive_ema", {})
-        if adaptive_ema:
-            update_or_add_custom_hook(
-                cfg,
-                ConfigDict(
-                    type="CustomModelEMAHook",
-                    priority="ABOVE_NORMAL",
-                    resume_from=cfg.get("resume_from"),
-                    **adaptive_ema,
-                ),
-            )
-        else:
-            update_or_add_custom_hook(
-                cfg,
-                ConfigDict(type="EMAHook", priority="ABOVE_NORMAL", resume_from=cfg.get("resume_from"), momentum=0.1),
-            )
-
-    @staticmethod
-    def get_img_ids_for_incr(cfg, org_model_classes, model_classes):
-        # get image ids of old classes & new class
-        # to setup experimental dataset (COCO format)
-        new_classes = np.setdiff1d(model_classes, org_model_classes).tolist()
-        old_classes = np.intersect1d(org_model_classes, model_classes).tolist()
-
-        src_data_cfg = IncrDetectionStage.get_data_cfg(cfg, "train")
-
-        ids_old, ids_new = [], []
-        data_cfg = cfg.data.test.copy()
-        data_cfg.test_mode = src_data_cfg.get("test_mode", False)
-        data_cfg.ann_file = src_data_cfg.get("ann_file", None)
-        data_cfg.img_prefix = src_data_cfg.get("img_prefix", None)
-        old_data_cfg = data_cfg.copy()
-        if "classes" in old_data_cfg:
-            old_data_cfg.classes = old_classes
-        old_dataset = build_dataset(old_data_cfg)
-        ids_old = old_dataset.dataset.img_ids
-        if len(new_classes) > 0:
-            data_cfg.classes = new_classes
-            dataset = build_dataset(data_cfg)
-            ids_new = dataset.dataset.img_ids
-            ids_old = np.setdiff1d(ids_old, ids_new).tolist()
-
-        sampled_ids = ids_old + ids_new
-        outputs = dict(
-            old_classes=old_classes,
-            new_classes=new_classes,
-            img_ids=sampled_ids,
-            img_ids_old=ids_old,
-            img_ids_new=ids_new,
-        )
-        return outputs
-
-    @staticmethod
-    def add_yolox_hooks(cfg):
-        update_or_add_custom_hook(
-            cfg,
-            ConfigDict(
-                type="YOLOXModeSwitchHook",
-                num_last_epochs=15,
-                priority=48,
-            ),
-        )
-        # FIXME: is this hook deprecated?
-        #  update_or_add_custom_hook(
-        #      cfg,
-        #      ConfigDict(
-        #          type="SyncRandomSizeHook",
-        #          ratio_range=(10, 20),
-        #          img_scale=(640, 640),
-        #          interval=1,
-        #          priority=48,
-        #          device="cuda" if torch.cuda.is_available() else "cpu",
-        #      ),
-        #  )
-        update_or_add_custom_hook(
-            cfg,
-            ConfigDict(
-                type="SyncNormHook",
-                num_last_epochs=15,
-                interval=1,
-                priority=48,
-            ),
-=======
->>>>>>> 0360099e
         )