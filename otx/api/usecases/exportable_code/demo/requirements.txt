--- conflicted
+++ resolved
@@ -1,8 +1,4 @@
 openvino==2022.3.0
 openmodelzoo-modelapi==2022.3.0
-<<<<<<< HEAD
-otx==1.3.0rc2
-=======
 otx==1.3.1rc1
->>>>>>> cf815e3d
 numpy>=1.21.0,<=1.23.5  # np.bool was removed in 1.24.0 which was used in openvino runtime