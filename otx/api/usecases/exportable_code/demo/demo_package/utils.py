--- conflicted
+++ resolved
@@ -47,15 +47,8 @@
     return create_converter(converter_type, labels)
 
 
-<<<<<<< HEAD
-def create_visualizer(_task_type: TaskType):
+def create_visualizer(_task_type: TaskType, no_show: bool = False):
     """Create visualizer according to kind of task."""
-=======
-def create_visualizer(_task_type: TaskType, no_show: bool = False):
-    """
-    Create visualizer according to kind of task
-    """
->>>>>>> 536dcafe
 
     # TODO: use anomaly-specific visualizer for anomaly tasks
 
