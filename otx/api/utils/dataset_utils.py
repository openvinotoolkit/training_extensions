--- conflicted
+++ resolved
@@ -191,10 +191,7 @@
     return False
 
 
-<<<<<<< HEAD
-=======
 # pylint: disable-msg=too-many-locals
->>>>>>> 8102c616
 def add_saliency_maps_to_dataset_item(
     dataset_item: DatasetItemEntity,
     saliency_map: np.ndarray,
@@ -232,37 +229,22 @@
                     scored_label = bbox.get_labels()[0]
                     predicted_labels.add(scored_label.label)
 
-<<<<<<< HEAD
-        num_saliency_maps = saliency_map.shape[0]
-        if num_saliency_maps == len(labels) + 1:
-            # Include the background as the last category
-            labels.append(LabelEntity("background", Domain.DETECTION))
-=======
         if task == "det":
             num_saliency_maps = saliency_map.shape[0]
             if num_saliency_maps == len(labels) + 1:
                 # Include the background as the last category
                 labels.append(LabelEntity("background", Domain.DETECTION))
->>>>>>> 8102c616
 
         for class_id, class_wise_saliency_map in enumerate(saliency_map):
             label = labels[class_id]
             if predicted_scene is not None and label not in predicted_labels:
                 continue
-<<<<<<< HEAD
-            class_wise_saliency_map = get_actmap(class_wise_saliency_map, (dataset_item.width, dataset_item.height))
-=======
             class_wise_act_map = get_actmap(class_wise_saliency_map, (dataset_item.width, dataset_item.height))
->>>>>>> 8102c616
             saliency_media = ResultMediaEntity(
                 name=label.name,
                 type="saliency_map",
                 annotation_scene=dataset_item.annotation_scene,
-<<<<<<< HEAD
-                numpy=class_wise_saliency_map,
-=======
                 numpy=class_wise_act_map,
->>>>>>> 8102c616
                 roi=dataset_item.roi,
                 label=label,
             )
