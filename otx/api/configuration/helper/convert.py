--- conflicted
+++ resolved
@@ -8,11 +8,7 @@
 
 
 from enum import Enum
-<<<<<<< HEAD
-from typing import Any, Type, TypeVar
-=======
 from typing import Type, TypeVar, Dict, Any
->>>>>>> 7dbaeb52
 
 import yaml
 from omegaconf import DictConfig, OmegaConf
@@ -136,11 +132,7 @@
     if target == str:
         return yaml.dump(config_dict)
     elif target == dict:
-<<<<<<< HEAD
-        result = config_dict  # type: ignore
-=======
         return config_dict
->>>>>>> 7dbaeb52
     elif target == DictConfig:
         return OmegaConf.create(config_dict)
     else:
