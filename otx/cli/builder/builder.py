--- conflicted
+++ resolved
@@ -29,16 +29,12 @@
 
 from otx.api.entities.model_template import TaskType
 from otx.cli.registry import Registry as OTXRegistry
-<<<<<<< HEAD
 from otx.cli.utils.importing import (
     get_backbone_list,
     get_backbone_registry,
     get_module_args,
 )
-=======
-from otx.cli.utils.importing import get_available_backbone_list, get_backbone_registry
 from otx.mpa.utils.config_utils import MPAConfig
->>>>>>> c95dfa4f
 
 DEFAULT_MODEL_TEMPLATE_ID = {
     "CLASSIFICATION": "Custom_Image_Classification_EfficinetNet-B0",
