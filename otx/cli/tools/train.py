"""Model training tool."""

# Copyright (C) 2021 Intel Corporation
#
# Licensed under the Apache License, Version 2.0 (the "License");
# you may not use this file except in compliance with the License.
# You may obtain a copy of the License at
#
# http://www.apache.org/licenses/LICENSE-2.0
#
# Unless required by applicable law or agreed to in writing,
# software distributed under the License is distributed on an "AS IS" BASIS,
# WITHOUT WARRANTIES OR CONDITIONS OF ANY KIND, either express or implied.
# See the License for the specific language governing permissions
# and limitations under the License.

# pylint: disable=too-many-locals

from pathlib import Path

from otx.api.entities.inference_parameters import InferenceParameters
from otx.api.entities.model import ModelEntity
from otx.api.entities.model_template import TaskType
from otx.api.entities.resultset import ResultSetEntity
from otx.api.entities.subset import Subset
from otx.api.entities.task_environment import TaskEnvironment
from otx.api.entities.train_parameters import TrainParameters
from otx.api.serialization.label_mapper import label_schema_to_bytes
from otx.api.usecases.adapters.model_adapter import ModelAdapter
from otx.cli.manager import ConfigManager
from otx.cli.utils.hpo import run_hpo
from otx.cli.utils.importing import get_impl_class
from otx.cli.utils.io import read_binary, read_label_schema, save_model_data
from otx.cli.utils.multi_gpu import MultiGPUManager
from otx.cli.utils.parser import (
    MemSizeAction,
    add_hyper_parameters_sub_parser,
    get_parser_and_hprams_data,
)
from otx.core.data.adapter import get_dataset_adapter


def get_args():
    """Parses command line arguments."""
    parser, hyper_parameters, params = get_parser_and_hprams_data()

    parser.add_argument(
        "--train-data-roots",
        help="Comma-separated paths to training data folders.",
    )
    parser.add_argument(
        "--val-data-roots",
        help="Comma-separated paths to validation data folders.",
    )
    parser.add_argument(
        "--unlabeled-data-roots",
        help="Comma-separated paths to unlabeled data folders",
    )
    parser.add_argument(
        "--unlabeled-file-list",
        help="Comma-separated paths to unlabeled file list",
    )
    parser.add_argument(
        "--load-weights",
        help="Load model weights from previously saved checkpoint.",
    )
    parser.add_argument(
        "--resume-from",
        help="Resume training from previously saved checkpoint",
    )
    parser.add_argument(
        "--save-model-to",
        help="Location where trained model will be stored.",
    )
    parser.add_argument(
        "--work-dir",
        help="Location where the intermediate output of the training will be stored.",
        default=None,
    )
    parser.add_argument(
        "--enable-hpo",
        action="store_true",
        help="Execute hyper parameters optimization (HPO) before training.",
    )
    parser.add_argument(
        "--hpo-time-ratio",
        default=4,
        type=float,
        help="Expected ratio of total time to run HPO to time taken for full fine-tuning.",
    )
    parser.add_argument(
        "--gpus",
        type=str,
        help="Comma-separated indices of GPU. \
              If there are more than one available GPU, then model is trained with multi GPUs.",
    )
    parser.add_argument(
        "--rdzv-endpoint",
        type=str,
        default="localhost:0",
        help="Rendezvous endpoint for multi-node training.",
    )
    parser.add_argument(
        "--base-rank",
        type=int,
        default=0,
        help="Base rank of the current node workers.",
    )
    parser.add_argument(
        "--world-size",
        type=int,
        default=0,
        help="Total number of workers in a worker group.",
    )
    parser.add_argument(
<<<<<<< HEAD
        "--mem-cache-size",
        action=MemSizeAction,
        type=str,
        required=False,
        default=0,
        help="Size of memory pool for caching decoded data to load data faster. "
        "For example, you can use digits for bytes size (e.g. 1024) or a string with size units "
        "(e.g. 7KB = 7 * 2^10, 3MB = 3 * 2^20, and 2GB = 2 * 2^30).",
=======
        "--data",
        type=str,
        default=None,
        help="The data.yaml path want to use in train task.",
>>>>>>> c4de5422
    )

    sub_parser = add_hyper_parameters_sub_parser(parser, hyper_parameters, return_sub_parser=True)
    # TODO: Temporary solution for cases where there is no template input
    if not hyper_parameters and "params" in params:
        if "params" in params:
            params = params[params.index("params") :]
            for param in params:
                if param == "--help":
                    print("Without template configuration, hparams information is unknown.")
                elif param.startswith("--"):
                    sub_parser.add_argument(
                        f"{param}",
                        dest=f"params.{param[2:]}",
                    )
    return parser.parse_args()


def main():  # pylint: disable=too-many-branches
    """Main function that is used for model training."""
    args = get_args()

    config_manager = ConfigManager(args, workspace_root=args.work_dir, mode="train")
    # Auto-Configuration for model template
    config_manager.configure_template()

    # Creates a workspace if it doesn't exist.
    if not config_manager.check_workspace():
        config_manager.build_workspace(new_workspace_path=args.work_dir)

    # Auto-Configuration for Dataset configuration
    config_manager.configure_data_config(update_data_yaml=config_manager.check_workspace())
    dataset_config = config_manager.get_dataset_config(subsets=["train", "val", "unlabeled"])
    dataset_adapter = get_dataset_adapter(**dataset_config)
    dataset, label_schema = dataset_adapter.get_otx_dataset(), dataset_adapter.get_label_schema()

    # Get classes for Task, ConfigurableParameters and Dataset.
    template = config_manager.template
    task_class = get_impl_class(template.entrypoints.base)

    # Update Hyper Parameter Configs
    hyper_parameters = config_manager.get_hyparams_config()

    environment = TaskEnvironment(
        model=None,
        hyper_parameters=hyper_parameters,
        label_schema=label_schema,
        model_template=template,
    )

    if args.load_weights or args.resume_from:
        ckpt_path = args.resume_from if args.resume_from else args.load_weights
        model_adapters = {
            "weights.pth": ModelAdapter(read_binary(ckpt_path)),
            "resume": bool(args.resume_from),
        }

        if (Path(ckpt_path).parent / "label_schema.json").exists():
            model_adapters.update(
                {"label_schema.json": ModelAdapter(label_schema_to_bytes(read_label_schema(ckpt_path)))}
            )

        environment.model = ModelEntity(
            train_dataset=dataset,
            configuration=environment.get_model_configuration(),
            model_adapters=model_adapters,
        )

    # FIXME: Need to align output results & Current HPO use save_model_to.parent
    if "save_model_to" not in args or not args.save_model_to:
        args.save_model_to = str(config_manager.workspace_root / "models")
    if args.enable_hpo:
        environment = run_hpo(args, environment, dataset, config_manager.data_config)

    task = task_class(task_environment=environment, output_path=args.work_dir)

    if args.gpus:
        multigpu_manager = MultiGPUManager(main, args.gpus, args.rdzv_endpoint, args.base_rank, args.world_size)
        if template.task_type in (TaskType.ACTION_CLASSIFICATION, TaskType.ACTION_DETECTION):
            print("Multi-GPU training for action tasks isn't supported yet. A single GPU will be used for a training.")
        elif (
            multigpu_manager.is_available()
            and not template.task_type.is_anomaly  # anomaly tasks don't use this way for multi-GPU training
        ):
            multigpu_manager.setup_multi_gpu_train(task.project_path, hyper_parameters if args.enable_hpo else None)

    output_model = ModelEntity(dataset, environment.get_model_configuration())

    task.train(dataset, output_model, train_parameters=TrainParameters())

    save_model_data(output_model, args.save_model_to)
    print(f"[*] Save Model to: {args.save_model_to}")

    if config_manager.data_config["val_subset"]["data_root"]:
        validation_dataset = dataset.get_subset(Subset.VALIDATION)
        predicted_validation_dataset = task.infer(
            validation_dataset.with_empty_annotations(),
            InferenceParameters(is_evaluation=False),
        )

        resultset = ResultSetEntity(
            model=output_model,
            ground_truth_dataset=validation_dataset,
            prediction_dataset=predicted_validation_dataset,
        )
        task.evaluate(resultset)
        assert resultset.performance is not None
        print(resultset.performance)

    task.cleanup()

    if args.gpus:
        multigpu_manager.finalize()

    return dict(retcode=0, template=template.name)


if __name__ == "__main__":
    main()<|MERGE_RESOLUTION|>--- conflicted
+++ resolved
@@ -113,7 +113,6 @@
         help="Total number of workers in a worker group.",
     )
     parser.add_argument(
-<<<<<<< HEAD
         "--mem-cache-size",
         action=MemSizeAction,
         type=str,
@@ -122,12 +121,12 @@
         help="Size of memory pool for caching decoded data to load data faster. "
         "For example, you can use digits for bytes size (e.g. 1024) or a string with size units "
         "(e.g. 7KB = 7 * 2^10, 3MB = 3 * 2^20, and 2GB = 2 * 2^30).",
-=======
+    )
+    parser.add_argument(
         "--data",
         type=str,
         default=None,
         help="The data.yaml path want to use in train task.",
->>>>>>> c4de5422
     )
 
     sub_parser = add_hyper_parameters_sub_parser(parser, hyper_parameters, return_sub_parser=True)
