--- conflicted
+++ resolved
@@ -257,12 +257,8 @@
     model_path = config_manager.output_path / "models"
     save_model_data(output_model, str(model_path))
 
-<<<<<<< HEAD
+    performance = None
     if config_manager.data_config["val_subset"]["data_roots"]:
-=======
-    performance = None
-    if config_manager.data_config["val_subset"]["data_root"]:
->>>>>>> 9858139d
         validation_dataset = dataset.get_subset(Subset.VALIDATION)
         predicted_validation_dataset = task.infer(
             validation_dataset.with_empty_annotations(),
