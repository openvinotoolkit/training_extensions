--- conflicted
+++ resolved
@@ -379,24 +379,17 @@
         Returns:
             dict: dataset_config
         """
-<<<<<<< HEAD
-        print(self.data_config)
-        dataset_config = {"task_type": self.task_type, "train_type": self.train_type}
+        if str(self.train_type).upper() == "INCREMENTAL" and "unlabeled" in subsets:
+            subsets.remove("unlabeled")
+        dataset_config: Dict[str, Any] = {"task_type": self.task_type, "train_type": self.train_type}
         for subset in subsets:
-            if f"{subset}_subset" in self.data_config:
-                if self.data_config[f"{subset}_subset"]["data_roots"]:
-                    dataset_config.update({f"{subset}_data_roots": self.data_config[f"{subset}_subset"]["data_roots"]})
+            if f"{subset}_subset" in self.data_config 
+                if self.data_config[f"{subset}_subset"]["data_root"]:
+                    dataset_config.update({f"{subset}_data_roots": self.data_config[f"{subset}_subset"]["data_root"]})
                 if "ann_files" in self.data_config[f"{subset}_subset"]:
                     dataset_config.update({f"{subset}_ann_files": self.data_config[f"{subset}_subset"]["ann_files"]})
                 if "file_list" in self.data_config[f"{subset}_subset"]:
                     dataset_config.update({f"{subset}_file_list": self.data_config[f"{subset}_subset"]["file_list"]})
-=======
-        if str(self.train_type).upper() == "INCREMENTAL" and "unlabeled" in subsets:
-            subsets.remove("unlabeled")
-        dataset_config: Dict[str, Any] = {"task_type": self.task_type, "train_type": self.train_type}
-        for subset in subsets:
-            if f"{subset}_subset" in self.data_config and self.data_config[f"{subset}_subset"]["data_root"]:
-                dataset_config.update({f"{subset}_data_roots": self.data_config[f"{subset}_subset"]["data_root"]})
         if hyper_parameters is not None:
             dataset_config["cache_config"] = {}
             algo_backend = getattr(hyper_parameters, "algo_backend", None)
@@ -410,7 +403,6 @@
             if learning_parameters:
                 num_workers = getattr(learning_parameters, "num_workers", 0)
                 dataset_config["cache_config"]["num_workers"] = num_workers
->>>>>>> 9858139d
         return dataset_config
 
     def update_data_config(self, data_yaml: dict) -> None:
