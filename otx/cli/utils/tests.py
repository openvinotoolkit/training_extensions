--- conflicted
+++ resolved
@@ -565,7 +565,6 @@
     Build and verify the otx-workspace corresponding to each task.
     """
     # Build otx-workspace per tasks check - Default Model Template only
-<<<<<<< HEAD
     command_line = [
         "otx",
         "build",
@@ -574,7 +573,7 @@
         "--workspace-root",
         os.path.join(root, f"otx-workspace-{task}"),
     ]
-    assert run(command_line).returncode == 0
+    check_run(command_line)
 
 
 def otx_build_backbone_testing(root, backbone_args):
@@ -599,7 +598,7 @@
         "--save-backbone-to",
         os.path.join(task_workspace, "backbone.yaml"),
     ]
-    assert run(command_line).returncode == 0
+    check_run(command_line)
     assert os.path.exists(os.path.join(task_workspace, "backbone.yaml"))
 
     # Build model.py from backbone.yaml
@@ -613,7 +612,7 @@
         "--workspace-root",
         task_workspace,
     ]
-    assert run(command_line).returncode == 0
+    check_run(command_line)
 
     # Build model.py from backbone type
     command_line = [
@@ -626,58 +625,4 @@
         "--workspace-root",
         task_workspace,
     ]
-    assert run(command_line).returncode == 0
-=======
-    for task in build_supported_tasks:
-        command_line = [
-            "otx",
-            "build",
-            "--task",
-            task,
-            "--workspace-root",
-            os.path.join(root, f"otx-workspace-{task}"),
-        ]
-        check_run(command_line)
-
-    for task, backbone in args.items():
-        task_workspace = os.path.join(root, f"otx-workspace-{task}")
-        # Build Backbone.yaml from backbone type
-        command_line = [
-            "otx",
-            "build",
-            "--backbone",
-            backbone,
-            "--workspace-root",
-            task_workspace,
-            "--save-backbone-to",
-            os.path.join(task_workspace, "backbone.yaml"),
-        ]
-        check_run(command_line)
-        assert os.path.exists(os.path.join(task_workspace, "backbone.yaml"))
-
-        # Build model.py from backbone.yaml
-        command_line = [
-            "otx",
-            "build",
-            "--model",
-            os.path.join(task_workspace, "model.py"),
-            "--backbone",
-            os.path.join(task_workspace, "backbone.yaml"),
-            "--workspace-root",
-            task_workspace,
-        ]
-        check_run(command_line)
-
-        # Build model.py from backbone type
-        command_line = [
-            "otx",
-            "build",
-            "--model",
-            os.path.join(task_workspace, "model.py"),
-            "--backbone",
-            backbone,
-            "--workspace-root",
-            task_workspace,
-        ]
-        check_run(command_line)
->>>>>>> 743a3fc0
+    check_run(command_line)