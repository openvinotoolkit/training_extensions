# Copyright (C) 2021 Intel Corporation
#
# Licensed under the Apache License, Version 2.0 (the "License");
# you may not use this file except in compliance with the License.
# You may obtain a copy of the License at
#
# http://www.apache.org/licenses/LICENSE-2.0
#
# Unless required by applicable law or agreed to in writing,
# software distributed under the License is distributed on an "AS IS" BASIS,
# WITHOUT WARRANTIES OR CONDITIONS OF ANY KIND, either express or implied.
# See the License for the specific language governing permissions
# and limitations under the License.

import json
import os
import shutil
import subprocess  # nosec

import pytest

from otx.cli.tools.build import SUPPORTED_TASKS as build_supported_tasks
from otx.cli.tools.find import SUPPORTED_BACKBONE_BACKENDS as find_supported_backends
from otx.cli.tools.find import SUPPORTED_TASKS as find_supported_tasks


def get_template_rel_dir(template):
    return os.path.dirname(os.path.relpath(template.model_template_path))


def get_template_dir(template, root) -> str:

    # Get the template directory of the algorithm.
    # The location of the template files are as follows:
    # ~/training_extensions/otx/algorithms/<algorithm>/**/template.yaml
    # To get the ``algorithm``, index of the "algorithms" can be
    # searched, where ``algorithm`` comes next.
    template_path_parts = template.model_template_path.split(os.sep)
    idx = template_path_parts.index("algorithms")
    algorithm = template_path_parts[idx + 1]

    algo_backend_dir = f"otx/algorithms/{algorithm}"
    work_dir = os.path.join(root, f"otx/algorithms/{algorithm}")
    template_dir = os.path.dirname(os.path.relpath(template.model_template_path, start=algo_backend_dir))
    template_work_dir = os.path.join(work_dir, template_dir)

    os.makedirs(template_work_dir, exist_ok=True)
    return template_work_dir


def check_run(cmd, **kwargs):
    result = subprocess.run(cmd, stderr=subprocess.PIPE, **kwargs)
    assert result.returncode == 0, result.stderr.decode("utf=8")


def otx_train_testing(template, root, otx_dir, args):
    template_work_dir = get_template_dir(template, root)
    command_line = [
        "otx",
        "train",
        template.model_template_path,
        "--train-ann-file",
        f'{os.path.join(otx_dir, args["--train-ann-file"])}',
        "--train-data-roots",
        f'{os.path.join(otx_dir, args["--train-data-roots"])}',
        "--val-ann-file",
        f'{os.path.join(otx_dir, args["--val-ann-file"])}',
        "--val-data-roots",
        f'{os.path.join(otx_dir, args["--val-data-roots"])}',
        "--save-model-to",
        f"{template_work_dir}/trained_{template.model_template_id}",
    ]
    if "--unlabeled-data-roots" in args:
        command_line.extend(["--unlabeled-data-roots", f'{os.path.join(otx_dir, args["--unlabeled-data-roots"])}'])
    if "--unlabeled-file-list" in args:
        command_line.extend(["--unlabeled-file-list"], f'{os.path.join(otx_dir, args["--unlabeled-file-list"])}')
    if "--load-weights" in args:
        command_line.extend(["--load-weights", f'{os.path.join(otx_dir, args["--load-weights"])}'])
    command_line.extend(args["train_params"])
    check_run(command_line)
    assert os.path.exists(f"{template_work_dir}/trained_{template.model_template_id}/weights.pth")
    assert os.path.exists(f"{template_work_dir}/trained_{template.model_template_id}/label_schema.json")


def otx_hpo_testing(template, root, otx_dir, args):
    template_work_dir = get_template_dir(template, root)
    if os.path.exists(f"{template_work_dir}/hpo"):
        shutil.rmtree(f"{template_work_dir}/hpo")
    command_line = [
        "otx",
        "train",
        template.model_template_path,
        "--train-ann-file",
        f'{os.path.join(otx_dir, args["--train-ann-file"])}',
        "--train-data-roots",
        f'{os.path.join(otx_dir, args["--train-data-roots"])}',
        "--val-ann-file",
        f'{os.path.join(otx_dir, args["--val-ann-file"])}',
        "--val-data-roots",
        f'{os.path.join(otx_dir, args["--val-data-roots"])}',
        "--save-model-to",
        f"{template_work_dir}/hpo_trained_{template.model_template_id}",
        "--enable-hpo",
        "--hpo-time-ratio",
        "1",
    ]
    command_line.extend(args["train_params"])
    check_run(command_line)
    assert os.path.exists(f"{template_work_dir}/hpo/hpopt_status.json")
    with open(f"{template_work_dir}/hpo/hpopt_status.json", "r") as f:
        assert json.load(f).get("best_config_id", None) is not None
    assert os.path.exists(f"{template_work_dir}/hpo_trained_{template.model_template_id}/weights.pth")
    assert os.path.exists(f"{template_work_dir}/hpo_trained_{template.model_template_id}/label_schema.json")


def otx_export_testing(template, root):
    template_work_dir = get_template_dir(template, root)
    command_line = [
        "otx",
        "export",
        template.model_template_path,
        "--load-weights",
        f"{template_work_dir}/trained_{template.model_template_id}/weights.pth",
        "--save-model-to",
        f"{template_work_dir}/exported_{template.model_template_id}",
    ]
    check_run(command_line)
    assert os.path.exists(f"{template_work_dir}/exported_{template.model_template_id}/openvino.xml")
    assert os.path.exists(f"{template_work_dir}/exported_{template.model_template_id}/openvino.bin")
    assert os.path.exists(f"{template_work_dir}/exported_{template.model_template_id}/label_schema.json")


def otx_eval_testing(template, root, otx_dir, args):
    template_work_dir = get_template_dir(template, root)
    command_line = [
        "otx",
        "eval",
        template.model_template_path,
        "--test-ann-file",
        f'{os.path.join(otx_dir, args["--test-ann-files"])}',
        "--test-data-roots",
        f'{os.path.join(otx_dir, args["--test-data-roots"])}',
        "--load-weights",
        f"{template_work_dir}/trained_{template.model_template_id}/weights.pth",
        "--save-performance",
        f"{template_work_dir}/trained_{template.model_template_id}/performance.json",
    ]
    check_run(command_line)
    assert os.path.exists(f"{template_work_dir}/trained_{template.model_template_id}/performance.json")


def otx_eval_openvino_testing(template, root, otx_dir, args, threshold):
    template_work_dir = get_template_dir(template, root)
    command_line = [
        "otx",
        "eval",
        template.model_template_path,
        "--test-ann-file",
        f'{os.path.join(otx_dir, args["--test-ann-files"])}',
        "--test-data-roots",
        f'{os.path.join(otx_dir, args["--test-data-roots"])}',
        "--load-weights",
        f"{template_work_dir}/exported_{template.model_template_id}/openvino.xml",
        "--save-performance",
        f"{template_work_dir}/exported_{template.model_template_id}/performance.json",
    ]
    check_run(command_line)
    assert os.path.exists(f"{template_work_dir}/exported_{template.model_template_id}/performance.json")
    with open(f"{template_work_dir}/trained_{template.model_template_id}/performance.json") as read_file:
        trained_performance = json.load(read_file)
    with open(f"{template_work_dir}/exported_{template.model_template_id}/performance.json") as read_file:
        exported_performance = json.load(read_file)

    for k in trained_performance.keys():
        assert (
            exported_performance[k] >= trained_performance[k]
            or abs(trained_performance[k] - exported_performance[k]) / (trained_performance[k] + 1e-10) <= threshold
        ), f"{trained_performance[k]=}, {exported_performance[k]=}"


def otx_demo_testing(template, root, otx_dir, args):
    template_work_dir = get_template_dir(template, root)
    command_line = [
        "otx",
        "demo",
        template.model_template_path,
        "--load-weights",
        f"{template_work_dir}/trained_{template.model_template_id}/weights.pth",
        "--input",
        os.path.join(otx_dir, args["--input"]),
        "--delay",
        "-1",
    ]
    check_run(command_line)


def otx_demo_openvino_testing(template, root, otx_dir, args):
    template_work_dir = get_template_dir(template, root)
    command_line = [
        "otx",
        "demo",
        template.model_template_path,
        "--load-weights",
        f"{template_work_dir}/exported_{template.model_template_id}/openvino.xml",
        "--input",
        os.path.join(otx_dir, args["--input"]),
        "--delay",
        "-1",
    ]
    check_run(command_line)


def otx_deploy_openvino_testing(template, root, otx_dir, args):
    template_work_dir = get_template_dir(template, root)
    deployment_dir = f"{template_work_dir}/deployed_{template.model_template_id}"
    command_line = [
        "otx",
        "deploy",
        template.model_template_path,
        "--load-weights",
        f"{template_work_dir}/exported_{template.model_template_id}/openvino.xml",
        "--save-model-to",
        deployment_dir,
    ]
    check_run(command_line)
    check_run(["unzip", "-o", "openvino.zip"], cwd=deployment_dir)
    # TODO: Need to check Requirements.txt & new environment is working
    # check_run(
    #     ["python3", "-m", "venv", "venv"],
    #     cwd=os.path.join(deployment_dir, "python"),
    # )
    # check_run(
    #     ["python3", "-m", "pip", "install", "wheel"],
    #     cwd=os.path.join(deployment_dir, "python"),
    # )
    # check_run(
    #     ["python3", "-m", "pip", "install", "pip", "--upgrade"],
    #     cwd=os.path.join(deployment_dir, "python"),
    # )
    # check_run(
    #     ["python3", "-m", "pip", "install", "torch>=1.8.1, <=1.9.1"],
    #     cwd=os.path.join(deployment_dir, "python"),
    # )
    # check_run(
    #     [
    #         "python3",
    #         "-m",
    #         "pip",
    #         "install",
    #         "-r",
    #         os.path.join(deployment_dir, "python", "requirements.txt"),
    #     ],
    #     cwd=os.path.join(deployment_dir, "python"),
    # )
    assert (
        check_run(
            [
                "python3",
                "demo.py",
                "-m",
                "../model",
                "-i",
                os.path.join(otx_dir, args["--input"]),
                "--no_show",
            ],
            cwd=os.path.join(deployment_dir, "python"),
        ).returncode
        == 0
    )


def otx_eval_deployment_testing(template, root, otx_dir, args, threshold):
    template_work_dir = get_template_dir(template, root)
    command_line = [
        "otx",
        "eval",
        template.model_template_path,
        "--test-ann-file",
        f'{os.path.join(otx_dir, args["--test-ann-files"])}',
        "--test-data-roots",
        f'{os.path.join(otx_dir, args["--test-data-roots"])}',
        "--load-weights",
        f"{template_work_dir}/deployed_{template.model_template_id}/openvino.zip",
        "--save-performance",
        f"{template_work_dir}/deployed_{template.model_template_id}/performance.json",
    ]
    check_run(command_line)
    assert os.path.exists(f"{template_work_dir}/deployed_{template.model_template_id}/performance.json")
    with open(f"{template_work_dir}/exported_{template.model_template_id}/performance.json") as read_file:
        exported_performance = json.load(read_file)
    with open(f"{template_work_dir}/deployed_{template.model_template_id}/performance.json") as read_file:
        deployed_performance = json.load(read_file)

    for k in exported_performance.keys():
        assert (
            deployed_performance[k] >= exported_performance[k]
            or abs(exported_performance[k] - deployed_performance[k]) / (exported_performance[k] + 1e-10) <= threshold
        ), f"{exported_performance[k]=}, {deployed_performance[k]=}"


def otx_demo_deployment_testing(template, root, otx_dir, args):
    template_work_dir = get_template_dir(template, root)
    command_line = [
        "otx",
        "demo",
        template.model_template_path,
        "--load-weights",
        f"{template_work_dir}/deployed_{template.model_template_id}/openvino.zip",
        "--input",
        os.path.join(otx_dir, args["--input"]),
        "--delay",
        "-1",
    ]
    check_run(command_line)


def pot_optimize_testing(template, root, otx_dir, args):
    template_work_dir = get_template_dir(template, root)
    command_line = [
        "otx",
        "optimize",
        template.model_template_path,
        "--train-ann-file",
        f'{os.path.join(otx_dir, args["--train-ann-file"])}',
        "--train-data-roots",
        f'{os.path.join(otx_dir, args["--train-data-roots"])}',
        "--val-ann-file",
        f'{os.path.join(otx_dir, args["--val-ann-file"])}',
        "--val-data-roots",
        f'{os.path.join(otx_dir, args["--val-data-roots"])}',
        "--load-weights",
        f"{template_work_dir}/exported_{template.model_template_id}/openvino.xml",
        "--save-model-to",
        f"{template_work_dir}/pot_{template.model_template_id}",
    ]
    check_run(command_line)
    assert os.path.exists(f"{template_work_dir}/pot_{template.model_template_id}/openvino.xml")
    assert os.path.exists(f"{template_work_dir}/pot_{template.model_template_id}/openvino.bin")
    assert os.path.exists(f"{template_work_dir}/pot_{template.model_template_id}/label_schema.json")


def pot_eval_testing(template, root, otx_dir, args):
    template_work_dir = get_template_dir(template, root)
    command_line = [
        "otx",
        "eval",
        template.model_template_path,
        "--test-ann-file",
        f'{os.path.join(otx_dir, args["--test-ann-files"])}',
        "--test-data-roots",
        f'{os.path.join(otx_dir, args["--test-data-roots"])}',
        "--load-weights",
        f"{template_work_dir}/pot_{template.model_template_id}/openvino.xml",
        "--save-performance",
        f"{template_work_dir}/pot_{template.model_template_id}/performance.json",
    ]
    check_run(command_line)
    assert os.path.exists(f"{template_work_dir}/pot_{template.model_template_id}/performance.json")


def nncf_optimize_testing(template, root, otx_dir, args):
    template_work_dir = get_template_dir(template, root)
    command_line = [
        "otx",
        "optimize",
        template.model_template_path,
        "--train-ann-file",
        f'{os.path.join(otx_dir, args["--train-ann-file"])}',
        "--train-data-roots",
        f'{os.path.join(otx_dir, args["--train-data-roots"])}',
        "--val-ann-file",
        f'{os.path.join(otx_dir, args["--val-ann-file"])}',
        "--val-data-roots",
        f'{os.path.join(otx_dir, args["--val-data-roots"])}',
        "--load-weights",
        f"{template_work_dir}/trained_{template.model_template_id}/weights.pth",
        "--save-model-to",
        f"{template_work_dir}/nncf_{template.model_template_id}",
        "--save-performance",
        f"{template_work_dir}/nncf_{template.model_template_id}/train_performance.json",
    ]
    command_line.extend(args["train_params"])
    check_run(command_line)
    assert os.path.exists(f"{template_work_dir}/nncf_{template.model_template_id}/weights.pth")
    assert os.path.exists(f"{template_work_dir}/nncf_{template.model_template_id}/label_schema.json")


def nncf_export_testing(template, root):
    template_work_dir = get_template_dir(template, root)
    command_line = [
        "otx",
        "export",
        template.model_template_path,
        "--load-weights",
        f"{template_work_dir}/nncf_{template.model_template_id}/weights.pth",
        "--save-model-to",
        f"{template_work_dir}/exported_nncf_{template.model_template_id}",
    ]
    check_run(command_line)
    assert os.path.exists(f"{template_work_dir}/exported_nncf_{template.model_template_id}/openvino.xml")
    assert os.path.exists(f"{template_work_dir}/exported_nncf_{template.model_template_id}/openvino.bin")
    assert os.path.exists(f"{template_work_dir}/exported_nncf_{template.model_template_id}/label_schema.json")
    original_bin_size = os.path.getsize(f"{template_work_dir}/exported_{template.model_template_id}/openvino.bin")
    compressed_bin_size = os.path.getsize(
        f"{template_work_dir}/exported_nncf_{template.model_template_id}/openvino.bin"
    )
    assert compressed_bin_size < original_bin_size, f"{compressed_bin_size=}, {original_bin_size=}"


def nncf_eval_testing(template, root, otx_dir, args, threshold):
    template_work_dir = get_template_dir(template, root)
    command_line = [
        "otx",
        "eval",
        template.model_template_path,
        "--test-ann-file",
        f'{os.path.join(otx_dir, args["--test-ann-files"])}',
        "--test-data-roots",
        f'{os.path.join(otx_dir, args["--test-data-roots"])}',
        "--load-weights",
        f"{template_work_dir}/nncf_{template.model_template_id}/weights.pth",
        "--save-performance",
        f"{template_work_dir}/nncf_{template.model_template_id}/performance.json",
    ]
    check_run(command_line)
    assert os.path.exists(f"{template_work_dir}/nncf_{template.model_template_id}/performance.json")
    with open(f"{template_work_dir}/nncf_{template.model_template_id}/train_performance.json") as read_file:
        trained_performance = json.load(read_file)
    with open(f"{template_work_dir}/nncf_{template.model_template_id}/performance.json") as read_file:
        evaluated_performance = json.load(read_file)

    for k in trained_performance.keys():
        assert (
            evaluated_performance[k] >= trained_performance[k]
            or abs(trained_performance[k] - evaluated_performance[k]) / (trained_performance[k] + 1e-10) <= threshold
        ), f"{trained_performance[k]=}, {evaluated_performance[k]=}"


def nncf_eval_openvino_testing(template, root, otx_dir, args):
    template_work_dir = get_template_dir(template, root)
    command_line = [
        "otx",
        "eval",
        template.model_template_path,
        "--test-ann-file",
        f'{os.path.join(otx_dir, args["--test-ann-files"])}',
        "--test-data-roots",
        f'{os.path.join(otx_dir, args["--test-data-roots"])}',
        "--load-weights",
        f"{template_work_dir}/exported_nncf_{template.model_template_id}/openvino.xml",
        "--save-performance",
        f"{template_work_dir}/exported_nncf_{template.model_template_id}/performance.json",
    ]
    check_run(command_line)
    assert os.path.exists(f"{template_work_dir}/exported_nncf_{template.model_template_id}/performance.json")


def xfail_templates(templates, xfail_template_ids_reasons):
    xfailed_templates = []
    for template in templates:
        reasons = [
            reason for template_id, reason in xfail_template_ids_reasons if template_id == template.model_template_id
        ]
        if len(reasons) == 0:
            xfailed_templates.append(template)
        elif len(reasons) == 1:
            xfailed_templates.append(pytest.param(template, marks=pytest.mark.xfail(reason=reasons[0])))
        else:
            raise RuntimeError(
                "More than one reason for template. If you have more than one Jira tickets, list them in one reason."
            )
    return xfailed_templates


def otx_explain_testing(template, root, otx_dir, args):
    template_work_dir = get_template_dir(template, root)
    if "RCNN" in template.model_template_id:
        test_algorithm = "ActivationMap"
    else:
        test_algorithm = "ClassWiseSaliencyMap"

    train_ann_file = args.get("--train-ann-file", "")
    if "hierarchical" in train_ann_file:
        train_type = "hierarchical"
    elif "multilabel" in train_ann_file:
        train_type = "multilabel"
    else:
        train_type = "default"

<<<<<<< HEAD
    save_dir = f"explain_{template.model_template_id}/{test_algorithm}/{train_type}/"
    output_dir = os.path.join(template_work_dir, save_dir)
    command_line = [
        "otx",
        "explain",
        template.model_template_path,
        "--load-weights",
        f"{template_work_dir}/trained_{template.model_template_id}/weights.pth",
        "--explain-data-root",
        os.path.join(otx_dir, args["--input"]),
        "--save-explanation-to",
        output_dir,
        "--explain-algorithm",
        test_algorithm,
    ]
    assert run(command_line).returncode == 0
    assert os.path.exists(output_dir)
    assert len(os.listdir(output_dir)) > 0


def otx_explain_openvino_testing(template, root, otx_dir, args):
    template_work_dir = get_template_dir(template, root)
    if "RCNN" in template.model_template_id:
        test_algorithm = "ActivationMap"
    else:
        test_algorithm = "ClassWiseSaliencyMap"

    train_ann_file = args.get("--train-ann-file", "")
    if "hierarchical" in train_ann_file:
        train_type = "hierarchical"
    elif "multilabel" in train_ann_file:
        train_type = "multilabel"
    else:
        train_type = "default"

    save_dir = f"explain_{template.model_template_id}/{test_algorithm}/{train_type}/"
    output_dir = os.path.join(template_work_dir, save_dir)
    command_line = [
        "otx",
        "explain",
        template.model_template_path,
        "--load-weights",
        f"{template_work_dir}/exported_{template.model_template_id}/openvino.xml",
        "--explain-data-root",
        os.path.join(otx_dir, args["--input"]),
        "--save-explanation-to",
        output_dir,
        "--explain-algorithm",
        test_algorithm,
    ]
    assert run(command_line).returncode == 0
    assert os.path.exists(output_dir)
    assert len(os.listdir(output_dir)) > 0
=======
    for test_algorithm in test_algorithms:
        save_dir = f"explain_{template.model_template_id}/{test_algorithm}/{train_type}/"
        output_dir = os.path.join(template_work_dir, save_dir)
        compare_dir = os.path.join(f"{otx_dir}/data/explain_samples/", save_dir)
        command_line = [
            "otx",
            "explain",
            template.model_template_path,
            "--load-weights",
            f"{template_work_dir}/trained_{template.model_template_id}/weights.pth",
            "--explain-data-root",
            os.path.join(otx_dir, args["--input"]),
            "--save-explanation-to",
            output_dir,
            "--explain-algorithm",
            test_algorithm,
        ]
        check_run(command_line)
        for fname in os.listdir(output_dir):
            if fname.startswith(check_files) and "saliency" in fname:
                output_image = cv2.imread(os.path.join(output_dir, fname))
                h, w, _ = output_image.shape
                compare_image = cv2.imread(os.path.join(compare_dir, fname), 0)
                compare_image = get_actmap(compare_image, (w, h))
                diff = np.sum((compare_image - output_image) ** 2) == 0
                assert diff == 0, f"saliency map output is not same as the sample one, with {diff}!"
>>>>>>> 4fa0704b


def otx_find_testing():
    # Find all model template
    command_line = ["otx", "find", "--template"]
    check_run(command_line)

    # Find command per tasks
    for task in find_supported_tasks:
        command_line = ["otx", "find", "--template", "--task", task]
        check_run(command_line)

    # Find Backbones per backends
    for backbone_backends in find_supported_backends:
        command_line = [
            "otx",
            "find",
            "--backbone",
            backbone_backends,
        ]
        check_run(command_line)


def otx_build_testing(root, args):
    # Build otx-workspace per tasks check - Default Model Template only
    for task in build_supported_tasks:
        command_line = [
            "otx",
            "build",
            "--task",
            task,
            "--workspace-root",
            os.path.join(root, f"otx-workspace-{task}"),
        ]
        check_run(command_line)

    for task, backbone in args.items():
        task_workspace = os.path.join(root, f"otx-workspace-{task}")
        # Build Backbone.yaml from backbone type
        command_line = [
            "otx",
            "build",
            "--backbone",
            backbone,
            "--workspace-root",
            task_workspace,
            "--save-backbone-to",
            os.path.join(task_workspace, "backbone.yaml"),
        ]
        check_run(command_line)
        assert os.path.exists(os.path.join(task_workspace, "backbone.yaml"))

        # Build model.py from backbone.yaml
        command_line = [
            "otx",
            "build",
            "--model",
            os.path.join(task_workspace, "model.py"),
            "--backbone",
            os.path.join(task_workspace, "backbone.yaml"),
            "--workspace-root",
            task_workspace,
        ]
        check_run(command_line)

        # Build model.py from backbone type
        command_line = [
            "otx",
            "build",
            "--model",
            os.path.join(task_workspace, "model.py"),
            "--backbone",
            backbone,
            "--workspace-root",
            task_workspace,
        ]
        check_run(command_line)<|MERGE_RESOLUTION|>--- conflicted
+++ resolved
@@ -487,7 +487,6 @@
     else:
         train_type = "default"
 
-<<<<<<< HEAD
     save_dir = f"explain_{template.model_template_id}/{test_algorithm}/{train_type}/"
     output_dir = os.path.join(template_work_dir, save_dir)
     command_line = [
@@ -503,7 +502,7 @@
         "--explain-algorithm",
         test_algorithm,
     ]
-    assert run(command_line).returncode == 0
+    check_run(command_line)
     assert os.path.exists(output_dir)
     assert len(os.listdir(output_dir)) > 0
 
@@ -538,37 +537,9 @@
         "--explain-algorithm",
         test_algorithm,
     ]
-    assert run(command_line).returncode == 0
+    check_run(command_line)
     assert os.path.exists(output_dir)
     assert len(os.listdir(output_dir)) > 0
-=======
-    for test_algorithm in test_algorithms:
-        save_dir = f"explain_{template.model_template_id}/{test_algorithm}/{train_type}/"
-        output_dir = os.path.join(template_work_dir, save_dir)
-        compare_dir = os.path.join(f"{otx_dir}/data/explain_samples/", save_dir)
-        command_line = [
-            "otx",
-            "explain",
-            template.model_template_path,
-            "--load-weights",
-            f"{template_work_dir}/trained_{template.model_template_id}/weights.pth",
-            "--explain-data-root",
-            os.path.join(otx_dir, args["--input"]),
-            "--save-explanation-to",
-            output_dir,
-            "--explain-algorithm",
-            test_algorithm,
-        ]
-        check_run(command_line)
-        for fname in os.listdir(output_dir):
-            if fname.startswith(check_files) and "saliency" in fname:
-                output_image = cv2.imread(os.path.join(output_dir, fname))
-                h, w, _ = output_image.shape
-                compare_image = cv2.imread(os.path.join(compare_dir, fname), 0)
-                compare_image = get_actmap(compare_image, (w, h))
-                diff = np.sum((compare_image - output_image) ** 2) == 0
-                assert diff == 0, f"saliency map output is not same as the sample one, with {diff}!"
->>>>>>> 4fa0704b
 
 
 def otx_find_testing():
