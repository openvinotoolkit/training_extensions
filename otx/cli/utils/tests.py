--- conflicted
+++ resolved
@@ -56,10 +56,6 @@
 def otx_train_testing(template, root, otx_dir, args):
     template_work_dir = get_template_dir(template, root)
     command_line = ["otx", "train", template.model_template_path]
-<<<<<<< HEAD
-
-    for arg in ["--train-ann_file", "--train-data-roots", "--val-ann-file", "--val-data-roots"]:
-=======
     for arg in [
         "--train-ann_file",
         "--train-data-roots",
@@ -68,20 +64,14 @@
         "--unlabeled-data-roots",
         "--unlabeled-file-list",
     ]:
->>>>>>> 50fb3905
         arg_value = args.get(arg, None)
         if arg_value:
             command_line.extend([arg, os.path.join(otx_dir, arg_value)])
     command_line.extend(["--save-model-to", f"{template_work_dir}/trained_{template.model_template_id}"])
-<<<<<<< HEAD
-    if "--load-weights" in args:
-        command_line.extend(["--load-weights", f'{os.path.join(otx_dir, args["--load-weights"])}'])
-=======
     if "--gpus" in args:
         command_line.extend(["--gpus", args["--gpus"]])
         if "--multi-gpu-port" in args:
             command_line.extend(["--multi-gpu-port", args["--multi-gpu-port"]])
->>>>>>> 50fb3905
     command_line.extend(args["train_params"])
     check_run(command_line)
     assert os.path.exists(f"{template_work_dir}/trained_{template.model_template_id}/weights.pth")
