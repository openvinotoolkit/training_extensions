--- conflicted
+++ resolved
@@ -15,11 +15,8 @@
 # and limitations under the License.
 
 import argparse
-<<<<<<< HEAD
 import re
-=======
 import sys
->>>>>>> c4de5422
 from pathlib import Path
 from typing import Dict, Optional, Union
 
