--- conflicted
+++ resolved
@@ -22,7 +22,6 @@
 from otx.cli.registry import find_and_parse_model_template
 
 
-<<<<<<< HEAD
 class MemSizeAction(argparse.Action):
     """Parser add on to parse memory size string."""
 
@@ -66,10 +65,7 @@
         return number * units[unit]
 
 
-def gen_param_help(hyper_parameters):
-=======
 def gen_param_help(hyper_parameters: Dict) -> Dict:
->>>>>>> 3a3f74c9
     """Generates help for hyper parameters section."""
 
     type_map = {"FLOAT": float, "INTEGER": int, "BOOLEAN": bool, "SELECTABLE": str}
