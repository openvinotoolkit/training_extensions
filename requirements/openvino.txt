--- conflicted
+++ resolved
@@ -1,16 +1,8 @@
 # # # # # # # # # # # # # # # # # # # # # # # # # # # # # # # # # # # # # # # #
 # OpenVINO Requirements.                                                      #
-<<<<<<< HEAD
-nncf==2.6.0
-onnx==1.13.0
-openvino-model-api==0.1.9
-openvino==2023.0
-openvino-dev==2023.0
-=======
 nncf==2.7.0
 onnx==1.16.0
 openvino-model-api==0.1.9
 openvino==2023.3.0
 openvino-dev==2023.3.0
->>>>>>> c1cb29e4
 openvino-telemetry==2023.2.*