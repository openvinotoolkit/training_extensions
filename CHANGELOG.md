# Changelog

All notable changes to this project will be documented in this file.

## \[v1.3.1\]

### Enhancements

<<<<<<< HEAD
- n/a

### Bug fixes

- n/a
=======
-

### Bug fixes

- Fix a bug that auto adapt batch size doesn't work with cls incr case (<https://github.com/openvinotoolkit/training_extensions/pull/2199>)
>>>>>>> cf815e3d

### Known issues

- OpenVINO(==2022.3) IR inference is not working well on 2-stage models (e.g. Mask-RCNN) exported from torch==1.13.1
  (working well up to torch==1.12.1) (<https://github.com/openvinotoolkit/training_extensions/issues/1906>)

## \[v1.3.0\]

### New features

- Support direct annotation input for COCO format (<https://github.com/openvinotoolkit/training_extensions/pull/1921>)
- Action task supports multi GPU training. (<https://github.com/openvinotoolkit/training_extensions/pull/2057>)
- Support storage cache in Apache Arrow using Datumaro for action tasks (<https://github.com/openvinotoolkit/training_extensions/pull/2087>)
- Add a simplified greedy labels postprocessing for hierarchical classification (<https://github.com/openvinotoolkit/training_extensions/pull/2064>).
- Support auto adapting batch size (<https://github.com/openvinotoolkit/training_extensions/pull/2119>)
- Support auto adapting num_workers (<https://github.com/openvinotoolkit/training_extensions/pull/2165>)
- Support noisy label detection for detection tasks (<https://github.com/openvinotoolkit/training_extensions/pull/2109>, <https://github.com/openvinotoolkit/training_extensions/pull/2115>, <https://github.com/openvinotoolkit/training_extensions/pull/2123>, <https://github.com/openvinotoolkit/training_extensions/pull/2183>)

### Enhancements

- Make semantic segmentation OpenVINO models compatible with ModelAPI (<https://github.com/openvinotoolkit/training_extensions/pull/2029>).
- Support label hierarchy through LabelTree in LabelSchema for classification task (<https://github.com/openvinotoolkit/training_extensions/pull/2149>, <https://github.com/openvinotoolkit/training_extensions/pull/2152>).
- Enhance exportable code file structure, video inference and default value for demo (<https://github.com/openvinotoolkit/training_extensions/pull/2051>).
- Speedup OpenVINO inference in image classificaiton, semantic segmentation, object detection and instance segmentation tasks (<https://github.com/openvinotoolkit/training_extensions/pull/2105>).
- Refactoring of ONNX export functionality (<https://github.com/openvinotoolkit/training_extensions/pull/2155>).

### Bug fixes

- Fix async mode inference for demo in exportable code (<https://github.com/openvinotoolkit/training_extensions/pull/2154>)
- Fix a bug that auto adapt batch size doesn't work with cls incr case (<https://github.com/openvinotoolkit/training_extensions/pull/2199>)

### Known issues

- OpenVINO(==2022.3) IR inference is not working well on 2-stage models (e.g. Mask-RCNN) exported from torch==1.13.1
  (working well up to torch==1.12.1) (<https://github.com/openvinotoolkit/training_extensions/issues/1906>)

## \[v1.2.1\]

### Enhancements

- Upgrade mmdeploy==0.14.0 from official PyPI (<https://github.com/openvinotoolkit/training_extensions/pull/2047>)
- Integrate new ignored loss in semantic segmentation (<https://github.com/openvinotoolkit/training_extensions/pull/2065>, <https://github.com/openvinotoolkit/training_extensions/pull/2111>)
- Optimize YOLOX data pipeline (<https://github.com/openvinotoolkit/training_extensions/pull/2075>)
- Tiling Spatial Concatenation for OpenVINO IR (<https://github.com/openvinotoolkit/training_extensions/pull/2052>)
- Optimize counting train & inference speed and memory consumption (<https://github.com/openvinotoolkit/training_extensions/pull/2172>)

### Bug fixes

- Bug fix: value of validation variable is changed after auto decrease batch size (<https://github.com/openvinotoolkit/training_extensions/pull/2053>)
- Fix tiling 0 stride issue in parameter adapter (<https://github.com/openvinotoolkit/training_extensions/pull/2078>)
- Fix Tiling NNCF (<https://github.com/openvinotoolkit/training_extensions/pull/2081>)
- Do not skip full img tile classifier + Fix Sequencial Export Issue (<https://github.com/openvinotoolkit/training_extensions/pull/2174>)

## \[v1.2.0\]

### New features

- Add generating feature cli_report.log in output for otx training (<https://github.com/openvinotoolkit/training_extensions/pull/1959>)
- Support multiple python versions up to 3.10 (<https://github.com/openvinotoolkit/training_extensions/pull/1978>)
- Support export of onnx models (<https://github.com/openvinotoolkit/training_extensions/pull/1976>)
- Add option to save images after inference in OTX CLI demo together with demo in exportable code (<https://github.com/openvinotoolkit/training_extensions/pull/2005>)
- Support storage cache in Apache Arrow using Datumaro for cls, det, seg tasks (<https://github.com/openvinotoolkit/training_extensions/pull/2009>)
- Add noisy label detection for multi-class classification task (<https://github.com/openvinotoolkit/training_extensions/pull/1985>, <https://github.com/openvinotoolkit/training_extensions/pull/2034>)
- Add DeiT template for classification tasks as experimental template (<https://github.com/openvinotoolkit/training_extensions/pull/2093)

### Enhancements

- Clean up and refactor the output of the OTX CLI (<https://github.com/openvinotoolkit/training_extensions/pull/1946>)
- Enhance DetCon logic and SupCon for semantic segmentation(<https://github.com/openvinotoolkit/training_extensions/pull/1958>)
- Detection task refactoring (<https://github.com/openvinotoolkit/training_extensions/pull/1955>)
- Classification task refactoring (<https://github.com/openvinotoolkit/training_extensions/pull/1972>)
- Extend OTX explain CLI (<https://github.com/openvinotoolkit/training_extensions/pull/1941>)
- Segmentation task refactoring (<https://github.com/openvinotoolkit/training_extensions/pull/1977>)
- Action task refactoring (<https://github.com/openvinotoolkit/training_extensions/pull/1993>)
- Optimize data preprocessing time and enhance overall performance in semantic segmentation (<https://github.com/openvinotoolkit/training_extensions/pull/2020>)
- Support automatic batch size decrease when there is no enough GPU memory (<https://github.com/openvinotoolkit/training_extensions/pull/2022>)

### Bug fixes

- Fix backward compatibility with OpenVINO SSD-like detection models from OTE 0.5 (<https://github.com/openvinotoolkit/training_extensions/pull/1970>)

### Known issues

- OpenVINO(==2022.3) IR inference is not working well on 2-stage models (e.g. Mask-RCNN) exported from torch==1.13.1
  (working well up to torch==1.12.1) (<https://github.com/openvinotoolkit/training_extensions/issues/1906>)

## \[v1.1.2\]

### Bug fixes

- Fix exception -> warning for anomaly dump_feature option
- Remove `dataset.with_empty_annotations()` to keep original input structure (<https://github.com/openvinotoolkit/training_extensions/pull/1964>)
- Fix OV batch inference (saliency map generation) (<https://github.com/openvinotoolkit/training_extensions/pull/1965>)
- Replace EfficentNetB0 model download logic by pytorchcv to resolve zip issue (<https://github.com/openvinotoolkit/training_extensions/pull/1967>)

## \[v1.1.1\]

### Bug fixes

- Add missing OpenVINO dependency in exportable code requirement

## \[v1.1.0\]

### New features

- Add FP16 IR export support (<https://github.com/openvinotoolkit/training_extensions/pull/1683>)
- Add in-memory caching in dataloader (<https://github.com/openvinotoolkit/training_extensions/pull/1694>)
- Add MoViNet template for action classification (<https://github.com/openvinotoolkit/training_extensions/pull/1742>)
- Add Semi-SL multilabel classification algorithm (<https://github.com/openvinotoolkit/training_extensions/pull/1805>)
- Integrate multi-gpu training for semi-supervised learning and self-supervised learning (<https://github.com/openvinotoolkit/training_extensions/pull/1534>)
- Add train-type parameter to otx train (<https://github.com/openvinotoolkit/training_extensions/pull/1874>)
- Add embedding of inference configuration to IR for classification (<https://github.com/openvinotoolkit/training_extensions/pull/1842>)
- Enable VOC dataset in OTX (<https://github.com/openvinotoolkit/training_extensions/pull/1862>)
- Add mmcls.VisionTransformer backbone support (<https://github.com/openvinotoolkit/training_extensions/pull/1908>)

### Enhancements

- Parametrize saliency maps dumping in export (<https://github.com/openvinotoolkit/training_extensions/pull/1888>)
- Bring mmdeploy to action recognition model export & Test optimization of action tasks (<https://github.com/openvinotoolkit/training_extensions/pull/1848>)
- Update backbone lists (<https://github.com/openvinotoolkit/training_extensions/pull/1835>)
- Add explanation for XAI & minor doc fixes (<https://github.com/openvinotoolkit/training_extensions/pull/1923>)
- Refactor phase#1: MPA modules

### Bug fixes

- Handle unpickable update_progress_callback (<https://github.com/openvinotoolkit/training_extensions/pull/1892>)
- Dataset Adapter: Avoid duplicated annotation and permit empty image (<https://github.com/openvinotoolkit/training_extensions/pull/1873>)
- Arrange scale between bbox preds and bbox targets in ATSS (<https://github.com/openvinotoolkit/training_extensions/pull/1880>)
- Fix label mismatch of evaluation and validation with large dataset in semantic segmentation (<https://github.com/openvinotoolkit/training_extensions/pull/1851>)
- Fix packaging errors including cython module build / import issues (<https://github.com/openvinotoolkit/training_extensions/pull/1936>)

### Known issues

- OpenVINO(==2022.3) IR inference is not working well on 2-stage models (e.g. Mask-RCNN) exported from torch==1.13.1
  (working well up to torch==1.12.1) (<https://github.com/openvinotoolkit/training_extensions/issues/1906>)

## \[v1.0.1\]

### Enhancements

- Refine documents by proof review
- Separate installation for each tasks
- Improve POT efficiency by setting stat_requests_number parameter to 1
- Introduce new tile classifier to enhance tiling inference performance in MaskRCNN.

### Bug fixes

- Fix missing classes in cls checkpoint
- Fix action task sample codes
- Fix label_scheme mismatch in classification
- Fix training error when batch size is 1
- Fix hang issue when tracing a stack in certain scenario
- Fix pickling error by Removing mmcv cfg dump in ckpt

## \[v1.0.0\]

> _**NOTES**_
>
> OpenVINO™ Training Extensions which version 1.0.0 has been updated to include functional and security updates. Users should update to the latest version.

### New features

- Adaptation of [Datumaro](https://github.com/openvinotoolkit/datumaro) component as a dataset interface
- Integrate hyper-parameter optimizations
- Support action recognition task
- Self-supervised learning mode for representational training
- Semi-supervised learning mode for better model quality

### Enhancements

- Installation via [PyPI package](https://pypi.org/project/otx/)
- Enhance `find` command to find configurations of supported tasks / algorithms / models / backbones
- Introduce `build` command to customize task or model configurations in isolated workspace
- Auto-config feature to automatically select the right algorithm and default model for the `train` & `build` command by detecting the task type of given input dataset
- Improve [documentation](https://openvinotoolkit.github.io/training_extensions/stable/guide/get_started/introduction.html)
- Improve training performance by introducing enhanced loss for the few-shot transfer

### Bug fixes

- Fixing configuration loading issue from the meta data of the model in OpenVINO task for the backward compatibility
- Fixing some minor issues

## \[v0.5.0\]

> _**NOTES**_
>
> OpenVINO Training Extension which version is equal or older then v0.5.0 does not include the latest functional and security updates. OTE Version 1.0.0 is targeted to be released in February 2023 and will include additional functional and security updates. Customers should update to the latest version as it becomes available.

### Added

- Add tiling in rotated detection (<https://github.com/openvinotoolkit/training_extensions/pull/1420>)
- Add Cythonize AugMixAugment (<https://github.com/openvinotoolkit/training_extensions/pull/1478>)
- Integrate ov-telemetry (<https://github.com/openvinotoolkit/training_extensions/pull/1568>)

### Changed

- Update OpenVINO to 2022.3 release & nncf to the pre-2.4 version (<https://github.com/openvinotoolkit/training_extensions/pull/1393>)

### Fixed

- Fixing h-label head output bug in OV inference (<https://github.com/openvinotoolkit/training_extensions/pull/1458>)
- Fixing deprecated np.bool issue from numpy==1.24.0 (<https://github.com/openvinotoolkit/training_extensions/pull/1455>)
- Fixing tiling OpenVINO backward compatibility (<https://github.com/openvinotoolkit/training_extensions/pull/1516>)
- Fixing indexing in hierarchical classification inference (<https://github.com/openvinotoolkit/training_extensions/pull/1551>)
- Copying feature vector to resolve duplication issue (<https://github.com/openvinotoolkit/training_extensions/pull/1511>)
- Fixing handling ignored samples in hierarchical head (<https://github.com/openvinotoolkit/training_extensions/pull/1599>)
- Some minor issues

## \[v0.4.0\]

### Added

- Model Preparation Algorithm (MPA)
  - Better saliency map support
    - Replace current saliency map generation with Recipro-CAM for cls (<https://github.com/openvinotoolkit/training_extensions/pull/1363>)
    - Class-wise saliency map generation for the detection task (<https://github.com/openvinotoolkit/training_extensions/pull/1402>)
    - OTE Saliency Map Label (<https://github.com/openvinotoolkit/training_extensions/pull/1447>)
  - Improve object counting algorithm for high-res images via image tiling
    - Add Tiling Module (<https://github.com/openvinotoolkit/training_extensions/pull/1200>)
    - Fliter object less than 1 pixel (<https://github.com/openvinotoolkit/training_extensions/pull/1305>)
    - Tiling deployment (<https://github.com/openvinotoolkit/training_extensions/pull/1387>)
    - Enable tiling oriented detection for v0.4.0/geti1.1.0 (<https://github.com/openvinotoolkit/training_extensions/pull/1427>)

### Fixed

- Hot-fix for Detection fix two stage error (<https://github.com/openvinotoolkit/training_extensions/pull/1433>)
- Fixing ZeroDivisionError in iteration counter for detection-classification project trainings (<https://github.com/openvinotoolkit/training_extensions/pull/1449>)
- Some minor issues

## \[v0.3.1\]

### Fixed

- Neural Network Compression Framework (NNCF)

  - Fix CUDA OOM for NNCF optimization model MaskRCNN-EfficientNetB2B (<https://github.com/openvinotoolkit/training_extensions/pull/1319>)

- Model Preparation Algorithm (MPA)
  - Fix 'Shape out of bounds' error when accepting AI predictions for detection oriented (<https://github.com/openvinotoolkit/training_extensions/pull/1326>)
  - Fix weird confidence behaviour issue on predictions for hierarchical classification (<https://github.com/openvinotoolkit/training_extensions/pull/1332>)
  - Fix training failure issue for hierarchical classification (<https://github.com/openvinotoolkit/training_extensions/pull/1329>)
  - Fix training failure issues for segmentation and instance segmentation during inference process (<https://github.com/openvinotoolkit/training_extensions/pull/1338>)
  - Some minor issues

### Security

- Update vulnerable Python dependencies in OTE (<https://github.com/openvinotoolkit/training_extensions/pull/1303>)

## \[v0.3.0\]

### Added

- Model Preparation Algorithm (MPA)
  - Add new tasks / model templates for Class-Incremental Learning
    - Instance Segmentation (<https://github.com/openvinotoolkit/training_extensions/pull/1142>)
    - Classification
      - Multilabel (<https://github.com/openvinotoolkit/training_extensions/pull/1132>)
      - Hierarchical-label (<https://github.com/openvinotoolkit/training_extensions/pull/1159>)
    - SSD and YOLOX model template for Detection (<https://github.com/openvinotoolkit/training_extensions/pull/1156>)
  - Saliency map support
    - Classification (<https://github.com/openvinotoolkit/training_extensions/pull/1166>)
    - Detection (<https://github.com/openvinotoolkit/training_extensions/pull/1155>)
    - Segmentation (<https://github.com/openvinotoolkit/training_extensions/pull/1158>)
  - NNCF (<https://github.com/openvinotoolkit/training_extensions/pull/1157>) support
  - HPO (<https://github.com/openvinotoolkit/training_extensions/pull/1168>) support
  - Balanced Sampler support for Classification (<https://github.com/openvinotoolkit/training_extensions/pull/1139>)
  - Add Adaptive Training for Detection / Instance Segmentation (<https://github.com/openvinotoolkit/training_extensions/pull/1190>)
- Anomaly
  - Add real-life training tests (<https://github.com/openvinotoolkit/training_extensions/pull/898>)
  - Add additional check for early stopping parameter (<https://github.com/openvinotoolkit/training_extensions/pull/1110>)
  - Add DRAEM task implementation (<https://github.com/openvinotoolkit/training_extensions/pull/1203>)

### Changed

- Model Preparation Algorithm (MPA)

  - Replace Class-Incremental Learning models as OTE default models (<https://github.com/openvinotoolkit/training_extensions/pull/1150>)
  - Replace OTE ignored label support with external ignored label
    - Classification (<https://github.com/openvinotoolkit/training_extensions/pull/1132>)
    - Detection (<https://github.com/openvinotoolkit/training_extensions/pull/1128>)
    - Segmentation (<https://github.com/openvinotoolkit/training_extensions/pull/1134>)
  - Enable mixed precision for Classification / Detection / Segmentation (<https://github.com/openvinotoolkit/training_extensions/pull/1198>)
  - Enhance training schedule for Classification (<https://github.com/openvinotoolkit/training_extensions/pull/1212>)
  - Change Model optimization hyper-parameters for Classification / Detection (<https://github.com/openvinotoolkit/training_extensions/pull/1170>)
  - Disable Obsolete test cases for OTE CI (<https://github.com/openvinotoolkit/training_extensions/pull/1220>)

- Anomaly
  - Extend conftest configuration for anomaly backend (<https://github.com/openvinotoolkit/training_extensions/pull/1097>)
  - Expose more params to the UI (<https://github.com/openvinotoolkit/training_extensions/pull/1085>)
  - Change directory structure for anomaly templates (<https://github.com/openvinotoolkit/training_extensions/pull/1105>)
  - Use is_anomalous attribute instead of string matching (<https://github.com/openvinotoolkit/training_extensions/pull/1120>)
  - Set nncf version (<https://github.com/openvinotoolkit/training_extensions/pull/1124>)
  - Move to learning parameters (<https://github.com/openvinotoolkit/training_extensions/pull/1152>)
  - Change OpenVINO MO Command (<https://github.com/openvinotoolkit/training_extensions/pull/1221>)

### Fixed

- Model Preparation Algorithm (MPA)

  - Fix inference issues for Detection (<https://github.com/openvinotoolkit/training_extensions/pull/1167>)
  - Fix model compatibility issue between SC1.1 and 1.2 in Segmentation (<https://github.com/openvinotoolkit/training_extensions/pull/1264>)
  - Some minor issues

- Anomaly
  - Fix non deterministic + sample.py (<https://github.com/openvinotoolkit/training_extensions/pull/1118>)
  - Fix exportable code for anomaly tasks (<https://github.com/openvinotoolkit/training_extensions/pull/1113>)
  - Fix local anomaly segmentation performance bug (<https://github.com/openvinotoolkit/training_extensions/pull/1219>)
  - Fix progress bar (<https://github.com/openvinotoolkit/training_extensions/pull/1223>)
  - Fix inference when model backbone changes (<https://github.com/openvinotoolkit/training_extensions/pull/1242>)

## \[v0.2.0\]

### Added

- Model Preparation Algorithm (MPA), a newly introduced OTE Algorithm backend for advanced transfer learning
  - Class-Incremental Learning support for OTE models
    - Image Classification
    - Object Detection
    - Semantic Segmentation
- Object counting & Rotated object detection are added to Object Detection backend
- Increased support for NNCF / FP16 / HPO
- Ignored label support
- Stop training on NaN losses

### Changed

- Major refactoring
  - Tasks & model templates had been moved to OTE repo from each OTE Algorithm backend

## \[v0.1.1\]

### Fixed

- Some minor issues

## \[v0.1.0\]

### Added

- OTE SDK, defines an interface which can be used by OTE CLI to access OTE Algorithms.
- OTE CLI, contains set of commands needed to operate with deep learning models using OTE SDK Task interfaces.
- OTE Algorithms, contains sub-projects implementing OTE SDK Task interfaces for different deep learning models.
  - Anomaly Classification
  - Image Classification
  - Object Detection
  - Semantic Segmentation<|MERGE_RESOLUTION|>--- conflicted
+++ resolved
@@ -6,19 +6,11 @@
 
 ### Enhancements
 
-<<<<<<< HEAD
 - n/a
 
 ### Bug fixes
 
-- n/a
-=======
--
-
-### Bug fixes
-
 - Fix a bug that auto adapt batch size doesn't work with cls incr case (<https://github.com/openvinotoolkit/training_extensions/pull/2199>)
->>>>>>> cf815e3d
 
 ### Known issues
 
