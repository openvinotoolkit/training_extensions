# Changelog

All notable changes to this project will be documented in this file.

## \[v1.2.0\]

### New features

- Add generating feature cli_report.log in output for otx training (<https://github.com/openvinotoolkit/training_extensions/pull/1959>)

### Enhancements

<<<<<<< HEAD
- Update DetCon logic and SupCon for semantic segmentation recipes (<https://github.com/openvinotoolkit/training_extensions/pull/1958>)
=======
- Clean up and refactor the output of the OTX CLI (<https://github.com/openvinotoolkit/training_extensions/pull/1946>)
>>>>>>> 833a32e5

### Bug fixes

-

### Known issues

- OpenVINO(==2022.3) IR inference is not working well on 2-stage models (e.g. Mask-RCNN) exported from torch==1.13.1
  (working well up to torch==1.12.1) (<https://github.com/openvinotoolkit/training_extensions/issues/1906>)

## \[v1.1.1\]

### Bug fixes

- Add missing OpenVINO dependency in exportable code requirement

## \[v1.1.0\]

### New features

- Add FP16 IR export support (<https://github.com/openvinotoolkit/training_extensions/pull/1683>)
- Add in-memory caching in dataloader (<https://github.com/openvinotoolkit/training_extensions/pull/1694>)
- Add MoViNet template for action classification (<https://github.com/openvinotoolkit/training_extensions/pull/1742>)
- Add Semi-SL multilabel classification algorithm (<https://github.com/openvinotoolkit/training_extensions/pull/1805>)
- Integrate multi-gpu training for semi-supervised learning and self-supervised learning (<https://github.com/openvinotoolkit/training_extensions/pull/1534>)
- Add train-type parameter to otx train (<https://github.com/openvinotoolkit/training_extensions/pull/1874>)
- Add embedding of inference configuration to IR for classification (<https://github.com/openvinotoolkit/training_extensions/pull/1842>)
- Enable VOC dataset in OTX (<https://github.com/openvinotoolkit/training_extensions/pull/1862>)
- Add mmcls.VisionTransformer backbone support (<https://github.com/openvinotoolkit/training_extensions/pull/1908>)

### Enhancements

- Parametrize saliency maps dumping in export (<https://github.com/openvinotoolkit/training_extensions/pull/1888>)
- Bring mmdeploy to action recognition model export & Test optimization of action tasks (<https://github.com/openvinotoolkit/training_extensions/pull/1848>)
- Update backbone lists (<https://github.com/openvinotoolkit/training_extensions/pull/1835>)
- Add explanation for XAI & minor doc fixes (<https://github.com/openvinotoolkit/training_extensions/pull/1923>)
- Refactor phase#1: MPA modules

### Bug fixes

- Handle unpickable update_progress_callback (<https://github.com/openvinotoolkit/training_extensions/pull/1892>)
- Dataset Adapter: Avoid duplicated annotation and permit empty image (<https://github.com/openvinotoolkit/training_extensions/pull/1873>)
- Arrange scale between bbox preds and bbox targets in ATSS (<https://github.com/openvinotoolkit/training_extensions/pull/1880>)
- Fix label mismatch of evaluation and validation with large dataset in semantic segmentation (<https://github.com/openvinotoolkit/training_extensions/pull/1851>)
- Fix packaging errors including cython module build / import issues (<https://github.com/openvinotoolkit/training_extensions/pull/1936>)

### Known issues

- OpenVINO(==2022.3) IR inference is not working well on 2-stage models (e.g. Mask-RCNN) exported from torch==1.13.1
  (working well up to torch==1.12.1) (<https://github.com/openvinotoolkit/training_extensions/issues/1906>)

## \[v1.0.1\]

### Enhancements

- Refine documents by proof review
- Separate installation for each tasks
- Improve POT efficiency by setting stat_requests_number parameter to 1

### Bug fixes

- Fix missing classes in cls checkpoint
- Fix action task sample codes
- Fix label_scheme mismatch in classification
- Fix training error when batch size is 1
- Fix hang issue when tracing a stack in certain scenario
- Fix pickling error by Removing mmcv cfg dump in ckpt

## \[v1.0.0\]

> _**NOTES**_
>
> OpenVINO™ Training Extensions which version 1.0.0 has been updated to include functional and security updates. Users should update to the latest version.

### New features

- Adaptation of [Datumaro](https://github.com/openvinotoolkit/datumaro) component as a dataset interface
- Integrate hyper-parameter optimizations
- Support action recognition task
- Self-supervised learning mode for representational training
- Semi-supervised learning mode for better model quality

### Enhancements

- Installation via [PyPI package](https://pypi.org/project/otx/)
- Enhance `find` command to find configurations of supported tasks / algorithms / models / backbones
- Introduce `build` command to customize task or model configurations in isolated workspace
- Auto-config feature to automatically select the right algorithm and default model for the `train` & `build` command by detecting the task type of given input dataset
- Improve [documentation](https://openvinotoolkit.github.io/training_extensions/stable/guide/get_started/introduction.html)
- Improve training performance by introducing enhanced loss for the few-shot transfer

### Bug fixes

- Fixing configuration loading issue from the meta data of the model in OpenVINO task for the backward compatibility
- Fixing some minor issues

## \[v0.5.0\]

> _**NOTES**_
>
> OpenVINO Training Extension which version is equal or older then v0.5.0 does not include the latest functional and security updates. OTE Version 1.0.0 is targeted to be released in February 2023 and will include additional functional and security updates. Customers should update to the latest version as it becomes available.

### Added

- Add tiling in rotated detection (<https://github.com/openvinotoolkit/training_extensions/pull/1420>)
- Add Cythonize AugMixAugment (<https://github.com/openvinotoolkit/training_extensions/pull/1478>)
- Integrate ov-telemetry (<https://github.com/openvinotoolkit/training_extensions/pull/1568>)

### Changed

- Update OpenVINO to 2022.3 release & nncf to the pre-2.4 version (<https://github.com/openvinotoolkit/training_extensions/pull/1393>)

### Fixed

- Fixing h-label head output bug in OV inference (<https://github.com/openvinotoolkit/training_extensions/pull/1458>)
- Fixing deprecated np.bool issue from numpy==1.24.0 (<https://github.com/openvinotoolkit/training_extensions/pull/1455>)
- Fixing tiling OpenVINO backward compatibility (<https://github.com/openvinotoolkit/training_extensions/pull/1516>)
- Fixing indexing in hierarchical classification inference (<https://github.com/openvinotoolkit/training_extensions/pull/1551>)
- Copying feature vector to resolve duplication issue (<https://github.com/openvinotoolkit/training_extensions/pull/1511>)
- Fixing handling ignored samples in hierarchical head (<https://github.com/openvinotoolkit/training_extensions/pull/1599>)
- Some minor issues

## \[v0.4.0\]

### Added

- Model Preparation Algorithm (MPA)
  - Better saliency map support
    - Replace current saliency map generation with Recipro-CAM for cls (<https://github.com/openvinotoolkit/training_extensions/pull/1363>)
    - Class-wise saliency map generation for the detection task (<https://github.com/openvinotoolkit/training_extensions/pull/1402>)
    - OTE Saliency Map Label (<https://github.com/openvinotoolkit/training_extensions/pull/1447>)
  - Improve object counting algorithm for high-res images via image tiling
    - Add Tiling Module (<https://github.com/openvinotoolkit/training_extensions/pull/1200>)
    - Fliter object less than 1 pixel (<https://github.com/openvinotoolkit/training_extensions/pull/1305>)
    - Tiling deployment (<https://github.com/openvinotoolkit/training_extensions/pull/1387>)
    - Enable tiling oriented detection for v0.4.0/geti1.1.0 (<https://github.com/openvinotoolkit/training_extensions/pull/1427>)

### Fixed

- Hot-fix for Detection fix two stage error (<https://github.com/openvinotoolkit/training_extensions/pull/1433>)
- Fixing ZeroDivisionError in iteration counter for detection-classification project trainings (<https://github.com/openvinotoolkit/training_extensions/pull/1449>)
- Some minor issues

## \[v0.3.1\]

### Fixed

- Neural Network Compression Framework (NNCF)

  - Fix CUDA OOM for NNCF optimization model MaskRCNN-EfficientNetB2B (<https://github.com/openvinotoolkit/training_extensions/pull/1319>)

- Model Preparation Algorithm (MPA)
  - Fix 'Shape out of bounds' error when accepting AI predictions for detection oriented (<https://github.com/openvinotoolkit/training_extensions/pull/1326>)
  - Fix weird confidence behaviour issue on predictions for hierarchical classification (<https://github.com/openvinotoolkit/training_extensions/pull/1332>)
  - Fix training failure issue for hierarchical classification (<https://github.com/openvinotoolkit/training_extensions/pull/1329>)
  - Fix training failure issues for segmentation and instance segmentation during inference process (<https://github.com/openvinotoolkit/training_extensions/pull/1338>)
  - Some minor issues

### Security

- Update vulnerable Python dependencies in OTE (<https://github.com/openvinotoolkit/training_extensions/pull/1303>)

## \[v0.3.0\]

### Added

- Model Preparation Algorithm (MPA)
  - Add new tasks / model templates for Class-Incremental Learning
    - Instance Segmentation (<https://github.com/openvinotoolkit/training_extensions/pull/1142>)
    - Classification
      - Multilabel (<https://github.com/openvinotoolkit/training_extensions/pull/1132>)
      - Hierarchical-label (<https://github.com/openvinotoolkit/training_extensions/pull/1159>)
    - SSD and YOLOX model template for Detection (<https://github.com/openvinotoolkit/training_extensions/pull/1156>)
  - Saliency map support
    - Classification (<https://github.com/openvinotoolkit/training_extensions/pull/1166>)
    - Detection (<https://github.com/openvinotoolkit/training_extensions/pull/1155>)
    - Segmentation (<https://github.com/openvinotoolkit/training_extensions/pull/1158>)
  - NNCF (<https://github.com/openvinotoolkit/training_extensions/pull/1157>) support
  - HPO (<https://github.com/openvinotoolkit/training_extensions/pull/1168>) support
  - Balanced Sampler support for Classification (<https://github.com/openvinotoolkit/training_extensions/pull/1139>)
  - Add Adaptive Training for Detection / Instance Segmentation (<https://github.com/openvinotoolkit/training_extensions/pull/1190>)
- Anomaly
  - Add real-life training tests (<https://github.com/openvinotoolkit/training_extensions/pull/898>)
  - Add additional check for early stopping parameter (<https://github.com/openvinotoolkit/training_extensions/pull/1110>)
  - Add DRAEM task implementation (<https://github.com/openvinotoolkit/training_extensions/pull/1203>)

### Changed

- Model Preparation Algorithm (MPA)

  - Replace Class-Incremental Learning models as OTE default models (<https://github.com/openvinotoolkit/training_extensions/pull/1150>)
  - Replace OTE ignored label support with external ignored label
    - Classification (<https://github.com/openvinotoolkit/training_extensions/pull/1132>)
    - Detection (<https://github.com/openvinotoolkit/training_extensions/pull/1128>)
    - Segmentation (<https://github.com/openvinotoolkit/training_extensions/pull/1134>)
  - Enable mixed precision for Classification / Detection / Segmentation (<https://github.com/openvinotoolkit/training_extensions/pull/1198>)
  - Enhance training schedule for Classification (<https://github.com/openvinotoolkit/training_extensions/pull/1212>)
  - Change Model optimization hyper-parameters for Classification / Detection (<https://github.com/openvinotoolkit/training_extensions/pull/1170>)
  - Disable Obsolete test cases for OTE CI (<https://github.com/openvinotoolkit/training_extensions/pull/1220>)

- Anomaly
  - Extend conftest configuration for anomaly backend (<https://github.com/openvinotoolkit/training_extensions/pull/1097>)
  - Expose more params to the UI (<https://github.com/openvinotoolkit/training_extensions/pull/1085>)
  - Change directory structure for anomaly templates (<https://github.com/openvinotoolkit/training_extensions/pull/1105>)
  - Use is_anomalous attribute instead of string matching (<https://github.com/openvinotoolkit/training_extensions/pull/1120>)
  - Set nncf version (<https://github.com/openvinotoolkit/training_extensions/pull/1124>)
  - Move to learning parameters (<https://github.com/openvinotoolkit/training_extensions/pull/1152>)
  - Change OpenVINO MO Command (<https://github.com/openvinotoolkit/training_extensions/pull/1221>)

### Fixed

- Model Preparation Algorithm (MPA)

  - Fix inference issues for Detection (<https://github.com/openvinotoolkit/training_extensions/pull/1167>)
  - Fix model compatibility issue between SC1.1 and 1.2 in Segmentation (<https://github.com/openvinotoolkit/training_extensions/pull/1264>)
  - Some minor issues

- Anomaly
  - Fix non deterministic + sample.py (<https://github.com/openvinotoolkit/training_extensions/pull/1118>)
  - Fix exportable code for anomaly tasks (<https://github.com/openvinotoolkit/training_extensions/pull/1113>)
  - Fix local anomaly segmentation performance bug (<https://github.com/openvinotoolkit/training_extensions/pull/1219>)
  - Fix progress bar (<https://github.com/openvinotoolkit/training_extensions/pull/1223>)
  - Fix inference when model backbone changes (<https://github.com/openvinotoolkit/training_extensions/pull/1242>)

## \[v0.2.0\]

### Added

- Model Preparation Algorithm (MPA), a newly introduced OTE Algorithm backend for advanced transfer learning
  - Class-Incremental Learning support for OTE models
    - Image Classification
    - Object Detection
    - Semantic Segmentation
- Object counting & Rotated object detection are added to Object Detection backend
- Increased support for NNCF / FP16 / HPO
- Ignored label support
- Stop training on NaN losses

### Changed

- Major refactoring
  - Tasks & model templates had been moved to OTE repo from each OTE Algorithm backend

## \[v0.1.1\]

### Fixed

- Some minor issues

## \[v0.1.0\]

### Added

- OTE SDK, defines an interface which can be used by OTE CLI to access OTE Algorithms.
- OTE CLI, contains set of commands needed to operate with deep learning models using OTE SDK Task interfaces.
- OTE Algorithms, contains sub-projects implementing OTE SDK Task interfaces for different deep learning models.
  - Anomaly Classification
  - Image Classification
  - Object Detection
  - Semantic Segmentation<|MERGE_RESOLUTION|>--- conflicted
+++ resolved
@@ -10,11 +10,8 @@
 
 ### Enhancements
 
-<<<<<<< HEAD
+- Clean up and refactor the output of the OTX CLI (<https://github.com/openvinotoolkit/training_extensions/pull/1946>)
 - Update DetCon logic and SupCon for semantic segmentation recipes (<https://github.com/openvinotoolkit/training_extensions/pull/1958>)
-=======
-- Clean up and refactor the output of the OTX CLI (<https://github.com/openvinotoolkit/training_extensions/pull/1946>)
->>>>>>> 833a32e5
 
 ### Bug fixes
 
