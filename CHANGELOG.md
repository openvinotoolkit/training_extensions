--- conflicted
+++ resolved
@@ -2,13 +2,6 @@
 
 All notable changes to this project will be documented in this file.
 
-<<<<<<< HEAD
-## \[v1.1.0\]
-
-### Enhancements
-
-- Introduce new tile classifier to enhance tiling inference performance in MaskRCNN.
-=======
 ## \[v1.0.1\]
 
 ### Enhancements
@@ -16,6 +9,7 @@
 - Refine documents by proof review
 - Separate installation for each tasks
 - Improve POT efficiency by setting stat_requests_number parameter to 1
+- Introduce new tile classifier to enhance tiling inference performance in MaskRCNN.
 
 ### Bug fixes
 
@@ -25,7 +19,6 @@
 - Fix training error when batch size is 1
 - Fix hang issue when tracing a stack in certain scenario
 - Fix pickling error by Removing mmcv cfg dump in ckpt
->>>>>>> 11a88370
 
 ## \[v1.0.0\]
 
