--- conflicted
+++ resolved
@@ -49,15 +49,12 @@
 - OpenVINO(==2022.3) IR inference is not working well on 2-stage models (e.g. Mask-RCNN) exported from torch==1.13.1
   (working well up to torch==1.12.1) (<https://github.com/openvinotoolkit/training_extensions/issues/1906>)
 
-<<<<<<< HEAD
-=======
 ## \[v1.2.3\]
 
 ### Bug fixes
 
 - Hotfix: use 0 confidence threshold when computing best threshold based on F1
 
->>>>>>> fd7b4381
 ## \[v1.2.2\]
 
 ### Enhancements
