--- conflicted
+++ resolved
@@ -4,7 +4,6 @@
 
 ## \[Unreleased\]
 
-<<<<<<< HEAD
 ### New features
 
 - Turn on/off classification augmentations
@@ -12,15 +11,8 @@
 
 ### Enhancements
 
-
-### Bug fixes
-
-=======
-### Enhancements
-
 - Update visual prompting pipeline for multi-label zero-shot learning support
   (https://github.com/openvinotoolkit/training_extensions/pull/3993)
->>>>>>> 78b560d3
 
 ## \[2.3.0\]
 
