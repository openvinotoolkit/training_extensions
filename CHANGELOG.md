# Changelog

All notable changes to this project will be documented in this file.

<<<<<<< HEAD
## \[v1.5.0\]

### New features

- Enable configurable confidence threshold for otx eval and export(<https://github.com/openvinotoolkit/training_extensions/pull/2388>)
- Add YOLOX variants as new object detector models (<https://github.com/openvinotoolkit/training_extensions/pull/2402>)
- Enable FeatureVectorHook to support action tasks(<https://github.com/openvinotoolkit/training_extensions/pull/2408>)

### Enhancements

-

### Bug fixes

- Fix F1 auto-threshold to choose best largest confidence (<https://github.com/openvinotoolkit/training_extensions/pull/2371>)

### Known issues

- OpenVINO(==2023.0) IR inference is not working well on 2-stage models (e.g. Mask-RCNN) exported from torch==1.13.1
=======
## \[v1.4.1\]

### Enhancements

- Update the README file in exportable code (<https://github.com/openvinotoolkit/training_extensions/pull/2411>)

### Bug fixes

- Fix broken links in documentation (<https://github.com/openvinotoolkit/training_extensions/pull/2405>)
>>>>>>> c80bfe66

## \[v1.4.0\]

### New features

- Support encrypted dataset training (<https://github.com/openvinotoolkit/training_extensions/pull/2209>)
- Add custom max iou assigner to prevent CPU OOM when large annotations are used (<https://github.com/openvinotoolkit/training_extensions/pull/2228>)
- Auto train type detection for Semi-SL, Self-SL and Incremental: "--train-type" now is optional (<https://github.com/openvinotoolkit/training_extensions/pull/2195>)
- Add per-class XAI saliency maps for Mask R-CNN model (<https://github.com/openvinotoolkit/training_extensions/pull/2227>)
- Add new object detector Deformable DETR (<https://github.com/openvinotoolkit/training_extensions/pull/2249>)
- Add new object detector DINO (<https://github.com/openvinotoolkit/training_extensions/pull/2266>)
- Add new visual prompting task (<https://github.com/openvinotoolkit/training_extensions/pull/2203>, <https://github.com/openvinotoolkit/training_extensions/pull/2274>, <https://github.com/openvinotoolkit/training_extensions/pull/2311>, <https://github.com/openvinotoolkit/training_extensions/pull/2354>, <https://github.com/openvinotoolkit/training_extensions/pull/2318>)
- Add new object detector ResNeXt101-ATSS (<https://github.com/openvinotoolkit/training_extensions/pull/2309>)

### Enhancements

- Introduce channel_last parameter to improve the performance (<https://github.com/openvinotoolkit/training_extensions/pull/2205>)
- Decrease time for making a workspace (<https://github.com/openvinotoolkit/training_extensions/pull/2223>)
- Set persistent_workers and pin_memory as True in detection task (<https://github.com/openvinotoolkit/training_extensions/pull/2224>)
- New algorithm for Semi-SL semantic segmentation based on metric learning via class prototypes (<https://github.com/openvinotoolkit/training_extensions/pull/2156>)
- Self-SL for classification now can recieve just folder with any images to start contrastive pretraining (<https://github.com/openvinotoolkit/training_extensions/pull/2219>)
- Update OpenVINO version to 2023.0, and NNCF verion to 2.5 (<https://github.com/openvinotoolkit/training_extensions/pull/2090>)
- Improve XAI saliency map generation for tiling detection and tiling instance segmentation (<https://github.com/openvinotoolkit/training_extensions/pull/2240>)
- Remove CenterCrop from Classification test pipeline and editing missing docs link(<https://github.com/openvinotoolkit/training_extensions/pull/2375>)
- Switch to PTQ for sseg (<https://github.com/openvinotoolkit/training_extensions/pull/2374>)

### Bug fixes

- Fix the bug that auto adapt batch size is unavailable with IterBasedRunner (<https://github.com/openvinotoolkit/training_extensions/pull/2182>)
- Fix the bug that learning rate isn't scaled when multi-GPU trianing is enabled(<https://github.com/openvinotoolkit/training_extensions/pull/2254>)
- Fix the bug that label order is misaligned when model is deployed from Geti (<https://github.com/openvinotoolkit/training_extensions/pull/2369>)
- Fix NNCF training on CPU (<https://github.com/openvinotoolkit/training_extensions/pull/2373>)
- Fix H-label classification (<https://github.com/openvinotoolkit/training_extensions/pull/2377>)
- Fix invalid import structures in otx.api (<https://github.com/openvinotoolkit/training_extensions/pull/2383>)
<<<<<<< HEAD
=======
- Add for async inference calculating saliency maps from predictions (Mask RCNN IR) (<https://github.com/openvinotoolkit/training_extensions/pull/2395>)
>>>>>>> c80bfe66

### Known issues

- OpenVINO(==2023.0) IR inference is not working well on 2-stage models (e.g. Mask-RCNN) exported from torch==1.13.1

## \[v1.3.1\]

### Enhancements

- n/a

### Bug fixes

- Fix a bug that auto adapt batch size doesn't work with cls incr case (<https://github.com/openvinotoolkit/training_extensions/pull/2199>)
- Fix a bug that persistent worker is True even if num_workers is zero (<https://github.com/openvinotoolkit/training_extensions/pull/2208>)

### Known issues

- OpenVINO(==2022.3) IR inference is not working well on 2-stage models (e.g. Mask-RCNN) exported from torch==1.13.1
  (working well up to torch==1.12.1) (<https://github.com/openvinotoolkit/training_extensions/issues/1906>)

## \[v1.3.0\]

### New features

- Support direct annotation input for COCO format (<https://github.com/openvinotoolkit/training_extensions/pull/1921>)
- Action task supports multi GPU training. (<https://github.com/openvinotoolkit/training_extensions/pull/2057>)
- Support storage cache in Apache Arrow using Datumaro for action tasks (<https://github.com/openvinotoolkit/training_extensions/pull/2087>)
- Add a simplified greedy labels postprocessing for hierarchical classification (<https://github.com/openvinotoolkit/training_extensions/pull/2064>).
- Support auto adapting batch size (<https://github.com/openvinotoolkit/training_extensions/pull/2119>)
- Support auto adapting num_workers (<https://github.com/openvinotoolkit/training_extensions/pull/2165>)
- Support noisy label detection for detection tasks (<https://github.com/openvinotoolkit/training_extensions/pull/2109>, <https://github.com/openvinotoolkit/training_extensions/pull/2115>, <https://github.com/openvinotoolkit/training_extensions/pull/2123>, <https://github.com/openvinotoolkit/training_extensions/pull/2183>)

### Enhancements

- Make semantic segmentation OpenVINO models compatible with ModelAPI (<https://github.com/openvinotoolkit/training_extensions/pull/2029>).
- Support label hierarchy through LabelTree in LabelSchema for classification task (<https://github.com/openvinotoolkit/training_extensions/pull/2149>, <https://github.com/openvinotoolkit/training_extensions/pull/2152>).
- Enhance exportable code file structure, video inference and default value for demo (<https://github.com/openvinotoolkit/training_extensions/pull/2051>).
- Speedup OpenVINO inference in image classificaiton, semantic segmentation, object detection and instance segmentation tasks (<https://github.com/openvinotoolkit/training_extensions/pull/2105>).
- Refactoring of ONNX export functionality (<https://github.com/openvinotoolkit/training_extensions/pull/2155>).
- SSD detector Optimization(<https://github.com/openvinotoolkit/training_extensions/pull/2197>)

### Bug fixes

- Fix async mode inference for demo in exportable code (<https://github.com/openvinotoolkit/training_extensions/pull/2154>)
- Fix a bug that auto adapt batch size doesn't work with cls incr case (<https://github.com/openvinotoolkit/training_extensions/pull/2199>)

### Known issues

- OpenVINO(==2022.3) IR inference is not working well on 2-stage models (e.g. Mask-RCNN) exported from torch==1.13.1
  (working well up to torch==1.12.1) (<https://github.com/openvinotoolkit/training_extensions/issues/1906>)

## \[v1.2.3\]

### Bug fixes

- Return raw anomaly map instead of colormap as metadata to prevent applying colormap conversion twice (<https://github.com/openvinotoolkit/training_extensions/pull/2217>)
- Hotfix: use 0 confidence threshold when computing best threshold based on F1

## \[v1.2.2\]

### Enhancements

- Improve warning message for tiling configurable parameter

### Known issues

- OpenVINO(==2022.3) IR inference is not working well on 2-stage models (e.g. Mask-RCNN) exported from torch==1.13.1
  (working well up to torch==1.12.1) (<https://github.com/openvinotoolkit/training_extensions/issues/1906>)

## \[v1.2.1\]

### Enhancements

- Upgrade mmdeploy==0.14.0 from official PyPI (<https://github.com/openvinotoolkit/training_extensions/pull/2047>)
- Integrate new ignored loss in semantic segmentation (<https://github.com/openvinotoolkit/training_extensions/pull/2065>, <https://github.com/openvinotoolkit/training_extensions/pull/2111>)
- Optimize YOLOX data pipeline (<https://github.com/openvinotoolkit/training_extensions/pull/2075>)
- Tiling Spatial Concatenation for OpenVINO IR (<https://github.com/openvinotoolkit/training_extensions/pull/2052>)
- Optimize counting train & inference speed and memory consumption (<https://github.com/openvinotoolkit/training_extensions/pull/2172>)

### Bug fixes

- Bug fix: value of validation variable is changed after auto decrease batch size (<https://github.com/openvinotoolkit/training_extensions/pull/2053>)
- Fix tiling 0 stride issue in parameter adapter (<https://github.com/openvinotoolkit/training_extensions/pull/2078>)
- Fix Tiling NNCF (<https://github.com/openvinotoolkit/training_extensions/pull/2081>)
- Do not skip full img tile classifier + Fix Sequencial Export Issue (<https://github.com/openvinotoolkit/training_extensions/pull/2174>)

## \[v1.2.0\]

### New features

- Add generating feature cli_report.log in output for otx training (<https://github.com/openvinotoolkit/training_extensions/pull/1959>)
- Support multiple python versions up to 3.10 (<https://github.com/openvinotoolkit/training_extensions/pull/1978>)
- Support export of onnx models (<https://github.com/openvinotoolkit/training_extensions/pull/1976>)
- Add option to save images after inference in OTX CLI demo together with demo in exportable code (<https://github.com/openvinotoolkit/training_extensions/pull/2005>)
- Support storage cache in Apache Arrow using Datumaro for cls, det, seg tasks (<https://github.com/openvinotoolkit/training_extensions/pull/2009>)
- Add noisy label detection for multi-class classification task (<https://github.com/openvinotoolkit/training_extensions/pull/1985>, <https://github.com/openvinotoolkit/training_extensions/pull/2034>)
- Add DeiT template for classification tasks as experimental template (<https://github.com/openvinotoolkit/training_extensions/pull/2093)

### Enhancements

- Clean up and refactor the output of the OTX CLI (<https://github.com/openvinotoolkit/training_extensions/pull/1946>)
- Enhance DetCon logic and SupCon for semantic segmentation(<https://github.com/openvinotoolkit/training_extensions/pull/1958>)
- Detection task refactoring (<https://github.com/openvinotoolkit/training_extensions/pull/1955>)
- Classification task refactoring (<https://github.com/openvinotoolkit/training_extensions/pull/1972>)
- Extend OTX explain CLI (<https://github.com/openvinotoolkit/training_extensions/pull/1941>)
- Segmentation task refactoring (<https://github.com/openvinotoolkit/training_extensions/pull/1977>)
- Action task refactoring (<https://github.com/openvinotoolkit/training_extensions/pull/1993>)
- Optimize data preprocessing time and enhance overall performance in semantic segmentation (<https://github.com/openvinotoolkit/training_extensions/pull/2020>)
- Support automatic batch size decrease when there is no enough GPU memory (<https://github.com/openvinotoolkit/training_extensions/pull/2022>)
- Refine HPO usability (<https://github.com/openvinotoolkit/training_extensions/pull/2175>)

### Bug fixes

- Fix backward compatibility with OpenVINO SSD-like detection models from OTE 0.5 (<https://github.com/openvinotoolkit/training_extensions/pull/1970>)

### Known issues

- OpenVINO(==2022.3) IR inference is not working well on 2-stage models (e.g. Mask-RCNN) exported from torch==1.13.1
  (working well up to torch==1.12.1) (<https://github.com/openvinotoolkit/training_extensions/issues/1906>)

## \[v1.1.2\]

### Bug fixes

- Fix exception -> warning for anomaly dump_feature option
- Remove `dataset.with_empty_annotations()` to keep original input structure (<https://github.com/openvinotoolkit/training_extensions/pull/1964>)
- Fix OV batch inference (saliency map generation) (<https://github.com/openvinotoolkit/training_extensions/pull/1965>)
- Replace EfficentNetB0 model download logic by pytorchcv to resolve zip issue (<https://github.com/openvinotoolkit/training_extensions/pull/1967>)

## \[v1.1.1\]

### Bug fixes

- Add missing OpenVINO dependency in exportable code requirement

## \[v1.1.0\]

### New features

- Add FP16 IR export support (<https://github.com/openvinotoolkit/training_extensions/pull/1683>)
- Add in-memory caching in dataloader (<https://github.com/openvinotoolkit/training_extensions/pull/1694>)
- Add MoViNet template for action classification (<https://github.com/openvinotoolkit/training_extensions/pull/1742>)
- Add Semi-SL multilabel classification algorithm (<https://github.com/openvinotoolkit/training_extensions/pull/1805>)
- Integrate multi-gpu training for semi-supervised learning and self-supervised learning (<https://github.com/openvinotoolkit/training_extensions/pull/1534>)
- Add train-type parameter to otx train (<https://github.com/openvinotoolkit/training_extensions/pull/1874>)
- Add embedding of inference configuration to IR for classification (<https://github.com/openvinotoolkit/training_extensions/pull/1842>)
- Enable VOC dataset in OTX (<https://github.com/openvinotoolkit/training_extensions/pull/1862>)
- Add mmcls.VisionTransformer backbone support (<https://github.com/openvinotoolkit/training_extensions/pull/1908>)

### Enhancements

- Parametrize saliency maps dumping in export (<https://github.com/openvinotoolkit/training_extensions/pull/1888>)
- Bring mmdeploy to action recognition model export & Test optimization of action tasks (<https://github.com/openvinotoolkit/training_extensions/pull/1848>)
- Update backbone lists (<https://github.com/openvinotoolkit/training_extensions/pull/1835>)
- Add explanation for XAI & minor doc fixes (<https://github.com/openvinotoolkit/training_extensions/pull/1923>)
- Refactor phase#1: MPA modules

### Bug fixes

- Handle unpickable update_progress_callback (<https://github.com/openvinotoolkit/training_extensions/pull/1892>)
- Dataset Adapter: Avoid duplicated annotation and permit empty image (<https://github.com/openvinotoolkit/training_extensions/pull/1873>)
- Arrange scale between bbox preds and bbox targets in ATSS (<https://github.com/openvinotoolkit/training_extensions/pull/1880>)
- Fix label mismatch of evaluation and validation with large dataset in semantic segmentation (<https://github.com/openvinotoolkit/training_extensions/pull/1851>)
- Fix packaging errors including cython module build / import issues (<https://github.com/openvinotoolkit/training_extensions/pull/1936>)

### Known issues

- OpenVINO(==2022.3) IR inference is not working well on 2-stage models (e.g. Mask-RCNN) exported from torch==1.13.1
  (working well up to torch==1.12.1) (<https://github.com/openvinotoolkit/training_extensions/issues/1906>)

## \[v1.0.1\]

### Enhancements

- Refine documents by proof review
- Separate installation for each tasks
- Improve POT efficiency by setting stat_requests_number parameter to 1
- Introduce new tile classifier to enhance tiling inference performance in MaskRCNN.

### Bug fixes

- Fix missing classes in cls checkpoint
- Fix action task sample codes
- Fix label_scheme mismatch in classification
- Fix training error when batch size is 1
- Fix hang issue when tracing a stack in certain scenario
- Fix pickling error by Removing mmcv cfg dump in ckpt

## \[v1.0.0\]

> _**NOTES**_
>
> OpenVINO™ Training Extensions which version 1.0.0 has been updated to include functional and security updates. Users should update to the latest version.

### New features

- Adaptation of [Datumaro](https://github.com/openvinotoolkit/datumaro) component as a dataset interface
- Integrate hyper-parameter optimizations
- Support action recognition task
- Self-supervised learning mode for representational training
- Semi-supervised learning mode for better model quality

### Enhancements

- Installation via [PyPI package](https://pypi.org/project/otx/)
- Enhance `find` command to find configurations of supported tasks / algorithms / models / backbones
- Introduce `build` command to customize task or model configurations in isolated workspace
- Auto-config feature to automatically select the right algorithm and default model for the `train` & `build` command by detecting the task type of given input dataset
- Improve [documentation](https://openvinotoolkit.github.io/training_extensions/1.4.1/guide/get_started/introduction.html)
- Improve training performance by introducing enhanced loss for the few-shot transfer

### Bug fixes

- Fixing configuration loading issue from the meta data of the model in OpenVINO task for the backward compatibility
- Fixing some minor issues

## \[v0.5.0\]

> _**NOTES**_
>
> OpenVINO Training Extension which version is equal or older then v0.5.0 does not include the latest functional and security updates. OTE Version 1.0.0 is targeted to be released in February 2023 and will include additional functional and security updates. Customers should update to the latest version as it becomes available.

### Added

- Add tiling in rotated detection (<https://github.com/openvinotoolkit/training_extensions/pull/1420>)
- Add Cythonize AugMixAugment (<https://github.com/openvinotoolkit/training_extensions/pull/1478>)
- Integrate ov-telemetry (<https://github.com/openvinotoolkit/training_extensions/pull/1568>)

### Changed

- Update OpenVINO to 2022.3 release & nncf to the pre-2.4 version (<https://github.com/openvinotoolkit/training_extensions/pull/1393>)

### Fixed

- Fixing h-label head output bug in OV inference (<https://github.com/openvinotoolkit/training_extensions/pull/1458>)
- Fixing deprecated np.bool issue from numpy==1.24.0 (<https://github.com/openvinotoolkit/training_extensions/pull/1455>)
- Fixing tiling OpenVINO backward compatibility (<https://github.com/openvinotoolkit/training_extensions/pull/1516>)
- Fixing indexing in hierarchical classification inference (<https://github.com/openvinotoolkit/training_extensions/pull/1551>)
- Copying feature vector to resolve duplication issue (<https://github.com/openvinotoolkit/training_extensions/pull/1511>)
- Fixing handling ignored samples in hierarchical head (<https://github.com/openvinotoolkit/training_extensions/pull/1599>)
- Some minor issues

## \[v0.4.0\]

### Added

- Model Preparation Algorithm (MPA)
  - Better saliency map support
    - Replace current saliency map generation with Recipro-CAM for cls (<https://github.com/openvinotoolkit/training_extensions/pull/1363>)
    - Class-wise saliency map generation for the detection task (<https://github.com/openvinotoolkit/training_extensions/pull/1402>)
    - OTE Saliency Map Label (<https://github.com/openvinotoolkit/training_extensions/pull/1447>)
  - Improve object counting algorithm for high-res images via image tiling
    - Add Tiling Module (<https://github.com/openvinotoolkit/training_extensions/pull/1200>)
    - Fliter object less than 1 pixel (<https://github.com/openvinotoolkit/training_extensions/pull/1305>)
    - Tiling deployment (<https://github.com/openvinotoolkit/training_extensions/pull/1387>)
    - Enable tiling oriented detection for v0.4.0/geti1.1.0 (<https://github.com/openvinotoolkit/training_extensions/pull/1427>)

### Fixed

- Hot-fix for Detection fix two stage error (<https://github.com/openvinotoolkit/training_extensions/pull/1433>)
- Fixing ZeroDivisionError in iteration counter for detection-classification project trainings (<https://github.com/openvinotoolkit/training_extensions/pull/1449>)
- Some minor issues

## \[v0.3.1\]

### Fixed

- Neural Network Compression Framework (NNCF)

  - Fix CUDA OOM for NNCF optimization model MaskRCNN-EfficientNetB2B (<https://github.com/openvinotoolkit/training_extensions/pull/1319>)

- Model Preparation Algorithm (MPA)
  - Fix 'Shape out of bounds' error when accepting AI predictions for detection oriented (<https://github.com/openvinotoolkit/training_extensions/pull/1326>)
  - Fix weird confidence behaviour issue on predictions for hierarchical classification (<https://github.com/openvinotoolkit/training_extensions/pull/1332>)
  - Fix training failure issue for hierarchical classification (<https://github.com/openvinotoolkit/training_extensions/pull/1329>)
  - Fix training failure issues for segmentation and instance segmentation during inference process (<https://github.com/openvinotoolkit/training_extensions/pull/1338>)
  - Some minor issues

### Security

- Update vulnerable Python dependencies in OTE (<https://github.com/openvinotoolkit/training_extensions/pull/1303>)

## \[v0.3.0\]

### Added

- Model Preparation Algorithm (MPA)
  - Add new tasks / model templates for Class-Incremental Learning
    - Instance Segmentation (<https://github.com/openvinotoolkit/training_extensions/pull/1142>)
    - Classification
      - Multilabel (<https://github.com/openvinotoolkit/training_extensions/pull/1132>)
      - Hierarchical-label (<https://github.com/openvinotoolkit/training_extensions/pull/1159>)
    - SSD and YOLOX model template for Detection (<https://github.com/openvinotoolkit/training_extensions/pull/1156>)
  - Saliency map support
    - Classification (<https://github.com/openvinotoolkit/training_extensions/pull/1166>)
    - Detection (<https://github.com/openvinotoolkit/training_extensions/pull/1155>)
    - Segmentation (<https://github.com/openvinotoolkit/training_extensions/pull/1158>)
  - NNCF (<https://github.com/openvinotoolkit/training_extensions/pull/1157>) support
  - HPO (<https://github.com/openvinotoolkit/training_extensions/pull/1168>) support
  - Balanced Sampler support for Classification (<https://github.com/openvinotoolkit/training_extensions/pull/1139>)
  - Add Adaptive Training for Detection / Instance Segmentation (<https://github.com/openvinotoolkit/training_extensions/pull/1190>)
- Anomaly
  - Add real-life training tests (<https://github.com/openvinotoolkit/training_extensions/pull/898>)
  - Add additional check for early stopping parameter (<https://github.com/openvinotoolkit/training_extensions/pull/1110>)
  - Add DRAEM task implementation (<https://github.com/openvinotoolkit/training_extensions/pull/1203>)

### Changed

- Model Preparation Algorithm (MPA)

  - Replace Class-Incremental Learning models as OTE default models (<https://github.com/openvinotoolkit/training_extensions/pull/1150>)
  - Replace OTE ignored label support with external ignored label
    - Classification (<https://github.com/openvinotoolkit/training_extensions/pull/1132>)
    - Detection (<https://github.com/openvinotoolkit/training_extensions/pull/1128>)
    - Segmentation (<https://github.com/openvinotoolkit/training_extensions/pull/1134>)
  - Enable mixed precision for Classification / Detection / Segmentation (<https://github.com/openvinotoolkit/training_extensions/pull/1198>)
  - Enhance training schedule for Classification (<https://github.com/openvinotoolkit/training_extensions/pull/1212>)
  - Change Model optimization hyper-parameters for Classification / Detection (<https://github.com/openvinotoolkit/training_extensions/pull/1170>)
  - Disable Obsolete test cases for OTE CI (<https://github.com/openvinotoolkit/training_extensions/pull/1220>)

- Anomaly
  - Extend conftest configuration for anomaly backend (<https://github.com/openvinotoolkit/training_extensions/pull/1097>)
  - Expose more params to the UI (<https://github.com/openvinotoolkit/training_extensions/pull/1085>)
  - Change directory structure for anomaly templates (<https://github.com/openvinotoolkit/training_extensions/pull/1105>)
  - Use is_anomalous attribute instead of string matching (<https://github.com/openvinotoolkit/training_extensions/pull/1120>)
  - Set nncf version (<https://github.com/openvinotoolkit/training_extensions/pull/1124>)
  - Move to learning parameters (<https://github.com/openvinotoolkit/training_extensions/pull/1152>)
  - Change OpenVINO MO Command (<https://github.com/openvinotoolkit/training_extensions/pull/1221>)

### Fixed

- Model Preparation Algorithm (MPA)

  - Fix inference issues for Detection (<https://github.com/openvinotoolkit/training_extensions/pull/1167>)
  - Fix model compatibility issue between SC1.1 and 1.2 in Segmentation (<https://github.com/openvinotoolkit/training_extensions/pull/1264>)
  - Some minor issues

- Anomaly
  - Fix non deterministic + sample.py (<https://github.com/openvinotoolkit/training_extensions/pull/1118>)
  - Fix exportable code for anomaly tasks (<https://github.com/openvinotoolkit/training_extensions/pull/1113>)
  - Fix local anomaly segmentation performance bug (<https://github.com/openvinotoolkit/training_extensions/pull/1219>)
  - Fix progress bar (<https://github.com/openvinotoolkit/training_extensions/pull/1223>)
  - Fix inference when model backbone changes (<https://github.com/openvinotoolkit/training_extensions/pull/1242>)

## \[v0.2.0\]

### Added

- Model Preparation Algorithm (MPA), a newly introduced OTE Algorithm backend for advanced transfer learning
  - Class-Incremental Learning support for OTE models
    - Image Classification
    - Object Detection
    - Semantic Segmentation
- Object counting & Rotated object detection are added to Object Detection backend
- Increased support for NNCF / FP16 / HPO
- Ignored label support
- Stop training on NaN losses

### Changed

- Major refactoring
  - Tasks & model templates had been moved to OTE repo from each OTE Algorithm backend

## \[v0.1.1\]

### Fixed

- Some minor issues

## \[v0.1.0\]

### Added

- OTE SDK, defines an interface which can be used by OTE CLI to access OTE Algorithms.
- OTE CLI, contains set of commands needed to operate with deep learning models using OTE SDK Task interfaces.
- OTE Algorithms, contains sub-projects implementing OTE SDK Task interfaces for different deep learning models.
  - Anomaly Classification
  - Image Classification
  - Object Detection
  - Semantic Segmentation<|MERGE_RESOLUTION|>--- conflicted
+++ resolved
@@ -2,8 +2,7 @@
 
 All notable changes to this project will be documented in this file.
 
-<<<<<<< HEAD
-## \[v1.5.0\]
+## \[v1.5.0 - unreleased\]
 
 ### New features
 
@@ -22,7 +21,7 @@
 ### Known issues
 
 - OpenVINO(==2023.0) IR inference is not working well on 2-stage models (e.g. Mask-RCNN) exported from torch==1.13.1
-=======
+
 ## \[v1.4.1\]
 
 ### Enhancements
@@ -32,7 +31,6 @@
 ### Bug fixes
 
 - Fix broken links in documentation (<https://github.com/openvinotoolkit/training_extensions/pull/2405>)
->>>>>>> c80bfe66
 
 ## \[v1.4.0\]
 
@@ -67,10 +65,7 @@
 - Fix NNCF training on CPU (<https://github.com/openvinotoolkit/training_extensions/pull/2373>)
 - Fix H-label classification (<https://github.com/openvinotoolkit/training_extensions/pull/2377>)
 - Fix invalid import structures in otx.api (<https://github.com/openvinotoolkit/training_extensions/pull/2383>)
-<<<<<<< HEAD
-=======
 - Add for async inference calculating saliency maps from predictions (Mask RCNN IR) (<https://github.com/openvinotoolkit/training_extensions/pull/2395>)
->>>>>>> c80bfe66
 
 ### Known issues
 
