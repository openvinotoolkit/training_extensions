--- conflicted
+++ resolved
@@ -83,13 +83,8 @@
     "mmpretrain==1.1.1",
     "mmsegmentation==1.2.1",
     "mmaction2==1.2.0",
-<<<<<<< HEAD
     "mmdeploy==1.3.*",
-    # Without the pip cache, openxlab will sometimes install to a lower version. This is related to the installation of the mmlab library.
-=======
     # Without the pip cache, oss2 will sometimes install to a lower version. This is related to the installation of the mmlab library.
->>>>>>> ef1d8664
-    # This causes an error when training the mm model, so fix the version first.
     "oss2==2.17.0",
 ]
 
