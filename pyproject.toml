# # # # # # # # # # # # # # # # # # # # # # # # # # # # # # # # # # # # # # # #
# SETUP CONFIGURATION.                                                        #
[build-system]
requires = [
    "setuptools>=61",
    "wheel",
    "Cython~=0.29.32",
    "numpy~=1.21.0",
]
build-backend = "setuptools.build_meta"

[project]
name = "otx"
dynamic = ["version"]
description = "OpenVINO™ Training Extensions: Train, Evaluate, Optimize, Deploy Computer Vision Models via OpenVINO™"
readme = "README.md"
requires-python = ">=3.8"
license = {file = "LICENSE"}
authors = [
    { name = "OpenVINO™ Training Extensions Contributors" },
]
classifiers = [
    "Development Status :: 5 - Production/Stable",
    "License :: OSI Approved :: Apache Software License",
    "Programming Language :: Cython",
    "Programming Language :: Python :: 3",
    "Programming Language :: Python :: 3.8",
    "Programming Language :: Python :: 3.9",
    "Programming Language :: Python :: 3.10",
]
dependencies = [
    "attrs>=21.2.0",
    "dill>=0.3.6",
    "docstring_parser",
    "imagesize==1.4.1",
    "jsonargparse==4.25.0",
    "networkx>=2.6,<=2.8.0",
    "numpy>=1.21.0,<=1.23.4",
    "omegaconf>=2.1.1",
    "opencv-python>=4.5",
    "pymongo",
    "rich",
    "rich-argparse",
    "scikit-learn>=1.0.2",
    "Shapely>=1.7.1,<=1.8.0",
]

[project.optional-dependencies]
dev = [
    "tox==4.4.5",
    "pre-commit==2.20.0",
    "pylint",
    "pytest",
    "coverage",
    "pytest-timeout",
    "pytest-mock",
    "onnx==1.13.0",
    "onnxruntime==1.14.1",
    "pytest-csv",
]
docs = [
    "furo",
    "myst-parser",
    "sphinx==5.3.0",
    "pydata-sphinx-theme==0.12.0",
    "sphinx-tabs",
    "sphinx-panels",
    "sphinx-copybutton==0.5.0",
    "sphinx-autoapi",
    "sphinxemoji",
    "nbsphinx",
]
base = [
    "natsort>=6.0.0",
    "prettytable",
    "protobuf>=3.20.0",
    "pyyaml",
    "datumaro~=1.4.0",
    "psutil",
    "scipy>=1.8",
    "bayesian-optimization>=1.2.0",
    "tensorboard>=2.11.0",
    "multiprocess",
<<<<<<< HEAD
    "torch==2.0.0",
=======
    "torch==2.0.1",
>>>>>>> 12ef9a40
]
openvino = [
    "nncf==2.5.0",
    "onnx==1.13.0",
    "openvino-model-api==0.1.5",
    "openvino==2023.0",
    "openvino-dev==2023.0",
    "openvino-telemetry>=2022.1.0",
]
anomaly = [
    "anomalib==0.5.1",
    "kornia==0.6.9",
]
classification = [
<<<<<<< HEAD
    "mmpretrain==1.0.*",
=======
    "mmpretrain==1.0.1",
>>>>>>> 12ef9a40
    "mmdeploy",
    "timm==0.6.12",
    "pytorchcv",
    "yapf<0.40.0",
]

<<<<<<< HEAD
segmentation = [
    "mmsegmentation==1.2.1",
    "mmdeploy",
    "timm==0.6.12",
    "pytorchcv",
    "yapf<0.40.0",
    "einops==0.6.1",
    "ftfy==6.1.1",
    "regex==2023.10.3",
    "scikit-image==0.21.0",
]

=======
>>>>>>> 12ef9a40
[project.scripts]
otx = "otx.v2.cli.cli:main"

[project.urls]
Documentation = "https://openvinotoolkit.github.io/training_extensions/"
Repository = "https://github.com/openvinotoolkit/training_extensions/"

[tool.setuptools.dynamic]
version = {attr = "otx.v2.__version__"}

[tool.setuptools.packages.find]
where = ["src"]
include = ["otx*"]

# # # # # # # # # # # # # # # # # # # # # # # # # # # # # # # # # # # # # # # #
# CI CONFIGURATION.                                                        #
[tool.cibuildwheel]
build = "cp37-manylinux_x86_64 cp38-manylinux_x86_64 cp39-manylinux_x86_64 cp310-manylinux_x86_64"


# # # # # # # # # # # # # # # # # # # # # # # # # # # # # # # # # # # # # # # #
# COVERAGE CONFIGURATION.                                                     #
[tool.coverage.run]
source = [
    "src/otx/v2",
]
omit = [
    "**/__init__.py",
    "src/otx/v2/configs/*",
    "src/otx/v2/demo/*",
    "src/otx/v2/pseudo_code/*",
]


# # # # # # # # # # # # # # # # # # # # # # # # # # # # # # # # # # # # # # # #
# MYPY CONFIGURATION.                                                         #
[tool.mypy]
python_version = 3.8
ignore_missing_imports = true
show_error_codes = true

# TODO: Need to be edited
follow_imports = "skip"


# # # # # # # # # # # # # # # # # # # # # # # # # # # # # # # # # # # # # # # #
# RUFF CONFIGURATION                                                          #
[tool.ruff]
# Enable rules
select = [
    "F",    # Pyflakes (`F`)

    # Enable all `pydocstyle` rules, limiting to those that adhere to the
    # Google convention via `convention = "google"`, below.
    "D",    # pydocstyle (`D`)
    "E",    # pycodestyle error (`E`)
    "W",    # pycodestyle warning (`W`)

    "I",    # isort (`I`)
    "PL",   # pylint (`PL`)

    "C90",  # mccabe (`C90`)
    "N",    # pep8-naming (`N`)
    "UP",   # pyupgrade (`UP`)

    "YTT",  # flake8-2020 (`YTT`)
    "ANN",  # flake8-annotations (`ANN`)
    "S",    # flake8-bandit (`S`)
    # "BLE",  # flake8-blind-except (`BLE`)  -> Need to discuss new exception structure
    "B",    # flake8-bugbear (`B`)
    "A",    # flake8-builtins (`A`)
    "COM",  # flake8-commas (`COM`)
    # "CPY",  # flake8-copyright (`CPY`) -> Rules included in the preview version of RUFF. It may be added in the future, but for now, disable it.
    "C4",   # flake8-comprehensions (`C4`)
    "DTZ",  # flake8-datatimez (`DTZ`)
    "T10",  # flake8-debugger (`T10`)
    "EM",   # flake8-errmsg (`EM`)
    "FA",   # flake8-future-annotations (`FA`)
    "ISC",  # flake8-implicit-str-concat (`ISC`)
    "ICN",  # flake8-import-conventions (`ICN`)
    "PIE",  # flake8-pie (`PIE`)
    "PT",   # flake8-pytest-style (`PT`)
    "RSE",  # flake8-raise (`RSE`)
    "RET",  # flake8-return (`RET`)
    "SLF",  # flake8-self (`SLF`)
    "SIM",  # flake8-simplify (`SIM`)
    "TID",  # flake8-tidy-imports (`TID`)
    "TCH",  # flake8-type-checking (`TCH`)
    "INT",  # flake8-gettext (`INT`)
    "ARG",  # flake8-unsused-arguments (`ARG`)
    "PTH",  # flake8-use-pathlib (`PTH`)
    "TD",   # flake8-todos (`TD`)
    "FIX",  # flake8-fixme (`FIX`)
    # "LOG",  # flake8-logging (`LOG`) -> Rules included in the preview version of RUFF. It may be added in the future, but for now, disable it.

    "ERA",  # eradicate (`ERA`)
    "PD",   # pandas-vet (`PD`)
    "PGH",  # pygrep-hooks (`PGH`)
    "TRY",  # tryceratos (`TRY`)
    "FLY",  # flynt (`FLY`)
    "NPY",  # NumPy-specific rules (`NPY`)
    "PERF", # Perflint (`PERF`)
    # "FURB", # refurb (`FURB`) -> Rules included in the preview version of RUFF. It may be added in the future, but for now, disable it.
    "RUF",  # Ruff-specific rules (`RUF`)
]

ignore = [
    # pydocstyle
    # On top of the Google convention, disable `D417`, which requires
    # documentation for every function parameter.
    "D417", # Missing argument descriptions in the docstring

    # flake8-annotations
    "ANN101",   # Missing-type-self
    "ANN002",   # Missing type annotation for *args
    "ANN003",   # Missing type annotation for **kwargs
    # flake8-type-checking
    "TCH001",   # typing-only-first-party-import, Sometimes this causes an incorrect error.
]

# Allow autofix for all enabled rules (when `--fix`) is provided.
fixable = ["ALL"]
# fixable = ["A", "B", "C", "D", "E", "F", "G", "I", "N", "Q", "S", "T", "W", "ANN", "ARG", "BLE", "COM", "DJ", "DTZ", "EM", "ERA", "EXE", "FBT", "ICN", "INP", "ISC", "NPY", "PD", "PGH", "PIE", "PL", "PT", "PTH", "PYI", "RET", "RSE", "RUF", "SIM", "SLF", "TCH", "TID", "TRY", "UP", "YTT"]
# unfixable = [
#     "F401",     # disable autofix for unused imports
# ]

# Exclude a variety of commonly ignored directories.
exclude = [
    ".bzr",
    ".direnv",
    ".eggs",
    ".git",
    ".hg",
    ".mypy_cache",
    ".nox",
    ".pants.d",
    ".pytype",
    ".ruff_cache",
    ".svn",
    ".tox",
    ".venv",
    "__pypackages__",
    "_build",
    "buck-out",
    "build",
    "dist",
    "node_modules",
    "venv",
]

# Extended exclude for the project specific
extend-exclude = [
    # Disable: tests for v1.X
    "tests/assets",
    "tests/e2e",
    "tests/fuzzing",
    "tests/integration",
    "tests/regression",
    "tests/test_suite",
    "tests/unit",
    "tests/conftest.py",
    "tests/run_model_templates_tests.py",
    "tests/test_helpers.py",

    # Disable: v1.X
    "src/otx/api",
    "src/otx/algorithms",
    "src/otx/cli",
    "src/otx/core",
    "src/otx/hpo",
    "src/otx/recipes",
    "src/otx/v2/demo",
    "src/otx/v2/pseudo_code",
    "src/otx/v2/configs",
    "src/otx/v2/api/entities",

    # TODO: Enable below
    "src/otx/v2/adapters/openvino",
    "src/otx/v2/adapters/datumaro",
    "src/otx/v2/adapters/torch/mmengine/modules",
    "src/otx/v2/adapters/torch/mmengine/mmpretrain/modules",
]

# Same as Black.
line-length = 120

# Allow unused variables when underscore-prefixed.
dummy-variable-rgx = "^(_+|(_+[a-zA-Z0-9_]*[a-zA-Z0-9]+?))$"

# minimum target version
target-version = "py38"

[tool.ruff.mccabe]
# Unlike Flake8, default to a complexity level of 10.
max-complexity = 20

[tool.ruff.pylint]
allow-magic-value-types = ["str", "bytes", "int", "float"]
max-args = 20
max-branches = 50
max-statements = 150
max-returns = 10

[tool.ruff.per-file-ignores]
# Declare an additional exclude rule for test code
"tests/**/*.py" = [
    "S101",     # pytest-style allows `assert` statements in tests.
    "SLF001",   # We sometimes need to inspect private functions for testing.
    "TCH003",   # It doesn't seem necessary to use TYPE_CHECKING in tests.
    "PT004",    # fixture ignore type returning.
    "E501",     # Test skips lines that are too long.
    "ANN001",   # Skip annotation type hint in test codes
    "D",     # Test skips missing docstring argument with magic (fixture) methods.
]

[tool.ruff.pydocstyle]
convention = "google"<|MERGE_RESOLUTION|>--- conflicted
+++ resolved
@@ -81,11 +81,7 @@
     "bayesian-optimization>=1.2.0",
     "tensorboard>=2.11.0",
     "multiprocess",
-<<<<<<< HEAD
-    "torch==2.0.0",
-=======
     "torch==2.0.1",
->>>>>>> 12ef9a40
 ]
 openvino = [
     "nncf==2.5.0",
@@ -100,18 +96,13 @@
     "kornia==0.6.9",
 ]
 classification = [
-<<<<<<< HEAD
-    "mmpretrain==1.0.*",
-=======
     "mmpretrain==1.0.1",
->>>>>>> 12ef9a40
     "mmdeploy",
     "timm==0.6.12",
     "pytorchcv",
     "yapf<0.40.0",
 ]
 
-<<<<<<< HEAD
 segmentation = [
     "mmsegmentation==1.2.1",
     "mmdeploy",
@@ -124,8 +115,6 @@
     "scikit-image==0.21.0",
 ]
 
-=======
->>>>>>> 12ef9a40
 [project.scripts]
 otx = "otx.v2.cli.cli:main"
 
