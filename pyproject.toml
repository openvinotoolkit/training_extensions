# # # # # # # # # # # # # # # # # # # # # # # # # # # # # # # # # # # # # # # #
# SETUP CONFIGURATION.                                                        #
[build-system]
requires = [
    "setuptools>=61",
    "wheel",
    "Cython~=0.29.32",
    "numpy~=1.21.0",
]
build-backend = "setuptools.build_meta"

[project]
name = "otx"
dynamic = ["version"]
description = "OpenVINO™ Training Extensions: Train, Evaluate, Optimize, Deploy Computer Vision Models via OpenVINO™"
readme = "README.md"
requires-python = ">=3.8"
license = {file = "LICENSE"}
authors = [
    { name = "OpenVINO™ Training Extensions Contributors" },
]
classifiers = [
    "Development Status :: 5 - Production/Stable",
    "License :: OSI Approved :: Apache Software License",
    "Programming Language :: Cython",
    "Programming Language :: Python :: 3",
    "Programming Language :: Python :: 3.8",
    "Programming Language :: Python :: 3.9",
    "Programming Language :: Python :: 3.10",
]
dependencies = [
    "attrs>=21.2.0",
    "dill>=0.3.6",
    "docstring_parser",
    "imagesize==1.4.1",
    "jsonargparse==4.25.0",
    "networkx>=2.6,<=2.8.0",
    "numpy>=1.21.0,<=1.23.4",
    "omegaconf>=2.1.1",
    "opencv-python>=4.5",
    "pymongo",
    "rich",
    "rich-argparse",
    "scikit-learn>=1.0.2",
    "Shapely>=1.7.1,<=1.8.0",
]

[project.optional-dependencies]
dev = [
    "tox==4.4.5",
    "pre-commit==2.20.0",
    "pylint",
    "pytest",
    "coverage",
    "pytest-timeout",
    "pytest-mock",
    "onnx==1.13.0",
    "onnxruntime==1.14.1",
    "pytest-csv",
]
docs = [
    "furo",
    "myst-parser",
    "sphinx==5.3.0",
    "pydata-sphinx-theme==0.12.0",
    "sphinx-tabs",
    "sphinx-panels",
    "sphinx-copybutton==0.5.0",
    "sphinx-autoapi",
    "sphinxemoji",
    "nbsphinx",
]
base = [
    "natsort>=6.0.0",
    "prettytable",
    "protobuf>=3.20.0",
    "pyyaml",
    "datumaro~=1.4.0",
    "psutil",
    "scipy>=1.8",
    "bayesian-optimization>=1.2.0",
    "tensorboard>=2.11.0",
    "multiprocess",
    "torch==2.0.1",
]
openvino = [
    "nncf==2.5.0",
    "onnx==1.13.0",
    "openvino-model-api==0.1.5",
    "openvino==2023.0",
    "openvino-dev==2023.0",
    "openvino-telemetry>=2022.1.0",
]
anomaly = [
    "anomalib==0.5.1",
    "kornia==0.6.9",
]
classification = [
    "mmpretrain==1.0.1",
    "mmdeploy",
    "timm==0.6.12",
    "pytorchcv",
    "yapf<0.40.0",
]
<<<<<<< HEAD
# the latest mmaction2 version is 1.2.0, however, there is an issue
# https://github.com/open-mmlab/mmaction2/pull/2721
# When the issue is resolved, the version will be updated to the latest.
action =[
    "mmaction2==1.1.0",
    "mmdet==3.1.0",
    "mmdeploy",
    "yapf<0.40.0"
=======
visual_prompt = [
    "pytorch-lightning>=1.7.0,<1.10.0",
    "timm==0.6.12",
    "scikit-image",
>>>>>>> 4396ea87
]

[project.scripts]
otx = "otx.v2.cli.cli:main"

[project.urls]
Documentation = "https://openvinotoolkit.github.io/training_extensions/"
Repository = "https://github.com/openvinotoolkit/training_extensions/"

[tool.setuptools.dynamic]
version = {attr = "otx.v2.__version__"}

[tool.setuptools.packages.find]
where = ["src"]
include = ["otx*"]

# # # # # # # # # # # # # # # # # # # # # # # # # # # # # # # # # # # # # # # #
# CI CONFIGURATION.                                                        #
[tool.cibuildwheel]
build = "cp37-manylinux_x86_64 cp38-manylinux_x86_64 cp39-manylinux_x86_64 cp310-manylinux_x86_64"


# # # # # # # # # # # # # # # # # # # # # # # # # # # # # # # # # # # # # # # #
# COVERAGE CONFIGURATION.                                                     #
[tool.coverage.run]
source = [
    "src/otx/v2",
]
omit = [
    "**/__init__.py",
    "src/otx/v2/configs/*",
    "src/otx/v2/demo/*",
    "src/otx/v2/pseudo_code/*",
]


# # # # # # # # # # # # # # # # # # # # # # # # # # # # # # # # # # # # # # # #
# MYPY CONFIGURATION.                                                         #
[tool.mypy]
python_version = 3.8
ignore_missing_imports = true
show_error_codes = true

# TODO: Need to be edited
follow_imports = "skip"


# # # # # # # # # # # # # # # # # # # # # # # # # # # # # # # # # # # # # # # #
# RUFF CONFIGURATION                                                          #
[tool.ruff]
# Enable rules
select = [
    "F",    # Pyflakes (`F`)

    # Enable all `pydocstyle` rules, limiting to those that adhere to the
    # Google convention via `convention = "google"`, below.
    "D",    # pydocstyle (`D`)
    "E",    # pycodestyle error (`E`)
    "W",    # pycodestyle warning (`W`)

    "I",    # isort (`I`)
    "PL",   # pylint (`PL`)

    "C90",  # mccabe (`C90`)
    "N",    # pep8-naming (`N`)
    "UP",   # pyupgrade (`UP`)

    "YTT",  # flake8-2020 (`YTT`)
    "ANN",  # flake8-annotations (`ANN`)
    "S",    # flake8-bandit (`S`)
    # "BLE",  # flake8-blind-except (`BLE`)  -> Need to discuss new exception structure
    "B",    # flake8-bugbear (`B`)
    "A",    # flake8-builtins (`A`)
    "COM",  # flake8-commas (`COM`)
    # "CPY",  # flake8-copyright (`CPY`) -> Rules included in the preview version of RUFF. It may be added in the future, but for now, disable it.
    "C4",   # flake8-comprehensions (`C4`)
    "DTZ",  # flake8-datatimez (`DTZ`)
    "T10",  # flake8-debugger (`T10`)
    "EM",   # flake8-errmsg (`EM`)
    "FA",   # flake8-future-annotations (`FA`)
    "ISC",  # flake8-implicit-str-concat (`ISC`)
    "ICN",  # flake8-import-conventions (`ICN`)
    "PIE",  # flake8-pie (`PIE`)
    "PT",   # flake8-pytest-style (`PT`)
    "RSE",  # flake8-raise (`RSE`)
    "RET",  # flake8-return (`RET`)
    "SLF",  # flake8-self (`SLF`)
    "SIM",  # flake8-simplify (`SIM`)
    "TID",  # flake8-tidy-imports (`TID`)
    "TCH",  # flake8-type-checking (`TCH`)
    "INT",  # flake8-gettext (`INT`)
    "ARG",  # flake8-unsused-arguments (`ARG`)
    "PTH",  # flake8-use-pathlib (`PTH`)
    "TD",   # flake8-todos (`TD`)
    "FIX",  # flake8-fixme (`FIX`)
    # "LOG",  # flake8-logging (`LOG`) -> Rules included in the preview version of RUFF. It may be added in the future, but for now, disable it.

    "ERA",  # eradicate (`ERA`)
    "PD",   # pandas-vet (`PD`)
    "PGH",  # pygrep-hooks (`PGH`)
    "TRY",  # tryceratos (`TRY`)
    "FLY",  # flynt (`FLY`)
    "NPY",  # NumPy-specific rules (`NPY`)
    "PERF", # Perflint (`PERF`)
    # "FURB", # refurb (`FURB`) -> Rules included in the preview version of RUFF. It may be added in the future, but for now, disable it.
    "RUF",  # Ruff-specific rules (`RUF`)
]

ignore = [
    # pydocstyle
    # On top of the Google convention, disable `D417`, which requires
    # documentation for every function parameter.
    "D417", # Missing argument descriptions in the docstring

    # flake8-annotations
    "ANN101",   # Missing-type-self
    "ANN002",   # Missing type annotation for *args
    "ANN003",   # Missing type annotation for **kwargs
    # flake8-type-checking
    "TCH001",   # typing-only-first-party-import, Sometimes this causes an incorrect error.
]

# Allow autofix for all enabled rules (when `--fix`) is provided.
fixable = ["ALL"]
# fixable = ["A", "B", "C", "D", "E", "F", "G", "I", "N", "Q", "S", "T", "W", "ANN", "ARG", "BLE", "COM", "DJ", "DTZ", "EM", "ERA", "EXE", "FBT", "ICN", "INP", "ISC", "NPY", "PD", "PGH", "PIE", "PL", "PT", "PTH", "PYI", "RET", "RSE", "RUF", "SIM", "SLF", "TCH", "TID", "TRY", "UP", "YTT"]
# unfixable = [
#     "F401",     # disable autofix for unused imports
# ]

# Exclude a variety of commonly ignored directories.
exclude = [
    ".bzr",
    ".direnv",
    ".eggs",
    ".git",
    ".hg",
    ".mypy_cache",
    ".nox",
    ".pants.d",
    ".pytype",
    ".ruff_cache",
    ".svn",
    ".tox",
    ".venv",
    "__pypackages__",
    "_build",
    "buck-out",
    "build",
    "dist",
    "node_modules",
    "venv",
]

# Extended exclude for the project specific
extend-exclude = [
    # Disable: tests for v1.X
    "tests/assets",
    "tests/e2e",
    "tests/fuzzing",
    "tests/integration",
    "tests/regression",
    "tests/test_suite",
    "tests/unit",
    "tests/conftest.py",
    "tests/run_model_templates_tests.py",
    "tests/test_helpers.py",

    # Disable: v1.X
    "src/otx/api",
    "src/otx/algorithms",
    "src/otx/cli",
    "src/otx/core",
    "src/otx/hpo",
    "src/otx/recipes",
    "src/otx/v2/demo",
    "src/otx/v2/pseudo_code",
    "src/otx/v2/configs",
    "src/otx/v2/api/entities",

    # TODO: Enable below
    "src/otx/v2/adapters/openvino",
    "src/otx/v2/adapters/datumaro",
    "src/otx/v2/adapters/torch/mmengine/modules",
    "src/otx/v2/adapters/torch/mmengine/mmpretrain/modules",
]

# Same as Black.
line-length = 120

# Allow unused variables when underscore-prefixed.
dummy-variable-rgx = "^(_+|(_+[a-zA-Z0-9_]*[a-zA-Z0-9]+?))$"

# minimum target version
target-version = "py38"

[tool.ruff.mccabe]
# Unlike Flake8, default to a complexity level of 10.
max-complexity = 20

[tool.ruff.pylint]
allow-magic-value-types = ["str", "bytes", "int", "float"]
max-args = 20
max-branches = 50
max-statements = 150
max-returns = 10

[tool.ruff.per-file-ignores]
# Declare an additional exclude rule for test code
"tests/**/*.py" = [
    "S101",     # pytest-style allows `assert` statements in tests.
    "SLF001",   # We sometimes need to inspect private functions for testing.
    "TCH003",   # It doesn't seem necessary to use TYPE_CHECKING in tests.
    "PT004",    # fixture ignore type returning.
    "E501",     # Test skips lines that are too long.
    "ANN001",   # Skip annotation type hint in test codes
    "D",     # Test skips missing docstring argument with magic (fixture) methods.
]

[tool.ruff.pydocstyle]
convention = "google"<|MERGE_RESOLUTION|>--- conflicted
+++ resolved
@@ -102,7 +102,6 @@
     "pytorchcv",
     "yapf<0.40.0",
 ]
-<<<<<<< HEAD
 # the latest mmaction2 version is 1.2.0, however, there is an issue
 # https://github.com/open-mmlab/mmaction2/pull/2721
 # When the issue is resolved, the version will be updated to the latest.
@@ -111,12 +110,10 @@
     "mmdet==3.1.0",
     "mmdeploy",
     "yapf<0.40.0"
-=======
 visual_prompt = [
     "pytorch-lightning>=1.7.0,<1.10.0",
     "timm==0.6.12",
     "scikit-image",
->>>>>>> 4396ea87
 ]
 
 [project.scripts]
