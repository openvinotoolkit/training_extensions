--- conflicted
+++ resolved
@@ -71,20 +71,12 @@
     "lightning==2.1.2",
     "pytorchcv",
     "timm",
-<<<<<<< HEAD
     "openvino==2023.3.0",
     "openvino-dev==2023.3.0",
-    "openvino-model-api==0.1.8",
+    "openvino-model-api==0.1.9",
     "onnx==1.13.0",
     "onnxconverter-common==1.14.0",
     "nncf==2.8.0",
-=======
-    "openvino==2023.2.0",
-    "openvino-dev==2023.2.0",
-    "openvino-model-api==0.1.8",
-    "onnx==1.13.0",
-    "onnxconverter-common==1.14.0"
->>>>>>> 4ddd9f8a
 ]
 mmlab = [
     "mmdet==3.2.0",
