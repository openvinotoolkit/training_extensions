# # # # # # # # # # # # # # # # # # # # # # # # # # # # # # # # # # # # # # # #
# SETUP CONFIGURATION.                                                        #
[build-system]
requires = [
    "setuptools>=61",
    "wheel",
    "Cython~=0.29.32",
]
build-backend = "setuptools.build_meta"

[project]
name = "otx"
dynamic = ["version"]
description = "OpenVINO™ Training Extensions: Train, Evaluate, Optimize, Deploy Computer Vision Models via OpenVINO™"
readme = "README.md"
requires-python = ">=3.9"
license = {file = "LICENSE"}
authors = [
    { name = "OpenVINO™ Training Extensions Contributors" },
]
classifiers = [
    "Development Status :: 5 - Production/Stable",
    "License :: OSI Approved :: Apache Software License",
    "Programming Language :: Cython",
    "Programming Language :: Python :: 3",
    "Programming Language :: Python :: 3.9",
    "Programming Language :: Python :: 3.10",
    "Programming Language :: Python :: 3.11",
]
dependencies = [
    "datumaro==1.6.0rc1",
    "omegaconf",
    "rich",
    "jsonargparse==4.27.1",
    "psutil", # Mem cache needs system checks
    "ftfy",
    "regex",
    "importlib_resources",
    "docstring_parser", # CLI help-formatter
    "rich_argparse", # CLI help-formatter
]

[project.optional-dependencies]
dev = [
    "tox==4.4.5",
    "pre-commit==2.20.0",
    "pylint",
    "pytest",
    "coverage",
    "pytest-timeout",
    "pytest-mock",
    "pytest-csv",
    "pytest-cov",
    "mlflow==2.8.1",        # For regression test
    "py-cpuinfo==9.0.0",    # For regression test
]
docs = [
    "furo",
    "myst-parser",
    "sphinx==5.3.0",
    "pydata-sphinx-theme==0.12.0",
    "sphinx-tabs",
    "sphinx-panels",
    "sphinx-copybutton==0.5.0",
    "sphinx-autoapi",
    "sphinxemoji",
    "nbsphinx",
]
base = [
    "torch==2.1.1",
    "lightning==2.1.2",
    "pytorchcv",
    "timm",
    "openvino==2023.3.0",
    "openvino-dev==2023.3.0",
<<<<<<< HEAD
    "openvino-model-api==0.1.8",
=======
    "openvino-model-api==0.1.9",
>>>>>>> 2f400166
    "onnx==1.13.0",
    "onnxconverter-common==1.14.0",
    "nncf==2.8.0",
]
mmlab = [
    "mmdet==3.2.0",
    "mmpretrain==1.1.1",
    "mmsegmentation==1.2.1",
    "mmaction2==1.2.0",
]

[project.scripts]
otx = "otx.cli:main"

[project.urls]
Documentation = "https://openvinotoolkit.github.io/training_extensions/"
Repository = "https://github.com/openvinotoolkit/training_extensions/"

[tool.setuptools.dynamic]
version = {attr = "otx.__version__"}

[tool.setuptools]
include-package-data = true

[tool.setuptools.packages.find]
where = ["src"]
include = ["otx*"]

# # # # # # # # # # # # # # # # # # # # # # # # # # # # # # # # # # # # # # # #
# CI CONFIGURATION.                                                        #
[tool.cibuildwheel]
build = "cp39-manylinux_x86_64 cp310-manylinux_x86_64 cp311-manylinux_x86_64"


# # # # # # # # # # # # # # # # # # # # # # # # # # # # # # # # # # # # # # # #
# COVERAGE CONFIGURATION.                                                     #
[tool.coverage.paths]
source = [
    "src",
]

[tool.coverage.report]
exclude_lines = [
    "pragma: no cover",
    "if TYPE_CHECKING:",
]

# # # # # # # # # # # # # # # # # # # # # # # # # # # # # # # # # # # # # # # #
# MYPY CONFIGURATION.                                                         #
[tool.mypy]
python_version = 3.10
ignore_missing_imports = true
show_error_codes = true



# # # # # # # # # # # # # # # # # # # # # # # # # # # # # # # # # # # # # # # #
# RUFF CONFIGURATION                                                          #
[tool.ruff]
# Enable rules
select = [
    "F",    # Pyflakes (`F`)

    # Enable all `pydocstyle` rules, limiting to those that adhere to the
    # Google convention via `convention = "google"`, below.
    "D",    # pydocstyle (`D`)
    "E",    # pycodestyle error (`E`)
    "W",    # pycodestyle warning (`W`)

    "I",    # isort (`I`)
    "PL",   # pylint (`PL`)

    "C90",  # mccabe (`C90`)
    "N",    # pep8-naming (`N`)
    "UP",   # pyupgrade (`UP`)

    "YTT",  # flake8-2020 (`YTT`)
    "ANN",  # flake8-annotations (`ANN`)
    "S",    # flake8-bandit (`S`)
    # "BLE",  # flake8-blind-except (`BLE`)  -> Need to discuss new exception structure
    "B",    # flake8-bugbear (`B`)
    "A",    # flake8-builtins (`A`)
    "COM",  # flake8-commas (`COM`)
    # "CPY",  # flake8-copyright (`CPY`) -> Rules included in the preview version of RUFF. It may be added in the future, but for now, disable it.
    "C4",   # flake8-comprehensions (`C4`)
    "DTZ",  # flake8-datatimez (`DTZ`)
    "T10",  # flake8-debugger (`T10`)
    "EM",   # flake8-errmsg (`EM`)
    "FA",   # flake8-future-annotations (`FA`)
    "ISC",  # flake8-implicit-str-concat (`ISC`)
    "ICN",  # flake8-import-conventions (`ICN`)
    "PIE",  # flake8-pie (`PIE`)
    "PT",   # flake8-pytest-style (`PT`)
    "RSE",  # flake8-raise (`RSE`)
    "RET",  # flake8-return (`RET`)
    "SLF",  # flake8-self (`SLF`)
    "SIM",  # flake8-simplify (`SIM`)
    "TID",  # flake8-tidy-imports (`TID`)
    "TCH",  # flake8-type-checking (`TCH`)
    "INT",  # flake8-gettext (`INT`)
    "ARG",  # flake8-unsused-arguments (`ARG`)
    "PTH",  # flake8-use-pathlib (`PTH`)
    "TD",   # flake8-todos (`TD`)
    "FIX",  # flake8-fixme (`FIX`)
    # "LOG",  # flake8-logging (`LOG`) -> Rules included in the preview version of RUFF. It may be added in the future, but for now, disable it.

    "ERA",  # eradicate (`ERA`)
    "PD",   # pandas-vet (`PD`)
    "PGH",  # pygrep-hooks (`PGH`)
    "TRY",  # tryceratos (`TRY`)
    "FLY",  # flynt (`FLY`)
    "NPY",  # NumPy-specific rules (`NPY`)
    "PERF", # Perflint (`PERF`)
    # "FURB", # refurb (`FURB`) -> Rules included in the preview version of RUFF. It may be added in the future, but for now, disable it.
    "RUF",  # Ruff-specific rules (`RUF`)
]

ignore = [
    # pydocstyle
    # On top of the Google convention, disable `D417`, which requires
    # documentation for every function parameter.
    "D417",     # Missing argument descriptions in the docstring

    "D107",     # Missing docstring in `__init__`
    "D105",     # Missing docstring in magic method

    # flake8-annotations
    "ANN101",   # Missing-type-self
    "ANN002",   # Missing type annotation for *args
    "ANN003",   # Missing type annotation for **kwargs

    "ANN102",   # Missing type annotation for `cls` in classmethod
    "ANN204",   # Missing return type annotation for special method `__init__`

    "ARG002",   # Unused method argument -> some function cannot use argument

    # flake8-type-checking
    "TCH001",   # typing-only-first-party-import, Sometimes this causes an incorrect error.
    # flake8-fixme
    "FIX002",   # line-contains-todo
]

# Allow autofix for all enabled rules (when `--fix`) is provided.
fixable = ["ALL"]
# fixable = ["A", "B", "C", "D", "E", "F", "G", "I", "N", "Q", "S", "T", "W", "ANN", "ARG", "BLE", "COM", "DJ", "DTZ", "EM", "ERA", "EXE", "FBT", "ICN", "INP", "ISC", "NPY", "PD", "PGH", "PIE", "PL", "PT", "PTH", "PYI", "RET", "RSE", "RUF", "SIM", "SLF", "TCH", "TID", "TRY", "UP", "YTT"]
# unfixable = [
#     "F401",     # disable autofix for unused imports
# ]

# Exclude a variety of commonly ignored directories.
exclude = [
    ".bzr",
    ".direnv",
    ".eggs",
    ".git",
    ".hg",
    ".mypy_cache",
    ".nox",
    ".pants.d",
    ".pytype",
    ".ruff_cache",
    ".svn",
    ".tox",
    ".venv",
    "__pypackages__",
    "_build",
    "buck-out",
    "build",
    "dist",
    "node_modules",
    "venv",
    "tests/assets",

    # it will be cleaned up later
    "src/otx/algo/classification/backbones/*",
    "for_developers/helpers.py",

    # Ruff complains it but don't know how to fix since it literally showed no useful logs.
    # https://github.com/openvinotoolkit/training_extensions/actions/runs/7176557723/job/19541622452?pr=2718#step:5:170
    "tests/regression/*.py",
]

# Same as Black.
line-length = 120

# Allow unused variables when underscore-prefixed.
dummy-variable-rgx = "^(_+|(_+[a-zA-Z0-9_]*[a-zA-Z0-9]+?))$"

# minimum target version
target-version = "py38"

[tool.ruff.mccabe]
# Unlike Flake8, default to a complexity level of 10.
max-complexity = 20

[tool.ruff.pylint]
allow-magic-value-types = ["str", "bytes", "int", "float"]
max-args = 20
max-branches = 50
max-statements = 150
max-returns = 10

[tool.ruff.per-file-ignores]
# Declare an additional exclude rule for test code
"tests/**/*.py" = [
    "S101",     # pytest-style allows `assert` statements in tests.
    "SLF001",   # We sometimes need to inspect private functions for testing.
    "TCH003",   # It doesn't seem necessary to use TYPE_CHECKING in tests.
    "PT004",    # fixture ignore type returning.
    "E501",     # Test skips lines that are too long.
    "ANN001",   # Skip annotation type hint in test codes
    "D",     # Test skips missing docstring argument with magic (fixture) methods.
]
"src/otx/**/*.py" = [
    "ERA001",
]
# See https://github.com/openvinotoolkit/training_extensions/actions/runs/7109500350/job/19354528819?pr=2700
"src/otx/core/config/**/*.py" = [
    "UP007"
]

[tool.ruff.pydocstyle]
convention = "google"

[tool.pytest.ini_options]
# TODO: Add cpu when OTX can run integration test parallelly for each task.
markers = [
    "gpu: mark tests which require NVIDIA GPU device",
    # "cpu: mark tests which require CPU device",
]<|MERGE_RESOLUTION|>--- conflicted
+++ resolved
@@ -73,11 +73,7 @@
     "timm",
     "openvino==2023.3.0",
     "openvino-dev==2023.3.0",
-<<<<<<< HEAD
-    "openvino-model-api==0.1.8",
-=======
     "openvino-model-api==0.1.9",
->>>>>>> 2f400166
     "onnx==1.13.0",
     "onnxconverter-common==1.14.0",
     "nncf==2.8.0",
