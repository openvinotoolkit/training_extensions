--- conflicted
+++ resolved
@@ -91,15 +91,9 @@
 ]
 
 base = [
-<<<<<<< HEAD
     "torch==2.4.0",
     "lightning==2.4.0",
-    "pytorchcv",
-=======
-    "torch==2.2.2",
-    "lightning==2.3.3",
     "pytorchcv==0.0.67",
->>>>>>> 53d54afd
     "timm==1.0.3",
     "openvino==2024.3",
     "openvino-dev==2024.3",
