--- conflicted
+++ resolved
@@ -106,12 +106,8 @@
 ]
 
 transformers = [
-<<<<<<< HEAD
-    "transformers==4.44.0",
+    "transformers==4.44.1",
     "diffusers==0.29.3"
-=======
-    "transformers==4.44.1",
->>>>>>> 71a819e4
 ]
 
 mmlab = [
