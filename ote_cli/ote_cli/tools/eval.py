--- conflicted
+++ resolved
@@ -80,13 +80,6 @@
         model_template=template)
 
     model_bytes = load_model_weights(args.load_weights)
-<<<<<<< HEAD
-    model = Model(project=NullProject(),
-                  model_storage=NullModelStorage(),
-                  configuration=environment.get_model_configuration(),
-                  train_dataset=NullDataset())
-    model.set_data('weights.pth', model_bytes)
-=======
 
     model_adapters = {
         key: ModelAdapter(val) for key, val in {'weights.pth': model_bytes}.items()
@@ -95,7 +88,6 @@
     model = ModelEntity(configuration=environment.get_model_configuration(),
                         model_adapters=model_adapters,
                         train_dataset=NullDataset())
->>>>>>> dd18eede
     environment.model = model
 
     task = Task(task_environment=environment)
