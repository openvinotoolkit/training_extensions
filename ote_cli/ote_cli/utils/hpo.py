--- conflicted
+++ resolved
@@ -38,7 +38,7 @@
 
 from ote_cli.datasets import get_dataset_class
 from ote_cli.utils.importing import get_impl_class
-from ote_cli.utils.io import generate_label_schema
+from ote_cli.utils.io import generate_label_schema, read_model, save_model_data
 
 try:
     import hpopt
@@ -67,6 +67,15 @@
         TaskType.ANOMALY_DETECTION,
         TaskType.ANOMALY_SEGMENTATION,
     ]
+
+
+def _is_mpa_framework_task(task_type: TaskType):
+    """Check whether mpa framework task"""
+    return (
+        _is_cls_framework_task(task_type)
+        or _is_det_framework_task(task_type)
+        or _is_seg_framework_task(task_type)
+    )
 
 
 def _is_cls_framework_task(task_type: TaskType):
@@ -247,14 +256,6 @@
         model_template=model_template,
     )
 
-<<<<<<< HEAD
-    # # load fixed initial weight
-    # train_env.model = read_model(
-    #     train_env.get_model_configuration(),
-    #     osp.join(osp.dirname(hp_config["file_path"]), "weights.pth"),
-    #     None,
-    # )
-=======
     # load fixed initial weight
     save_initial_weight_flag = False
     initial_weight_path = osp.join(_get_hpo_dir(hp_config), "weights.pth")
@@ -266,7 +267,6 @@
         )
     else:
         save_initial_weight_flag = True
->>>>>>> 6af3a80b
 
     train_env.model_template.hpo = {
         "hp_config": hp_config,
@@ -349,6 +349,7 @@
             super().__init__(task_environment)
             self._task_type = task_type
 
+        # TODO: need to check things below whether works on MPA tasks
         def set_resume_path_to_config(self, resume_path):
             """set path for the resume to the config of the each task framework"""
             if _is_cls_framework_task(self._task_type):
@@ -361,45 +362,31 @@
 
         def prepare_hpo(self, hp_config):
             """update config of the each task framework for the HPO"""
-            if (
-                _is_cls_framework_task(self._task_type)
-                or _is_det_framework_task(self._task_type)
-                or _is_seg_framework_task(self._task_type)
-            ):
+            if _is_mpa_framework_task(self._task_type):
                 cfg = dict(
                     checkpoint_config=dict(
                         max_keep_ckpts=(hp_config["iterations"] + 10), interval=1
                     )
-<<<<<<< HEAD
                 )
-                self.set_override_configurations(cfg)
-                self._output_path = _get_hpo_trial_workdir(hp_config)
-=======
-                )
-                self.set_override_configurations(cfg)
+                self.update_override_configurations(cfg)
                 self._output_path = _get_hpo_trial_workdir(  # pylint: disable=attribute-defined-outside-init
                     hp_config
                 )
 
         def prepare_saving_initial_weight(self, save_path):
             """add a hook which saves initial model weight before training"""
-            if (
-                _is_cls_framework_task(task_type)
-                or _is_det_framework_task(task_type)
-                or _is_seg_framework_task(task_type)
-            ):
+            if _is_mpa_framework_task(task_type):
                 cfg = {
                     "custom_hooks": [
                         ConfigDict(type="SaveInitialWeightHook", save_path=save_path)
                     ]
                 }
-                self.set_override_configurations(cfg)
+                self.update_override_configurations(cfg)
             else:
                 raise RuntimeError(
                     "If task is not classification, detection or segmentation,"
                     "initial weight should be saved before HPO."
                 )
->>>>>>> 6af3a80b
 
     return HpoTrainTask
 
@@ -451,11 +438,7 @@
 def _get_best_model_weight_path(hpo_dir: str, trial_num: str, task_type: TaskType):
     """Return best model weight from HPO trial directory"""
     best_weight_path = None
-    if (
-        _is_cls_framework_task(task_type)
-        or _is_det_framework_task(task_type)
-        or _is_seg_framework_task(task_type)
-    ):
+    if _is_mpa_framework_task(task_type):
         best_arr = Path(osp.join(hpo_dir, str(trial_num))).glob("**/best*.pth")
         for best_name_file in best_arr:
             if not osp.islink(best_name_file):
@@ -530,19 +513,6 @@
         # But they are used in hpo and included to final hyper parameters as fixed.
         self.fixed_hp = {}
 
-<<<<<<< HEAD
-        # if environment.model is None:
-        #     impl_class = get_impl_class(environment.model_template.entrypoints.base)
-        #     task = impl_class(task_environment=environment)
-        #     model = ModelEntity(
-        #         dataset,
-        #         environment.get_model_configuration(),
-        #     )
-        #     task.save_model(model)
-        #     save_model_data(model, self.work_dir)
-        # else:
-        #     save_model_data(environment.model, self.work_dir)
-=======
         task_type = self.environment.model_template.task_type
         if environment.model is None:
             #  Fixed initial weight is saved during first trial,
@@ -558,7 +528,6 @@
                 save_model_data(model, self.work_dir)
         else:
             save_model_data(environment.model, self.work_dir)
->>>>>>> 6af3a80b
 
         hpopt_cfg = _load_hpopt_config(
             osp.join(
@@ -579,11 +548,7 @@
 
         # make batch size range lower than train set size
         env_hp = self.environment.get_hyper_parameters()
-        if (
-            _is_cls_framework_task(task_type)
-            or _is_det_framework_task(task_type)
-            or _is_seg_framework_task(task_type)
-        ):
+        if _is_mpa_framework_task(task_type):
             batch_size_name = "learning_parameters.batch_size"
         elif _is_anomaly_framework_task(task_type):
             batch_size_name = "learning_parameters.train_batch_size"
@@ -648,11 +613,7 @@
             # Prevent each trials from being stopped during warmup stage
             batch_size = default_hyper_parameters.get(batch_size_name)
             if "min_iterations" not in hpopt_cfg and batch_size is not None:
-                if (
-                    _is_cls_framework_task(task_type)
-                    or _is_det_framework_task(task_type)
-                    or _is_seg_framework_task(task_type)
-                ):
+                if _is_mpa_framework_task(task_type):
                     hpopt_arguments["min_iterations"] = ceil(
                         env_hp.learning_parameters.learning_rate_warmup_iters
                         / ceil(train_dataset_size / batch_size)
@@ -858,11 +819,7 @@
 
         task_type = environment.model_template.task_type
         params = environment.get_hyper_parameters()
-        if (
-            _is_cls_framework_task(task_type)
-            or _is_det_framework_task(task_type)
-            or _is_seg_framework_task(task_type)
-        ):
+        if _is_mpa_framework_task(task_type):
             learning_parameters = params.learning_parameters
             num_full_iterations = learning_parameters.num_iters
         elif _is_anomaly_framework_task(task_type):
