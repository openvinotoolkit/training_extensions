--- conflicted
+++ resolved
@@ -161,10 +161,7 @@
             empty_group = LabelGroup(
                 name="empty", labels=[emptylabel], group_type=LabelGroupType.EMPTY_LABEL
             )
-<<<<<<< HEAD
-=======
             # pylint: disable=unnecessary-comprehension
->>>>>>> 7f699e56
             key = [i for i in dataset.annotations.keys()][0]
             for group in dataset.annotations[key][2]:
                 group_labels = []
@@ -197,11 +194,7 @@
                     task_type == "single-label"
                 ):  # add one label group includes all labels
                     label_entity_list = [
-<<<<<<< HEAD
-                        dataset._label_name_to_project_label(lbl) for lbl in labels
-=======
                         dataset.label_name_to_project_label(lbl) for lbl in labels
->>>>>>> 7f699e56
                     ]
                     label_group = LabelGroup(
                         name=group,
@@ -211,13 +204,7 @@
                     label_schema.add_group(label_group)
                 elif task_type == "multi-label":  # add label group for each label
                     for label in labels:
-<<<<<<< HEAD
-                        label_entity_list = [
-                            dataset._label_name_to_project_label(label)
-                        ]
-=======
                         label_entity_list = [dataset.label_name_to_project_label(label)]
->>>>>>> 7f699e56
                         label_group = LabelGroup(
                             name=f"{group}____{label}",
                             labels=label_entity_list,
