"""
Utils for dynamically importing stuff
"""

# Copyright (C) 2021 Intel Corporation
#
# Licensed under the Apache License, Version 2.0 (the "License");
# you may not use this file except in compliance with the License.
# You may obtain a copy of the License at
#
# http://www.apache.org/licenses/LICENSE-2.0
#
# Unless required by applicable law or agreed to in writing,
# software distributed under the License is distributed on an "AS IS" BASIS,
# WITHOUT WARRANTIES OR CONDITIONS OF ANY KIND, either express or implied.
# See the License for the specific language governing permissions
# and limitations under the License.

import json
import os
import re
import struct
import tempfile
from zipfile import ZipFile

from ote_sdk.entities.label import Domain, LabelEntity
from ote_sdk.entities.label_schema import LabelGroup, LabelGroupType, LabelSchemaEntity
from ote_sdk.entities.model import ModelEntity, ModelOptimizationType
from ote_sdk.entities.model_template import TaskType
from ote_sdk.serialization.label_mapper import LabelSchemaMapper
from ote_sdk.usecases.adapters.model_adapter import ModelAdapter

from ote_cli.utils.nncf import is_checkpoint_nncf


def save_model_data(model, folder):
    """
    Saves model data to folder. Folder is created if it does not exist.
    """

    os.makedirs(folder, exist_ok=True)
    for filename, model_adapter in model.model_adapters.items():
        with open(os.path.join(folder, filename), "wb") as write_file:
            write_file.write(model_adapter.data)


def read_binary(path):
    """
    Loads binary data stored at path.

        Args:
            path: A path where to load data from.
    """

    with open(path, "rb") as read_file:
        return read_file.read()


def read_model(model_configuration, path, train_dataset):
    """
    Creates ModelEntity based on model_configuration and data stored at path.
    """
    optimization_type = ModelOptimizationType.NONE

    model_adapter_keys = (
        "confidence_threshold",
        "image_threshold",
        "pixel_threshold",
        "min",
        "max",
    )

    if path.endswith(".bin") or path.endswith(".xml"):
        # Openvino IR.
        model_adapters = {
            "openvino.xml": ModelAdapter(read_binary(path[:-4] + ".xml")),
            "openvino.bin": ModelAdapter(read_binary(path[:-4] + ".bin")),
        }
        for key in model_adapter_keys:
            full_path = os.path.join(os.path.dirname(path), key)
            if os.path.exists(full_path):
                model_adapters[key] = ModelAdapter(read_binary(full_path))
    elif path.endswith(".pth"):
        # PyTorch
        model_adapters = {"weights.pth": ModelAdapter(read_binary(path))}

        if is_checkpoint_nncf(path):
            optimization_type = ModelOptimizationType.NNCF

        # Weights of auxiliary models
        for key in os.listdir(os.path.dirname(path)):
            if re.match(r"aux_model_[0-9]+\.pth", key):
                full_path = os.path.join(os.path.dirname(path), key)
                model_adapters[key] = ModelAdapter(read_binary(full_path))

    elif path.endswith(".zip"):
        # Deployed code.
        with tempfile.TemporaryDirectory() as temp_dir:
            with ZipFile(path) as myzip:
                myzip.extractall(temp_dir)

            model_path = os.path.join(temp_dir, "model", "model")
            model_adapters = {
                "openvino.xml": ModelAdapter(read_binary(model_path + ".xml")),
                "openvino.bin": ModelAdapter(read_binary(model_path + ".bin")),
            }

            config_path = os.path.join(temp_dir, "model", "config.json")
            with open(config_path, encoding="UTF-8") as f:
                model_parameters = json.load(f)["model_parameters"]

            for key in model_adapter_keys:
                if key in model_parameters:
                    model_adapters[key] = ModelAdapter(
                        struct.pack("f", model_parameters[key])
                    )
    else:
        raise ValueError(f"Unknown file type: {path}")

    model = ModelEntity(
        configuration=model_configuration,
        model_adapters=model_adapters,
        train_dataset=train_dataset,
        optimization_type=optimization_type,
    )

    return model


def read_label_schema(path):
    """
    Reads serialized LabelSchema and returns deserialized LabelSchema.
    """

    if any(path.endswith(extension) for extension in (".xml", ".bin", ".pth")):
        with open(
            os.path.join(os.path.dirname(path), "label_schema.json"), encoding="UTF-8"
        ) as read_file:
            serialized_label_schema = json.load(read_file)
    elif path.endswith(".zip"):
        with ZipFile(path) as read_zip_file:
            with read_zip_file.open(os.path.join("model", "config.json")) as read_file:
                serialized_label_schema = json.load(read_file)["model_parameters"][
                    "labels"
                ]
    return LabelSchemaMapper().backward(serialized_label_schema)


def generate_label_schema(dataset, task_type):
    """
    Generates label schema depending on task type.
    """
    if task_type == TaskType.CLASSIFICATION:
        not_empty_labels = dataset.get_labels()
        assert len(not_empty_labels) > 1
        label_schema = LabelSchemaEntity()
<<<<<<< HEAD
        if dataset.is_multiclass():
            main_group = LabelGroup(
                name="labels",
                labels=dataset.project_labels,
                group_type=LabelGroupType.EXCLUSIVE,
            )
            label_schema.add_group(main_group)
        elif dataset.is_multilabel() or dataset.is_multihead():
            emptylabel = LabelEntity(
                name="Empty label", is_empty=True, domain=Domain.CLASSIFICATION
            )
            empty_group = LabelGroup(
                name="empty", labels=[emptylabel], group_type=LabelGroupType.EMPTY_LABEL
            )
=======
        if dataset.is_multilabel():
            emptylabel = LabelEntity(name="Empty label", is_empty=True, domain=Domain.CLASSIFICATION)
            empty_group = LabelGroup(name="empty", labels=[emptylabel], group_type=LabelGroupType.EMPTY_LABEL)
>>>>>>> 2ba612e1
            key = [i for i in dataset.annotations.keys()][0]
            for g in dataset.annotations[key][2]:
                group_labels = []
                for cls in g:
                    group_labels.append(dataset._label_name_to_project_label(cls))
                labels = group_labels if dataset.is_multilabel() else group_labels[1:]
                label_schema.add_group(
                    LabelGroup(
                        name=group_labels[0].name,
                        labels=labels,
                        group_type=LabelGroupType.EXCLUSIVE,
                    )
                )
            label_schema.add_group(empty_group)
        elif dataset.is_multihead():
            emptylabel = LabelEntity(name="Empty label", is_empty=True, domain=Domain.CLASSIFICATION)
            empty_group = LabelGroup(name="empty", labels=[emptylabel], group_type=LabelGroupType.EMPTY_LABEL)
            key = [i for i in dataset.annotations.keys()][0]
            hierarchy_info = dataset.annotations[key][2]
            
            def add_subtask_labels(dataset, info):
                group = info['group']
                labels = info['labels']
                task_type = info['task_type']
                if task_type == 'single-label':  # add one label group includes all labels
                    label_entity_list = [dataset._label_name_to_project_label(lbl) for lbl in labels]
                    label_group = LabelGroup(name=group, labels=label_entity_list, group_type=LabelGroupType.EXCLUSIVE)
                    label_schema.add_group(label_group)
                elif task_type == 'multi-label':  # add label group for each label
                    for label in labels:
                        label_entity_list = [dataset._label_name_to_project_label(label)]
                        label_group = LabelGroup(name=f'{group}____{label}', labels=label_entity_list, group_type=LabelGroupType.EXCLUSIVE)
                        label_schema.add_group(label_group)
                if 'subtask' in info:
                    subtask = info['subtask']
                    for stask in subtask:  # if has several subtasks
                        add_subtask_labels(dataset, stask)
            for info in hierarchy_info:
                if info['task_type'] == 'multi-label' and emptylabel not in label_schema.get_labels(include_empty=True):
                    label_schema.add_group(empty_group)
                add_subtask_labels(dataset, info)
        else:
            main_group = LabelGroup(name="labels", labels=dataset.project_labels, group_type=LabelGroupType.EXCLUSIVE)
            label_schema.add_group(main_group)
        return label_schema

    return LabelSchemaEntity.from_labels(dataset.get_labels())<|MERGE_RESOLUTION|>--- conflicted
+++ resolved
@@ -154,26 +154,9 @@
         not_empty_labels = dataset.get_labels()
         assert len(not_empty_labels) > 1
         label_schema = LabelSchemaEntity()
-<<<<<<< HEAD
-        if dataset.is_multiclass():
-            main_group = LabelGroup(
-                name="labels",
-                labels=dataset.project_labels,
-                group_type=LabelGroupType.EXCLUSIVE,
-            )
-            label_schema.add_group(main_group)
-        elif dataset.is_multilabel() or dataset.is_multihead():
-            emptylabel = LabelEntity(
-                name="Empty label", is_empty=True, domain=Domain.CLASSIFICATION
-            )
-            empty_group = LabelGroup(
-                name="empty", labels=[emptylabel], group_type=LabelGroupType.EMPTY_LABEL
-            )
-=======
         if dataset.is_multilabel():
             emptylabel = LabelEntity(name="Empty label", is_empty=True, domain=Domain.CLASSIFICATION)
             empty_group = LabelGroup(name="empty", labels=[emptylabel], group_type=LabelGroupType.EMPTY_LABEL)
->>>>>>> 2ba612e1
             key = [i for i in dataset.annotations.keys()][0]
             for g in dataset.annotations[key][2]:
                 group_labels = []
