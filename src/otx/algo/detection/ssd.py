# Copyright (C) 2023 Intel Corporation
# SPDX-License-Identifier: Apache-2.0
#
"""SSD object detector for the OTX detection."""

from __future__ import annotations

import logging
from copy import deepcopy
from typing import TYPE_CHECKING, Any, Literal

import numpy as np
from datumaro.components.annotation import Bbox
from mmengine.structures import InstanceData
from torch import nn

from otx.algo.detection.backbones.pytorchcv_backbones import _build_pytorchcv_model
from otx.algo.detection.heads.custom_ssd_head import SSDHead
from otx.algo.utils.mmconfig import read_mmconfig
from otx.algo.utils.support_otx_v1 import OTXv1Helper
from otx.core.config.data import TileConfig
from otx.core.exporter.base import OTXModelExporter
from otx.core.exporter.native import OTXNativeModelExporter
from otx.core.metrics.mean_ap import MeanAPCallable
from otx.core.model.base import DefaultOptimizerCallable, DefaultSchedulerCallable
from otx.core.model.detection import MMDetCompatibleModel
from otx.core.model.utils.mmdet import DetDataPreprocessor
from otx.core.schedulers import LRSchedulerListCallable
from otx.core.types.label import LabelInfoTypes
from otx.core.utils.build import modify_num_classes
from otx.core.utils.config import convert_conf_to_mmconfig_dict
from otx.core.utils.utils import get_mean_std_from_data_processing

if TYPE_CHECKING:
    import torch
    from lightning.pytorch.cli import LRSchedulerCallable, OptimizerCallable
    from mmengine import ConfigDict
    from omegaconf import DictConfig
    from torch import Tensor

    from otx.algo.detection.heads.custom_anchor_generator import SSDAnchorGeneratorClustered
    from otx.core.data.dataset.base import OTXDataset
    from otx.core.metrics import MetricCallable


logger = logging.getLogger()


# This class and its supporting functions below lightly adapted from the mmdet SingleStageDetector available at:
# https://github.com/open-mmlab/mmdetection/blob/cfd5d3a985b0249de009b67d04f37263e11cdf3d/mmdet/models/detectors/single_stage.py
class SingleStageDetector(nn.Module):
    """Single stage detector implementation from mmdet."""

    def __init__(
        self,
        backbone: ConfigDict | dict,
        bbox_head: ConfigDict | dict,
        data_preprocessor: ConfigDict | dict,
        train_cfg: ConfigDict | dict | None = None,
        test_cfg: ConfigDict | dict | None = None,
        init_cfg: ConfigDict | list[ConfigDict] | dict | list[dict] = None,
    ) -> None:
        super().__init__()
        self._is_init = False
        self.backbone = self.build_backbone(backbone)
        bbox_head.update(train_cfg=train_cfg)
        bbox_head.update(test_cfg=test_cfg)
<<<<<<< HEAD
        bbox_head.pop("type")  # TODO (someone): remove `type` in recipe
        self.bbox_head = self.build_bbox_head(bbox_head)
        self.data_preprocessor = self.build_det_data_preprocessor(data_preprocessor)
=======
        self.bbox_head = SSDHead(**bbox_head)
        self.data_preprocessor = DetDataPreprocessor(**data_preprocessor)
>>>>>>> 7ba7c15c
        self.init_cfg = init_cfg
        self.train_cfg = train_cfg
        self.test_cfg = test_cfg

    def build_backbone(self, cfg: ConfigDict | dict) -> nn.Module:
        """Build backbone."""
        return _build_pytorchcv_model(**cfg)

    def build_bbox_head(self, cfg: ConfigDict | dict) -> nn.Module:
        """Build bbox head."""
        return SSDHead(**cfg)

    def build_det_data_preprocessor(self, cfg: ConfigDict | dict | nn.Module) -> nn.Module:
        """Build DetDataPreprocessor.

        TODO (someone): DetDataPreprocessor will be removed.
        """
        return cfg if isinstance(cfg, nn.Module) else MODELS.build(cfg)

    def _load_from_state_dict(
        self,
        state_dict: dict,
        prefix: str,
        local_metadata: dict,
        strict: bool,
        missing_keys: list[str] | str,
        unexpected_keys: list[str] | str,
        error_msgs: list[str] | str,
    ) -> None:
        """Exchange bbox_head key to rpn_head key.

        When loading two-stage weights into single-stage model.
        """
        bbox_head_prefix = prefix + ".bbox_head" if prefix else "bbox_head"
        bbox_head_keys = [k for k in state_dict if k.startswith(bbox_head_prefix)]
        rpn_head_prefix = prefix + ".rpn_head" if prefix else "rpn_head"
        rpn_head_keys = [k for k in state_dict if k.startswith(rpn_head_prefix)]
        if len(bbox_head_keys) == 0 and len(rpn_head_keys) != 0:
            for rpn_head_key in rpn_head_keys:
                bbox_head_key = bbox_head_prefix + rpn_head_key[len(rpn_head_prefix) :]
                state_dict[bbox_head_key] = state_dict.pop(rpn_head_key)
        super()._load_from_state_dict(
            state_dict,
            prefix,
            local_metadata,
            strict,
            missing_keys,
            unexpected_keys,
            error_msgs,
        )

    def init_weights(self) -> None:
        """Initialize the weights."""
        from mmengine.logging import print_log
        from mmengine.model.weight_init import PretrainedInit, initialize
        from mmengine.model.wrappers.utils import is_model_wrapper

        module_name = self.__class__.__name__
        if not self._is_init:
            if self.init_cfg:
                print_log(
                    f"initialize {module_name} with init_cfg {self.init_cfg}",
                    logger="current",
                    level=logging.DEBUG,
                )

                init_cfgs = self.init_cfg
                if isinstance(self.init_cfg, dict):
                    init_cfgs = [self.init_cfg]

                # PretrainedInit has higher priority than any other init_cfg.
                # Therefore we initialize `pretrained_cfg` last to overwrite
                # the previous initialized weights.
                # See details in https://github.com/open-mmlab/mmengine/issues/691 # E501
                other_cfgs = []
                pretrained_cfg = []
                for init_cfg in init_cfgs:
                    if init_cfg["type"] == "Pretrained" or init_cfg["type"] is PretrainedInit:
                        pretrained_cfg.append(init_cfg)
                    else:
                        other_cfgs.append(init_cfg)

                initialize(self, other_cfgs)

            for m in self.children():
                if is_model_wrapper(m) and not hasattr(m, "init_weights"):
                    m = m.module  # noqa: PLW2901
                if hasattr(m, "init_weights") and not getattr(m, "is_init", False):
                    m.init_weights()
            if self.init_cfg and pretrained_cfg:
                initialize(self, pretrained_cfg)
            self._is_init = True
        else:
            print_log(
                f"init_weights of {self.__class__.__name__} has been called more than once.",
                logger="current",
                level=logging.WARNING,
            )

    def forward(
        self,
        inputs: torch.Tensor,
        data_samples: list[InstanceData],
        mode: str = "tensor",
    ) -> dict[str, torch.Tensor] | list[InstanceData] | tuple[torch.Tensor] | torch.Tensor:
        """The unified entry for a forward process in both training and test.

        The method should accept three modes: "tensor", "predict" and "loss":

        - "tensor": Forward the whole network and return tensor or tuple of
        tensor without any post-processing, same as a common nn.Module.
        - "predict": Forward and return the predictions, which are fully
        processed to a list of :obj:`InstanceData`.
        - "loss": Forward and return a dict of losses according to the given
        inputs and data samples.

        Note that this method doesn't handle either back propagation or
        parameter update, which are supposed to be done in :meth:`train_step`.

        Args:
            inputs (torch.Tensor): The input tensor with shape
                (N, C, ...) in general.
            data_samples (list[:obj:`InstanceData`], optional): A batch of
                data samples that contain annotations and predictions.
                Defaults to None.
            mode (str): Return what kind of value. Defaults to 'tensor'.

        Returns:
            The return type depends on ``mode``.

            - If ``mode="tensor"``, return a tensor or a tuple of tensor.
            - If ``mode="predict"``, return a list of :obj:`InstanceData`.
            - If ``mode="loss"``, return a dict of tensor.
        """
        if mode == "loss":
            return self.loss(inputs, data_samples)
        if mode == "predict":
            return self.predict(inputs, data_samples)
        if mode == "tensor":
            return self._forward(inputs, data_samples)

        msg = f"Invalid mode {mode}. Only supports loss, predict and tensor mode"
        raise RuntimeError(msg)

    def loss(
        self,
        batch_inputs: Tensor,
        batch_data_samples: list[InstanceData],
    ) -> dict | list:
        """Calculate losses from a batch of inputs and data samples.

        Args:
            batch_inputs (Tensor): Input images of shape (N, C, H, W).
                These should usually be mean centered and std scaled.
            batch_data_samples (list[:obj:`InstanceData`]): The batch
                data samples. It usually includes information such
                as `gt_instance` or `gt_panoptic_seg` or `gt_sem_seg`.

        Returns:
            dict: A dictionary of loss components.
        """
        x = self.extract_feat(batch_inputs)
        return self.bbox_head.loss(x, batch_data_samples)

    def predict(
        self,
        batch_inputs: Tensor,
        batch_data_samples: list[InstanceData],
        rescale: bool = True,
    ) -> list[InstanceData]:
        """Predict results from a batch of inputs and data samples with post-processing.

        Args:
            batch_inputs (Tensor): Inputs with shape (N, C, H, W).
            batch_data_samples (List[:obj:`InstanceData`]): The Data
                Samples. It usually includes information such as
                `gt_instance`, `gt_panoptic_seg` and `gt_sem_seg`.
            rescale (bool): Whether to rescale the results.
                Defaults to True.

        Returns:
            list[:obj:`InstanceData`]: Detection results of the
            input images. Each InstanceData usually contain
            'pred_instances'. And the ``pred_instances`` usually
            contains following keys.

                - scores (Tensor): Classification scores, has a shape
                    (num_instance, )
                - labels (Tensor): Labels of bboxes, has a shape
                    (num_instances, ).
                - bboxes (Tensor): Has a shape (num_instances, 4),
                    the last dimension 4 arrange as (x1, y1, x2, y2).
        """
        x = self.extract_feat(batch_inputs)
        results_list = self.bbox_head.predict(x, batch_data_samples, rescale=rescale)
        return self.add_pred_to_datasample(batch_data_samples, results_list)

    def export(
        self,
        batch_inputs: Tensor,
        batch_data_samples: list[InstanceData],
        rescale: bool = True,
    ) -> list[InstanceData]:
        """Predict results from a batch of inputs and data samples with post-processing.

        Args:
            batch_inputs (Tensor): Inputs with shape (N, C, H, W).
            batch_data_samples (List[:obj:`InstanceData`]): The Data
                Samples. It usually includes information such as
                `gt_instance`, `gt_panoptic_seg` and `gt_sem_seg`.
            rescale (bool): Whether to rescale the results.
                Defaults to True.

        Returns:
            list[:obj:`InstanceData`]: Detection results of the
            input images. Each InstanceData usually contain
            'pred_instances'. And the ``pred_instances`` usually
            contains following keys.

                - scores (Tensor): Classification scores, has a shape
                    (num_instance, )
                - labels (Tensor): Labels of bboxes, has a shape
                    (num_instances, ).
                - bboxes (Tensor): Has a shape (num_instances, 4),
                    the last dimension 4 arrange as (x1, y1, x2, y2).
        """
        x = self.extract_feat(batch_inputs)
        return self.bbox_head.export(x, batch_data_samples, rescale=rescale)

    def _forward(
        self,
        batch_inputs: Tensor,
        batch_data_samples: list[InstanceData] | None = None,
    ) -> tuple[list[Tensor], list[Tensor]]:
        """Network forward process.

        Args:
            batch_inputs (Tensor): Inputs with shape (N, C, H, W).
            batch_data_samples (list[:obj:`InstanceData`]): Each item contains
                the meta information of each image and corresponding
                annotations.

        Returns:
            tuple[list]: A tuple of features from ``bbox_head`` forward.
        """
        x = self.extract_feat(batch_inputs)
        return self.bbox_head.forward(x)

    def extract_feat(self, batch_inputs: Tensor) -> tuple[Tensor]:
        """Extract features.

        Args:
            batch_inputs (Tensor): Image tensor with shape (N, C, H ,W).

        Returns:
            tuple[Tensor]: Multi-level features that may have
            different resolutions.
        """
        x = self.backbone(batch_inputs)
        if self.with_neck:
            x = self.neck(x)
        return x

    def add_pred_to_datasample(
        self,
        data_samples: list[InstanceData],
        results_list: list[InstanceData],
    ) -> list[InstanceData]:
        """Add predictions to `InstanceData`.

        Args:
            data_samples (list[:obj:`InstanceData`], optional): A batch of
                data samples that contain annotations and predictions.
            results_list (list[:obj:`InstanceData`]): Detection results of
                each image.

        Returns:
            list[:obj:`InstanceData`]: Detection results of the
            input images. Each InstanceData usually contain
            'pred_instances'. And the ``pred_instances`` usually
            contains following keys.

                - scores (Tensor): Classification scores, has a shape
                    (num_instance, )
                - labels (Tensor): Labels of bboxes, has a shape
                    (num_instances, ).
                - bboxes (Tensor): Has a shape (num_instances, 4),
                    the last dimension 4 arrange as (x1, y1, x2, y2).
        """
        from mmdet.models.utils import samplelist_boxtype2tensor

        for data_sample, pred_instances in zip(data_samples, results_list):
            data_sample.pred_instances = pred_instances
        samplelist_boxtype2tensor(data_samples)
        return data_samples

    @property
    def with_neck(self) -> bool:
        """bool: whether the detector has a neck."""
        return hasattr(self, "neck") and self.neck is not None

    @property
    def with_shared_head(self) -> bool:
        """bool: whether the detector has a shared head in the RoI Head."""
        return hasattr(self, "roi_head") and self.roi_head.with_shared_head

    @property
    def with_bbox(self) -> bool:
        """bool: whether the detector has a bbox head."""
        return (hasattr(self, "roi_head") and self.roi_head.with_bbox) or (
            hasattr(self, "bbox_head") and self.bbox_head is not None
        )

    @property
    def with_mask(self) -> bool:
        """bool: whether the detector has a mask head."""
        return (hasattr(self, "roi_head") and self.roi_head.with_mask) or (
            hasattr(self, "mask_head") and self.mask_head is not None
        )


class SSD(MMDetCompatibleModel):
    """Detecion model class for SSD."""

    def __init__(
        self,
        label_info: LabelInfoTypes,
        variant: Literal["mobilenetv2"],
        optimizer: OptimizerCallable = DefaultOptimizerCallable,
        scheduler: LRSchedulerCallable | LRSchedulerListCallable = DefaultSchedulerCallable,
        metric: MetricCallable = MeanAPCallable,
        torch_compile: bool = False,
        tile_config: TileConfig = TileConfig(enable_tiler=False),
    ) -> None:
        model_name = f"ssd_{variant}"
        config = read_mmconfig(model_name=model_name)
        super().__init__(
            label_info=label_info,
            config=config,
            optimizer=optimizer,
            scheduler=scheduler,
            metric=metric,
            torch_compile=torch_compile,
            tile_config=tile_config,
        )
        self.image_size = (1, 3, 864, 864)
        self.tile_image_size = self.image_size

    def _create_model(self) -> nn.Module:
        from mmengine.runner import load_checkpoint

        config = deepcopy(self.config)
        self.classification_layers = self.get_classification_layers(config, "model.")
        detector = SingleStageDetector(**convert_conf_to_mmconfig_dict(config))
        if self.load_from is not None:
            load_checkpoint(detector, self.load_from, map_location="cpu")
        return detector

    def setup(self, stage: str) -> None:
        """Callback for setup OTX SSD Model.

        OTXSSD requires auto anchor generating w.r.t. training dataset for better accuracy.
        This callback will provide training dataset to model's anchor generator.

        Args:
            trainer(Trainer): Lightning trainer contains OTXLitModule and OTXDatamodule.
        """
        super().setup(stage=stage)

        if stage == "fit":
            anchor_generator = self.model.bbox_head.anchor_generator
            dataset = self.trainer.datamodule.train_dataloader().dataset
            new_anchors = self._get_new_anchors(dataset, anchor_generator)
            if new_anchors is not None:
                logger.warning("Anchor will be updated by Dataset's statistics")
                logger.warning(f"{anchor_generator.widths} -> {new_anchors[0]}")
                logger.warning(f"{anchor_generator.heights} -> {new_anchors[1]}")
                anchor_generator.widths = new_anchors[0]
                anchor_generator.heights = new_anchors[1]
                anchor_generator.gen_base_anchors()
                self.hparams["ssd_anchors"] = {
                    "heights": anchor_generator.heights,
                    "widths": anchor_generator.widths,
                }

    def _get_new_anchors(self, dataset: OTXDataset, anchor_generator: SSDAnchorGeneratorClustered) -> tuple | None:
        """Get new anchors for SSD from OTXDataset."""
        from mmdet.datasets.transforms import Resize

        target_wh = None
        if isinstance(dataset.transforms, list):
            for transform in dataset.transforms:
                if isinstance(transform, Resize):
                    target_wh = transform.scale
        if target_wh is None:
            target_wh = (864, 864)
            msg = f"Cannot get target_wh from the dataset. Assign it with the default value: {target_wh}"
            logger.warning(msg)
        group_as = [len(width) for width in anchor_generator.widths]
        wh_stats = self._get_sizes_from_dataset_entity(dataset, list(target_wh))

        if len(wh_stats) < sum(group_as):
            logger.warning(
                f"There are not enough objects to cluster: {len(wh_stats)} were detected, while it should be "
                f"at least {sum(group_as)}. Anchor box clustering was skipped.",
            )
            return None

        return self._get_anchor_boxes(wh_stats, group_as)

    @staticmethod
    def _get_sizes_from_dataset_entity(dataset: OTXDataset, target_wh: list[int]) -> list[tuple[int, int]]:
        """Function to get width and height size of items in OTXDataset.

        Args:
            dataset(OTXDataset): OTXDataset in which to get statistics
            target_wh(list[int]): target width and height of the dataset
        Return
            list[tuple[int, int]]: tuples with width and height of each instance
        """
        wh_stats: list[tuple[int, int]] = []
        for item in dataset.dm_subset:
            for ann in item.annotations:
                if isinstance(ann, Bbox):
                    x1, y1, x2, y2 = ann.points
                    x1 = x1 / item.media.size[1] * target_wh[0]
                    y1 = y1 / item.media.size[0] * target_wh[1]
                    x2 = x2 / item.media.size[1] * target_wh[0]
                    y2 = y2 / item.media.size[0] * target_wh[1]
                    wh_stats.append((x2 - x1, y2 - y1))
        return wh_stats

    @staticmethod
    def _get_anchor_boxes(wh_stats: list[tuple[int, int]], group_as: list[int]) -> tuple:
        """Get new anchor box widths & heights using KMeans."""
        from sklearn.cluster import KMeans

        kmeans = KMeans(init="k-means++", n_clusters=sum(group_as), random_state=0).fit(wh_stats)
        centers = kmeans.cluster_centers_

        areas = np.sqrt(np.prod(centers, axis=1))
        idx = np.argsort(areas)

        widths = centers[idx, 0]
        heights = centers[idx, 1]

        group_as = np.cumsum(group_as[:-1])
        widths, heights = np.split(widths, group_as), np.split(heights, group_as)
        widths = [width.tolist() for width in widths]
        heights = [height.tolist() for height in heights]
        return widths, heights

    @staticmethod
    def get_classification_layers(
        config: DictConfig,
        prefix: str,
    ) -> dict[str, dict[str, bool | int]]:
        """Return classification layer names by comparing two different number of classes models.

        Args:
            config (DictConfig): Config for building model.
            model_registry (Registry): Registry for building model.
            prefix (str): Prefix of model param name.
                Normally it is "model." since OTXModel set it's nn.Module model as self.model

        Return:
            dict[str, dict[str, int]]
            A dictionary contain classification layer's name and information.
            `use_bg` means whether SSD use background class. It if True if SSD use softmax loss, and
            it is False if SSD use cross entropy loss.
            `num_anchors` means number of anchors of layer. SSD have classification per each anchor,
            so we have to update every anchors.
        """
        sample_config = deepcopy(config)
        modify_num_classes(sample_config, 3)
        sample_model_dict = SingleStageDetector(**convert_conf_to_mmconfig_dict(sample_config)).state_dict()

        modify_num_classes(sample_config, 4)
        incremental_model_dict = SingleStageDetector(**convert_conf_to_mmconfig_dict(sample_config)).state_dict()

        classification_layers = {}
        for key in sample_model_dict:
            if sample_model_dict[key].shape != incremental_model_dict[key].shape:
                sample_model_dim = sample_model_dict[key].shape[0]
                if sample_model_dim % 3 != 0:
                    use_bg = True
                    num_anchors = int(sample_model_dim / 4)
                    classification_layers[prefix + key] = {"use_bg": use_bg, "num_anchors": num_anchors}
                else:
                    use_bg = False
                    num_anchors = int(sample_model_dim / 3)
                    classification_layers[prefix + key] = {"use_bg": use_bg, "num_anchors": num_anchors}
        return classification_layers

    def load_state_dict_pre_hook(self, state_dict: dict[str, torch.Tensor], prefix: str, *args, **kwargs) -> None:
        """Modify input state_dict according to class name matching before weight loading."""
        model2ckpt = self.map_class_names(self.model_classes, self.ckpt_classes)

        for param_name, info in self.classification_layers.items():
            model_param = self.state_dict()[param_name].clone()
            ckpt_param = state_dict[prefix + param_name]
            use_bg = info["use_bg"]
            num_anchors = info["num_anchors"]
            if use_bg:
                num_ckpt_classes = len(self.ckpt_classes) + 1
                num_model_classes = len(self.model_classes) + 1
            else:
                num_ckpt_classes = len(self.ckpt_classes)
                num_model_classes = len(self.model_classes)

            for anchor_idx in range(num_anchors):
                for model_dst, ckpt_dst in enumerate(model2ckpt):
                    if ckpt_dst >= 0:
                        # Copying only matched weight rows
                        model_param[anchor_idx * num_model_classes + model_dst].copy_(
                            ckpt_param[anchor_idx * num_ckpt_classes + ckpt_dst],
                        )
                if use_bg:
                    model_param[anchor_idx * num_model_classes + num_model_classes - 1].copy_(
                        ckpt_param[anchor_idx * num_ckpt_classes + num_ckpt_classes - 1],
                    )

            # Replace checkpoint weight by mixed weights
            state_dict[prefix + param_name] = model_param

    @property
    def _exporter(self) -> OTXModelExporter:
        """Creates OTXModelExporter object that can export the model."""
        if self.image_size is None:
            raise ValueError(self.image_size)

        mean, std = get_mean_std_from_data_processing(self.config)

        return OTXNativeModelExporter(
            task_level_export_parameters=self._export_parameters,
            input_size=self.image_size,
            mean=mean,
            std=std,
            resize_mode="standard",
            pad_value=0,
            swap_rgb=False,
            via_onnx=True,  # Currently SSD should be exported through ONNX
            onnx_export_configuration={
                "input_names": ["image"],
                "output_names": ["boxes", "labels"],
                "dynamic_axes": {
                    "image": {0: "batch", 2: "height", 3: "width"},
                    "boxes": {0: "batch", 1: "num_dets"},
                    "labels": {0: "batch", 1: "num_dets"},
                },
                "autograd_inlining": False,
            },
            output_names=["feature_vector", "saliency_map"] if self.explain_mode else None,
        )

    def forward_for_tracing(self, inputs: Tensor) -> list[InstanceData]:
        """Forward function for export."""
        shape = (int(inputs.shape[2]), int(inputs.shape[3]))
        meta_info = {
            "pad_shape": shape,
            "batch_input_shape": shape,
            "img_shape": shape,
            "scale_factor": (1.0, 1.0),
        }
        sample = InstanceData(
            metainfo=meta_info,
        )
        data_samples = [sample] * len(inputs)
        return self.model.export(inputs, data_samples)

    def on_load_checkpoint(self, checkpoint: dict[str, Any]) -> None:
        """Callback on load checkpoint."""
        if (hparams := checkpoint.get("hyper_parameters")) and (anchors := hparams.get("ssd_anchors", None)):
            anchor_generator = self.model.bbox_head.anchor_generator
            anchor_generator.widths = anchors["widths"]
            anchor_generator.heights = anchors["heights"]
            anchor_generator.gen_base_anchors()

        return super().on_load_checkpoint(checkpoint)

    def load_from_otx_v1_ckpt(self, state_dict: dict, add_prefix: str = "model.model.") -> dict:
        """Load the previous OTX ckpt according to OTX2.0."""
        return OTXv1Helper.load_ssd_ckpt(state_dict, add_prefix)<|MERGE_RESOLUTION|>--- conflicted
+++ resolved
@@ -65,14 +65,8 @@
         self.backbone = self.build_backbone(backbone)
         bbox_head.update(train_cfg=train_cfg)
         bbox_head.update(test_cfg=test_cfg)
-<<<<<<< HEAD
-        bbox_head.pop("type")  # TODO (someone): remove `type` in recipe
         self.bbox_head = self.build_bbox_head(bbox_head)
         self.data_preprocessor = self.build_det_data_preprocessor(data_preprocessor)
-=======
-        self.bbox_head = SSDHead(**bbox_head)
-        self.data_preprocessor = DetDataPreprocessor(**data_preprocessor)
->>>>>>> 7ba7c15c
         self.init_cfg = init_cfg
         self.train_cfg = train_cfg
         self.test_cfg = test_cfg
@@ -90,7 +84,7 @@
 
         TODO (someone): DetDataPreprocessor will be removed.
         """
-        return cfg if isinstance(cfg, nn.Module) else MODELS.build(cfg)
+        return DetDataPreprocessor(**cfg)
 
     def _load_from_state_dict(
         self,
