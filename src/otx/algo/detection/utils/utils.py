--- conflicted
+++ resolved
@@ -13,12 +13,9 @@
 from mmengine.structures import InstanceData
 from torch import Tensor
 
-<<<<<<< HEAD
 # Methods below come from mmdet.utils and slightly modified.
 # https://github.com/open-mmlab/mmdetection/blob/3.x/mmdet/models/utils/misc.py
-=======
 from otx.core.data.entity.detection import DetBatchDataEntity
->>>>>>> 3ff10329
 
 
 def reduce_mean(tensor: Tensor) -> Tensor:
@@ -315,4 +312,40 @@
         # size would be treated as cpu tensor, trick to avoid that.
         size = k.new_zeros(()) + size
     k = torch.where(k < size, k, size)
-    return torch.topk(input, k, dim=dim, largest=largest, sorted=sorted)+    return torch.topk(input, k, dim=dim, largest=largest, sorted=sorted)
+
+
+def unpack_gt_instances(batch_data_samples: list[InstanceData]) -> tuple:
+    """Unpack gt_instances, gt_instances_ignore and img_metas based on batch_data_samples.
+
+    Args:
+        batch_data_samples (List[:obj:`DetDataSample`]): The Data
+            Samples. It usually includes information such as
+            `gt_instance`, `gt_panoptic_seg` and `gt_sem_seg`.
+
+    Returns:
+        tuple:
+
+            - batch_gt_instances (list[:obj:`InstanceData`]): Batch of
+                gt_instance. It usually includes ``bboxes`` and ``labels``
+                attributes.
+            - batch_gt_instances_ignore (list[:obj:`InstanceData`]):
+                Batch of gt_instances_ignore. It includes ``bboxes`` attribute
+                data that is ignored during training and testing.
+                Defaults to None.
+            - batch_img_metas (list[dict]): Meta information of each image,
+                e.g., image size, scaling factor, etc.
+    """
+    # TODO(Eugene): remove this when inst-seg data pipeline decoupling is ready
+    batch_gt_instances = []
+    batch_gt_instances_ignore = []
+    batch_img_metas = []
+    for data_sample in batch_data_samples:
+        batch_img_metas.append(data_sample.metainfo)
+        batch_gt_instances.append(data_sample.gt_instances)
+        if "ignored_instances" in data_sample:
+            batch_gt_instances_ignore.append(data_sample.ignored_instances)
+        else:
+            batch_gt_instances_ignore.append(None)
+
+    return batch_gt_instances, batch_gt_instances_ignore, batch_img_metas