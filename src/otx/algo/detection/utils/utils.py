--- conflicted
+++ resolved
@@ -9,11 +9,8 @@
 from typing import Callable
 
 import torch
-<<<<<<< HEAD
 import torch.distributed as dist
-=======
 from mmengine.structures import InstanceData
->>>>>>> fffa2eb1
 from torch import Tensor
 
 
