--- conflicted
+++ resolved
@@ -17,14 +17,13 @@
 class ATSS(MMDetCompatibleModel):
     """ATSS Model."""
 
-    def __init__(self, num_classes: int, variant: Literal["mobilenetv2", "resnext101"]) -> None:
+    def __init__(self, num_classes: int, variant: Literal["mobilenetv2", "resnext101", "r50_fpn"]) -> None:
         model_name = f"atss_{variant}"
         config = read_mmconfig(model_name=model_name)
         super().__init__(num_classes=num_classes, config=config)
 
-<<<<<<< HEAD
     @property
-    def export_params(self) -> dict[str, Any]:
+    def _export_parameters(self) -> dict[str, Any]:
         """Parameters for an exporter."""
         export_params = get_mean_std_from_data_processing(self.config)
         export_params["model_builder"] = self._create_model
@@ -37,17 +36,18 @@
 
         return export_params
 
+    def load_from_otx_v1_ckpt(self, state_dict: dict, add_prefix: str = "model.model.") -> dict:
+        """Load the previous OTX ckpt according to OTX2.0."""
+        return OTXv1Helper.load_det_ckpt(state_dict, add_prefix)
 
-class ATSSR50FPN(MMDetCompatibleModel):
+class ATSSR50FPN(ATSS):
     """ATSS Model."""
 
     def __init__(self, num_classes: int) -> None:
-        model_name = "atss_r50_fpn"
-        config = read_mmconfig(model_name=model_name)
-        super().__init__(num_classes=num_classes, config=config)
+        super().__init__(num_classes=num_classes, variant="r50_fpn")
 
     @property
-    def export_params(self) -> dict[str, Any]:
+    def _export_parameters(self) -> dict[str, Any]:
         """Parameters for an exporter."""
         export_params = get_mean_std_from_data_processing(self.config)
         export_params["model_builder"] = self._create_model
@@ -58,9 +58,4 @@
         export_params["pad_value"] = 0
         export_params["swap_rgb"] = False
 
-        return export_params
-=======
-    def load_from_otx_v1_ckpt(self, state_dict: dict, add_prefix: str = "model.model.") -> dict:
-        """Load the previous OTX ckpt according to OTX2.0."""
-        return OTXv1Helper.load_det_ckpt(state_dict, add_prefix)
->>>>>>> 451c9caf
+        return export_params