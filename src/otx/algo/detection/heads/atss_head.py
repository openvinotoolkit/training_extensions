--- conflicted
+++ resolved
@@ -48,11 +48,8 @@
             the predicted boxes and regression targets to absolute
             coordinates format. Defaults to False. It should be `True` when
             using `IoULoss`, `GIoULoss`, or `DIoULoss` in the bbox head.
-<<<<<<< HEAD
         loss_centerness (nn.Module, optinoal): Module of centerness loss. Defaults to None.
-=======
         init_cfg (dict, list[dict], optional): Initialization config dict.
->>>>>>> 9cf1e24c
     """
 
     def __init__(
@@ -70,11 +67,6 @@
             requires_grad=True,
         ),
         reg_decoded_bbox: bool = True,
-<<<<<<< HEAD
-        loss_centerness: nn.Module | None = None,
-        bg_loss_weight: float = -1.0,
-        use_qfl: bool = False,
-        qfl_cfg: dict | None = None,
         allowed_border: float = 0.0,
         pos_weight: float = 1.0,
         max_per_img: int = 1000,
@@ -83,27 +75,17 @@
         score_threshold: float = 0.05,
         nms_pre: int = 1000,
         with_nms: bool = True,
-=======
-        init_cfg: dict | None = None,
-        **kwargs,
->>>>>>> 9cf1e24c
     ) -> None:
         self.pred_kernel_size = pred_kernel_size
         self.stacked_convs = stacked_convs
         self.normalization = normalization
-        # init_cfg = {
-        #     "type": "Normal",
-        #     "layer": "Conv2d",
-        #     "std": 0.01,
-        #     "override": {"type": "Normal", "name": "atss_cls", "std": 0.01, "bias_prob": 0.01},
-        # }
+
         super().__init__(
             loss_cls=loss_cls,
             loss_bbox=loss_bbox,
             num_classes=num_classes,
             in_channels=in_channels,
             reg_decoded_bbox=reg_decoded_bbox,
-            init_cfg=init_cfg,
             max_per_img=max_per_img,
             min_bbox_size=min_bbox_size,
             nms_iou_threshold=nms_iou_threshold,
@@ -115,24 +97,6 @@
         )
 
         self.sampling = False
-<<<<<<< HEAD
-        self.loss_centerness = loss_centerness or CrossEntropyLoss(use_sigmoid=True, loss_weight=1.0)
-
-        if use_qfl:
-            self.loss_cls = (
-                qfl_cfg
-                if qfl_cfg
-                else {
-                    "type": "QualityFocalLoss",
-                    "use_sigmoid": True,
-                    "beta": 2.0,
-                    "loss_weight": 1.0,
-                }
-            )
-        self.bg_loss_weight = bg_loss_weight
-        self.use_qfl = use_qfl
-=======
->>>>>>> 9cf1e24c
 
     def _init_layers(self) -> None:
         """Initialize layers of the head."""
