# Copyright (C) 2024 Intel Corporation
# SPDX-License-Identifier: Apache-2.0
#
"""Base object detector head implementation."""

from __future__ import annotations

import copy
from abc import abstractmethod
from typing import TYPE_CHECKING

import torch
<<<<<<< HEAD
from mmcv.ops import batched_nms
=======
from mmengine.model import BaseModule, constant_init
>>>>>>> fffa2eb1
from mmengine.structures import InstanceData
from torch import Tensor

from otx.algo.detection.ops.nms import batched_nms, multiclass_nms
from otx.algo.detection.utils.utils import filter_scores_and_topk, select_single_mlvl, unpack_gt_instances

if TYPE_CHECKING:
    from mmengine import ConfigDict


# This class and its supporting functions below lightly adapted from the mmdet BaseDenseHead available at:
# https://github.com/open-mmlab/mmdetection/blob/fe3f809a0a514189baf889aa358c498d51ee36cd/mmdet/models/dense_heads/base_dense_head.py
class BaseDenseHead(BaseModule):
    """Base class for DenseHeads.

    1. The ``init_weights`` method is used to initialize densehead's
    model parameters. After detector initialization, ``init_weights``
    is triggered when ``detector.init_weights()`` is called externally.

    2. The ``loss`` method is used to calculate the loss of densehead,
    which includes two steps: (1) the densehead model performs forward
    propagation to obtain the feature maps (2) The ``loss_by_feat`` method
    is called based on the feature maps to calculate the loss.

    .. code:: text

    loss(): forward() -> loss_by_feat()

    3. The ``predict`` method is used to predict detection results,
    which includes two steps: (1) the densehead model performs forward
    propagation to obtain the feature maps (2) The ``predict_by_feat`` method
    is called based on the feature maps to predict detection results including
    post-processing.

    .. code:: text

    predict(): forward() -> predict_by_feat()

    4. The ``loss_and_predict`` method is used to return loss and detection
    results at the same time. It will call densehead's ``forward``,
    ``loss_by_feat`` and ``predict_by_feat`` methods in order.  If one-stage is
    used as RPN, the densehead needs to return both losses and predictions.
    This predictions is used as the proposal of roihead.

    .. code:: text

    loss_and_predict(): forward() -> loss_by_feat() -> predict_by_feat()
    """

    def __init__(self, init_cfg: ConfigDict | list[ConfigDict] | dict | list[dict] | None = None) -> None:
        super().__init__()

        self._is_init = False

        self.init_cfg = copy.deepcopy(init_cfg)

        # `_raw_positive_infos` will be used in `get_positive_infos`, which
        # can get positive information.
        self._raw_positive_infos: dict = {}

    def get_positive_infos(self) -> list[InstanceData] | None:
        """Get positive information from sampling results.

        Returns:
            list[:obj:`InstanceData`]: Positive information of each image,
            usually including positive bboxes, positive labels, positive
            priors, etc.
        """
        if len(self._raw_positive_infos) == 0:
            return None

        sampling_results = self._raw_positive_infos.get("sampling_results", None)
        positive_infos = []
        for sampling_result in sampling_results:
            pos_info = InstanceData()
            pos_info.bboxes = sampling_result.pos_gt_bboxes
            pos_info.labels = sampling_result.pos_gt_labels
            pos_info.priors = sampling_result.pos_priors
            pos_info.pos_assigned_gt_inds = sampling_result.pos_assigned_gt_inds
            pos_info.pos_inds = sampling_result.pos_inds
            positive_infos.append(pos_info)
        return positive_infos

    def loss(self, x: tuple[Tensor], batch_data_samples: list[InstanceData]) -> dict:
        """Perform forward propagation and loss calculation of the detection head.

        Args:
            x (tuple[Tensor]): Features from the upstream network, each is
                a 4D-tensor.
            batch_data_samples (List[:obj:`DetDataSample`]): The Data
                Samples. It usually includes information such as
                `gt_instance`, `gt_panoptic_seg` and `gt_sem_seg`.

        Returns:
            dict: A dictionary of loss components.
        """
        outs = self(x)

        outputs = unpack_gt_instances(batch_data_samples)
        (batch_gt_instances, batch_gt_instances_ignore, batch_img_metas) = outputs

        loss_inputs = (*outs, batch_gt_instances, batch_img_metas, batch_gt_instances_ignore)
        return self.loss_by_feat(*loss_inputs)

    @abstractmethod
    def loss_by_feat(
        self,
        cls_scores: list[Tensor],
        bbox_preds: list[Tensor],
        batch_gt_instances: list[InstanceData],
        batch_img_metas: list[dict],
        batch_gt_instances_ignore: list[InstanceData] | None = None,
    ) -> dict:
        """Calculate the loss based on the features extracted by the detection head."""

    def loss_and_predict(
        self,
        x: tuple[Tensor],
        batch_data_samples: list[InstanceData],
        proposal_cfg: ConfigDict | None = None,
    ) -> tuple[dict, list[InstanceData]]:
        """Perform forward propagation of the head, then calculate loss and predictions.

        Args:
            x (tuple[Tensor]): Features from FPN.
            batch_data_samples (list[:obj:`DetDataSample`]): Each item contains
                the meta information of each image and corresponding
                annotations.
            proposal_cfg (ConfigDict, optional): Test / postprocessing
                configuration, if None, test_cfg would be used.
                Defaults to None.

        Returns:
            tuple: the return value is a tuple contains:

                - losses: (dict[str, Tensor]): A dictionary of loss components.
                - predictions (list[:obj:`InstanceData`]): Detection
                  results of each image after the post process.
        """
        outputs = unpack_gt_instances(batch_data_samples)
        (batch_gt_instances, batch_gt_instances_ignore, batch_img_metas) = outputs

        cls_scores, bbox_preds = self(x)

        loss_inputs = (cls_scores, bbox_preds, batch_gt_instances, batch_img_metas, batch_gt_instances_ignore)
        losses = self.loss_by_feat(*loss_inputs)

        predictions = self.predict_by_feat(cls_scores, bbox_preds, batch_img_metas=batch_img_metas, cfg=proposal_cfg)
        return losses, predictions

    def predict(
        self,
        x: tuple[Tensor],
        batch_data_samples: list[InstanceData],
        rescale: bool = False,
    ) -> list[InstanceData]:
        """Perform forward propagation of the detection head and predict detection results.

        Args:
            x (tuple[Tensor]): Multi-level features from the
                upstream network, each is a 4D-tensor.
            batch_data_samples (List[:obj:`DetDataSample`]): The Data
                Samples. It usually includes information such as
                `gt_instance`, `gt_panoptic_seg` and `gt_sem_seg`.
            rescale (bool, optional): Whether to rescale the results.
                Defaults to False.

        Returns:
            list[obj:`InstanceData`]: Detection results of each image
            after the post process.
        """
        batch_img_metas = [data_samples.metainfo for data_samples in batch_data_samples]

        outs = self(x)

        return self.predict_by_feat(*outs, batch_img_metas=batch_img_metas, rescale=rescale)  # type: ignore[misc]

    def predict_by_feat(
        self,
        cls_scores: list[Tensor],
        bbox_preds: list[Tensor],
        batch_img_metas: list[dict],
        score_factors: list[Tensor] | None = None,
        cfg: ConfigDict | None = None,
        rescale: bool = False,
        with_nms: bool = True,
    ) -> list[InstanceData]:
        """Transform a batch of output features extracted from the head into bbox results.

        Note: When score_factors is not None, the cls_scores are
        usually multiplied by it then obtain the real score used in NMS,
        such as CenterNess in FCOS, IoU branch in ATSS.

        Args:
            cls_scores (list[Tensor]): Classification scores for all
                scale levels, each is a 4D-tensor, has shape
                (batch_size, num_priors * num_classes, H, W).
            bbox_preds (list[Tensor]): Box energies / deltas for all
                scale levels, each is a 4D-tensor, has shape
                (batch_size, num_priors * 4, H, W).
            score_factors (list[Tensor], optional): Score factor for
                all scale level, each is a 4D-tensor, has shape
                (batch_size, num_priors * 1, H, W). Defaults to None.
            batch_img_metas (list[dict], Optional): Batch image meta info.
                Defaults to None.
            cfg (ConfigDict, optional): Test / postprocessing
                configuration, if None, test_cfg would be used.
                Defaults to None.
            rescale (bool): If True, return boxes in original image space.
                Defaults to False.
            with_nms (bool): If True, do nms before return boxes.
                Defaults to True.

        Returns:
            list[:obj:`InstanceData`]: Object detection results of each image
            after the post process. Each item usually contains following keys.

                - scores (Tensor): Classification scores, has a shape
                  (num_instance, )
                - labels (Tensor): Labels of bboxes, has a shape
                  (num_instances, ).
                - bboxes (Tensor): Has a shape (num_instances, 4),
                  the last dimension 4 arrange as (x1, y1, x2, y2).
        """
        num_levels = len(cls_scores)

        featmap_sizes = [cls_scores[i].shape[-2:] for i in range(num_levels)]
        mlvl_priors = self.prior_generator.grid_priors(
            featmap_sizes,
            dtype=cls_scores[0].dtype,
            device=cls_scores[0].device,
        )

        result_list = []

        for img_id in range(len(batch_img_metas)):
            img_meta = batch_img_metas[img_id]
            cls_score_list = select_single_mlvl(cls_scores, img_id, detach=True)
            bbox_pred_list = select_single_mlvl(bbox_preds, img_id, detach=True)
            if score_factors is not None:
                score_factor_list = select_single_mlvl(score_factors, img_id, detach=True)
            else:
                score_factor_list = [None for _ in range(num_levels)]

            results = self._predict_by_feat_single(
                cls_score_list=cls_score_list,
                bbox_pred_list=bbox_pred_list,
                score_factor_list=score_factor_list,
                mlvl_priors=mlvl_priors,
                img_meta=img_meta,
                cfg=cfg,
                rescale=rescale,
                with_nms=with_nms,
            )
            result_list.append(results)
        return result_list

    def _predict_by_feat_single(
        self,
        cls_score_list: list[Tensor],
        bbox_pred_list: list[Tensor],
        score_factor_list: list[Tensor],
        mlvl_priors: list[Tensor],
        img_meta: dict,
        cfg: ConfigDict,
        rescale: bool = False,
        with_nms: bool = True,
    ) -> InstanceData:
        """Transform a single image's features extracted from the head into bbox results.

        Args:
            cls_score_list (list[Tensor]): Box scores from all scale
                levels of a single image, each item has shape
                (num_priors * num_classes, H, W).
            bbox_pred_list (list[Tensor]): Box energies / deltas from
                all scale levels of a single image, each item has shape
                (num_priors * 4, H, W).
            score_factor_list (list[Tensor]): Score factor from all scale
                levels of a single image, each item has shape
                (num_priors * 1, H, W).
            mlvl_priors (list[Tensor]): Each element in the list is
                the priors of a single level in feature pyramid. In all
                anchor-based methods, it has shape (num_priors, 4). In
                all anchor-free methods, it has shape (num_priors, 2)
                when `with_stride=True`, otherwise it still has shape
                (num_priors, 4).
            img_meta (dict): Image meta info.
            cfg (mmengine.Config): Test / postprocessing configuration,
                if None, test_cfg would be used.
            rescale (bool): If True, return boxes in original image space.
                Defaults to False.
            with_nms (bool): If True, do nms before return boxes.
                Defaults to True.

        Returns:
            :obj:`InstanceData`: Detection results of each image
            after the post process.
            Each item usually contains following keys.

                - scores (Tensor): Classification scores, has a shape
                  (num_instance, )
                - labels (Tensor): Labels of bboxes, has a shape
                  (num_instances, ).
                - bboxes (Tensor): Has a shape (num_instances, 4),
                  the last dimension 4 arrange as (x1, y1, x2, y2).
        """
        with_score_factors = score_factor_list[0] is not None

        cfg = self.test_cfg if cfg is None else cfg
        cfg = copy.deepcopy(cfg)
        img_shape = img_meta["img_shape"]
        nms_pre = cfg.get("nms_pre", -1)

        mlvl_bbox_preds = []
        mlvl_valid_priors = []
        mlvl_scores = []
        mlvl_labels = []
        mlvl_score_factors: list | None = [] if with_score_factors else None
        for cls_score, bbox_pred, score_factor, priors in zip(
            cls_score_list,
            bbox_pred_list,
            score_factor_list,
            mlvl_priors,
        ):
            dim = self.bbox_coder.encode_size
            bbox_pred = bbox_pred.permute(1, 2, 0).reshape(-1, dim)  # noqa: PLW2901
            if with_score_factors:
                score_factor = score_factor.permute(1, 2, 0).reshape(-1).sigmoid()  # noqa: PLW2901
            cls_score = cls_score.permute(1, 2, 0).reshape(-1, self.cls_out_channels)  # noqa: PLW2901

            # the `custom_cls_channels` parameter is derived from
            # CrossEntropyCustomLoss and FocalCustomLoss, and is currently used
            # in v3det.
            if getattr(self.loss_cls, "custom_cls_channels", False):
                scores = self.loss_cls.get_activation(cls_score)
            elif self.use_sigmoid_cls:
                scores = cls_score.sigmoid()
            else:
                # remind that we set FG labels to [0, num_class-1]
                # since mmdet v2.0
                # BG cat_id: num_class
                scores = cls_score.softmax(-1)[:, :-1]

            # After https://github.com/open-mmlab/mmdetection/pull/6268/,
            # this operation keeps fewer bboxes under the same `nms_pre`.
            # There is no difference in performance for most models. If you
            # find a slight drop in performance, you can set a larger
            # `nms_pre` than before.
            score_thr = cfg.get("score_thr", 0)

            filtered_results: dict
            scores, labels, keep_idxs, filtered_results = filter_scores_and_topk(  # type: ignore[assignment]
                scores,
                score_thr,
                nms_pre,
                {"bbox_pred": bbox_pred, "priors": priors},
            )

            bbox_pred = filtered_results["bbox_pred"]  # noqa: PLW2901
            priors = filtered_results["priors"]  # noqa: PLW2901

            if with_score_factors:
                score_factor = score_factor[keep_idxs]  # noqa: PLW2901

            mlvl_bbox_preds.append(bbox_pred)
            mlvl_valid_priors.append(priors)
            mlvl_scores.append(scores)
            mlvl_labels.append(labels)

            if mlvl_score_factors:
                mlvl_score_factors.append(score_factor)

        bbox_pred = torch.cat(mlvl_bbox_preds)
        priors = torch.cat(mlvl_valid_priors)
        bboxes = self.bbox_coder.decode(priors, bbox_pred, max_shape=img_shape)

        results = InstanceData()
        results.bboxes = bboxes
        results.scores = torch.cat(mlvl_scores)
        results.labels = torch.cat(mlvl_labels)
        if with_score_factors:
            results.score_factors = torch.cat(mlvl_score_factors)

        return self._bbox_post_process(results=results, cfg=cfg, rescale=rescale, with_nms=with_nms, img_meta=img_meta)

    def _bbox_post_process(
        self,
        results: InstanceData,
        cfg: ConfigDict,
        img_meta: dict,
        rescale: bool = False,
        with_nms: bool = True,
    ) -> InstanceData:
        """Bbox post-processing method.

        The boxes would be rescaled to the original image scale and do
        the nms operation. Usually `with_nms` is False is used for aug test.

        Args:
            results (:obj:`InstaceData`): Detection instance results,
                each item has shape (num_bboxes, ).
            cfg (ConfigDict): Test / postprocessing configuration,
                if None, test_cfg would be used.
            rescale (bool): If True, return boxes in original image space.
                Default to False.
            with_nms (bool): If True, do nms before return boxes.
                Default to True.
            img_meta (dict, optional): Image meta info. Defaults to None.

        Returns:
            :obj:`InstanceData`: Detection results of each image
            after the post process.
            Each item usually contains following keys.

                - scores (Tensor): Classification scores, has a shape
                  (num_instance, )
                - labels (Tensor): Labels of bboxes, has a shape
                  (num_instances, ).
                - bboxes (Tensor): Has a shape (num_instances, 4),
                  the last dimension 4 arrange as (x1, y1, x2, y2).
        """
        if rescale:
            scale_factor = [1 / s for s in img_meta["scale_factor"]]
            results.bboxes = results.bboxes * results.bboxes.new_tensor(scale_factor).repeat(
                (1, int(results.bboxes.size(-1) / 2)),
            )

        if hasattr(results, "score_factors"):
            score_factors = results.pop("score_factors")
            results.scores = results.scores * score_factors

        # filter small size bboxes
        if cfg.get("min_bbox_size", -1) >= 0:
            w = results.bboxes[:, 2] - results.bboxes[:, 0]
            h = results.bboxes[:, 3] - results.bboxes[:, 1]
            valid_mask = (w > cfg.min_bbox_size) & (h > cfg.min_bbox_size)
            if not valid_mask.all():
                results = results[valid_mask]

        if with_nms and results.bboxes.numel() > 0:
            bboxes = results.bboxes
            det_bboxes, keep_idxs = batched_nms(bboxes, results.scores, results.labels, cfg.nms)
            results = results[keep_idxs]
            # some nms would reweight the score, such as softnms
            results.scores = det_bboxes[:, -1]
            results = results[: cfg.max_per_img]

        return results

    def export(
        self,
        x: tuple[Tensor],
        batch_data_samples: list[InstanceData],
        rescale: bool = False,
    ) -> list[InstanceData]:
        """Perform forward propagation of the detection head and predict detection results.

        Args:
            x (tuple[Tensor]): Multi-level features from the
                upstream network, each is a 4D-tensor.
            batch_data_samples (List[:obj:`DetDataSample`]): The Data
                Samples. It usually includes information such as
                `gt_instance`, `gt_panoptic_seg` and `gt_sem_seg`.
            rescale (bool, optional): Whether to rescale the results.
                Defaults to False.

        Returns:
            list[obj:`InstanceData`]: Detection results of each image
            after the post process.
        """
        batch_img_metas = [data_samples.metainfo for data_samples in batch_data_samples]

        cls_scores, bbox_preds = self(x)

        return self.export_by_feat(cls_scores, bbox_preds, batch_img_metas=batch_img_metas, rescale=rescale)

    def export_by_feat(
        self,
        cls_scores: list[Tensor],
        bbox_preds: list[Tensor],
        batch_img_metas: list[dict],
        score_factors: list[Tensor] | None = None,
        cfg: ConfigDict | None = None,
        rescale: bool = False,
        with_nms: bool = True,
    ) -> list[InstanceData]:
        """Transform a batch of output features extracted from the head into bbox results.

        Note: When score_factors is not None, the cls_scores are
        usually multiplied by it then obtain the real score used in NMS,
        such as CenterNess in FCOS, IoU branch in ATSS.

        Args:
            cls_scores (list[Tensor]): Classification scores for all
                scale levels, each is a 4D-tensor, has shape
                (batch_size, num_priors * num_classes, H, W).
            bbox_preds (list[Tensor]): Box energies / deltas for all
                scale levels, each is a 4D-tensor, has shape
                (batch_size, num_priors * 4, H, W).
            score_factors (list[Tensor], optional): Score factor for
                all scale level, each is a 4D-tensor, has shape
                (batch_size, num_priors * 1, H, W). Defaults to None.
            batch_img_metas (list[dict], Optional): Batch image meta info.
                Defaults to None.
            cfg (ConfigDict, optional): Test / postprocessing
                configuration, if None, test_cfg would be used.
                Defaults to None.
            rescale (bool): If True, return boxes in original image space.
                Defaults to False.
            with_nms (bool): If True, do nms before return boxes.
                Defaults to True.

        Returns:
            list[:obj:`InstanceData`]: Object detection results of each image
            after the post process. Each item usually contains following keys.

                - scores (Tensor): Classification scores, has a shape
                  (num_instance, )
                - labels (Tensor): Labels of bboxes, has a shape
                  (num_instances, ).
                - bboxes (Tensor): Has a shape (num_instances, 4),
                  the last dimension 4 arrange as (x1, y1, x2, y2).
        """
        num_levels = len(cls_scores)

        featmap_sizes = [featmap.size()[-2:] for featmap in cls_scores]
        mlvl_priors = self.prior_generator.grid_priors(
            featmap_sizes,
            dtype=bbox_preds[0].dtype,
            device=bbox_preds[0].device,
        )

        cls_score_list = [cls_scores[i].detach() for i in range(num_levels)]
        bbox_pred_list = [bbox_preds[i].detach() for i in range(num_levels)]
        if score_factors is not None:
            score_factor_list = [score_factors[i].detach() for i in range(num_levels)]
        else:
            score_factor_list = [None for _ in range(num_levels)]

        return self._export_by_feat_single(
            cls_score_list=cls_score_list,
            bbox_pred_list=bbox_pred_list,
            score_factor_list=score_factor_list,
            mlvl_priors=mlvl_priors,
            img_meta=batch_img_metas[0],
            cfg=cfg,
            rescale=rescale,
            with_nms=with_nms,
        )

    def _export_by_feat_single(
        self,
        cls_score_list: list[Tensor],
        bbox_pred_list: list[Tensor],
        score_factor_list: list[Tensor],
        mlvl_priors: list[Tensor],
        img_meta: dict,
        cfg: ConfigDict,
        rescale: bool = False,
        with_nms: bool = True,
    ) -> InstanceData:
        """Transform a single image's features extracted from the head into bbox results.

        Args:
            cls_score_list (list[Tensor]): Box scores from all scale
                levels of a single image, each item has shape
                (num_priors * num_classes, H, W).
            bbox_pred_list (list[Tensor]): Box energies / deltas from
                all scale levels of a single image, each item has shape
                (num_priors * 4, H, W).
            score_factor_list (list[Tensor]): Score factor from all scale
                levels of a single image, each item has shape
                (num_priors * 1, H, W).
            mlvl_priors (list[Tensor]): Each element in the list is
                the priors of a single level in feature pyramid. In all
                anchor-based methods, it has shape (num_priors, 4). In
                all anchor-free methods, it has shape (num_priors, 2)
                when `with_stride=True`, otherwise it still has shape
                (num_priors, 4).
            img_meta (dict): Image meta info.
            cfg (mmengine.Config): Test / postprocessing configuration,
                if None, test_cfg would be used.
            rescale (bool): If True, return boxes in original image space.
                Defaults to False.
            with_nms (bool): If True, do nms before return boxes.
                Defaults to True.

        Returns:
            :obj:`InstanceData`: Detection results of each image
            after the post process.
            Each item usually contains following keys.

                - scores (Tensor): Classification scores, has a shape
                  (num_instance, )
                - labels (Tensor): Labels of bboxes, has a shape
                  (num_instances, ).
                - bboxes (Tensor): Has a shape (num_instances, 4),
                  the last dimension 4 arrange as (x1, y1, x2, y2).
        """
        batch_size = cls_score_list[0].shape[0]
        with_score_factors = score_factor_list[0] is not None

        cfg = self.test_cfg if cfg is None else cfg
        cfg = copy.deepcopy(cfg)
        img_shape = img_meta["img_shape"]

        mlvl_priors = [priors.unsqueeze(0) for priors in mlvl_priors]

        mlvl_bbox_preds = []
        mlvl_valid_priors = []
        mlvl_scores = []
        mlvl_score_factors: list | None = [] if with_score_factors else None
        for cls_score, bbox_pred, score_factor, priors in zip(
            cls_score_list,
            bbox_pred_list,
            score_factor_list,
            mlvl_priors,
        ):
            cls_score = cls_score.permute(0, 2, 3, 1).reshape(batch_size, -1, self.cls_out_channels)  # noqa: PLW2901
            if with_score_factors:
                score_factor = score_factor.permute(0, 2, 3, 1).reshape(batch_size, -1).sigmoid()  # noqa: PLW2901

            if getattr(self.loss_cls, "custom_cls_channels", False):
                scores = self.loss_cls.get_activation(cls_score)
            elif self.use_sigmoid_cls:
                scores = cls_score.sigmoid()
            else:
                # remind that we set FG labels to [0, num_class-1]
                # since mmdet v2.0
                # BG cat_id: num_class
                scores = cls_score.softmax(-1)[:, :, :-1]
            dim = self.bbox_coder.encode_size
            bbox_pred = bbox_pred.permute(0, 2, 3, 1).reshape(batch_size, -1, dim)  # noqa: PLW2901

            mlvl_bbox_preds.append(bbox_pred)
            mlvl_valid_priors.append(priors)
            mlvl_scores.append(scores)

            if mlvl_score_factors:
                mlvl_score_factors.append(score_factor)

        bbox_pred = torch.cat(mlvl_bbox_preds, dim=1)
        priors = torch.cat(mlvl_valid_priors, dim=1)
        scores = torch.cat(mlvl_scores, dim=1)
        bboxes = self.bbox_coder.decode_export(priors, bbox_pred, max_shape=img_shape)

        return multiclass_nms(
            bboxes,
            scores,
            cfg.max_per_img,
            iou_threshold=cfg.nms.iou_threshold,
            score_threshold=cfg.score_thr,
            pre_top_k=5000,
            keep_top_k=-1,
        )<|MERGE_RESOLUTION|>--- conflicted
+++ resolved
@@ -10,11 +10,7 @@
 from typing import TYPE_CHECKING
 
 import torch
-<<<<<<< HEAD
-from mmcv.ops import batched_nms
-=======
-from mmengine.model import BaseModule, constant_init
->>>>>>> fffa2eb1
+from mmengine.model import BaseModule
 from mmengine.structures import InstanceData
 from torch import Tensor
 
