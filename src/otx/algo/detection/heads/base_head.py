# Copyright (C) 2024 Intel Corporation
# SPDX-License-Identifier: Apache-2.0
#
"""Base object detector head implementation."""

from __future__ import annotations

import copy
from abc import abstractmethod
from typing import TYPE_CHECKING

import torch
from torch import Tensor

from otx.algo.detection.ops.nms import batched_nms, multiclass_nms
from otx.algo.detection.utils.utils import filter_scores_and_topk, select_single_mlvl, unpack_det_entity
from otx.algo.modules.base_module import BaseModule
from otx.algo.utils.mmengine_utils import InstanceData
from otx.core.data.entity.detection import DetBatchDataEntity

if TYPE_CHECKING:
    from omegaconf import DictConfig


# This class and its supporting functions below lightly adapted from the mmdet BaseDenseHead available at:
# https://github.com/open-mmlab/mmdetection/blob/fe3f809a0a514189baf889aa358c498d51ee36cd/mmdet/models/dense_heads/base_dense_head.py
class BaseDenseHead(BaseModule):
    """Base class for DenseHeads.

    1. The ``init_weights`` method is used to initialize densehead's
    model parameters. After detector initialization, ``init_weights``
    is triggered when ``detector.init_weights()`` is called externally.

    2. The ``loss`` method is used to calculate the loss of densehead,
    which includes two steps: (1) the densehead model performs forward
    propagation to obtain the feature maps (2) The ``loss_by_feat`` method
    is called based on the feature maps to calculate the loss.

    .. code:: text

    loss(): forward() -> loss_by_feat()

    3. The ``predict`` method is used to predict detection results,
    which includes two steps: (1) the densehead model performs forward
    propagation to obtain the feature maps (2) The ``predict_by_feat`` method
    is called based on the feature maps to predict detection results including
    post-processing.

    .. code:: text

    predict(): forward() -> predict_by_feat()

    4. The ``loss_and_predict`` method is used to return loss and detection
    results at the same time. It will call densehead's ``forward``,
    ``loss_by_feat`` and ``predict_by_feat`` methods in order.  If one-stage is
    used as RPN, the densehead needs to return both losses and predictions.
    This predictions is used as the proposal of roihead.

    .. code:: text

    loss_and_predict(): forward() -> loss_by_feat() -> predict_by_feat()
    """

    def __init__(self, init_cfg: DictConfig | list[DictConfig] | None = None) -> None:
        super().__init__(init_cfg=init_cfg)
        # `_raw_positive_infos` will be used in `get_positive_infos`, which
        # can get positive information.
        self._raw_positive_infos: dict = {}

    def get_positive_infos(self) -> list[InstanceData] | None:
        """Get positive information from sampling results.

        Returns:
            list[:obj:`InstanceData`]: Positive information of each image,
            usually including positive bboxes, positive labels, positive
            priors, etc.
        """
        if len(self._raw_positive_infos) == 0:
            return None

        sampling_results = self._raw_positive_infos.get("sampling_results", None)
        positive_infos = []
        for sampling_result in sampling_results:
            pos_info = InstanceData()
            pos_info.bboxes = sampling_result.pos_gt_bboxes
            pos_info.labels = sampling_result.pos_gt_labels
            pos_info.priors = sampling_result.pos_priors
            pos_info.pos_assigned_gt_inds = sampling_result.pos_assigned_gt_inds
            pos_info.pos_inds = sampling_result.pos_inds
            positive_infos.append(pos_info)
        return positive_infos

    def loss(self, x: tuple[Tensor], entity: DetBatchDataEntity) -> dict:
        """Perform forward propagation and loss calculation of the detection head.

        Args:
            x (tuple[Tensor]): Features from the upstream network, each is
                a 4D-tensor.
            batch_data_samples (List[:obj:`DetDataSample`]): The Data
                Samples. It usually includes information such as
                `gt_instance`, `gt_panoptic_seg` and `gt_sem_seg`.

        Returns:
            dict: A dictionary of loss components.
        """
        outs = self(x)

        batch_gt_instances, batch_img_metas = unpack_det_entity(entity)

        loss_inputs = (*outs, batch_gt_instances, batch_img_metas)
        return self.loss_by_feat(*loss_inputs)

    @abstractmethod
    def loss_by_feat(
        self,
        cls_scores: list[Tensor],
        bbox_preds: list[Tensor],
        batch_gt_instances: list[InstanceData],
        batch_img_metas: list[dict],
        batch_gt_instances_ignore: list[InstanceData] | None = None,
    ) -> dict:
        """Calculate the loss based on the features extracted by the detection head."""

    def predict(
        self,
        x: tuple[Tensor],
        entity: DetBatchDataEntity,
        rescale: bool = False,
    ) -> list[InstanceData]:
        """Perform forward propagation of the detection head and predict detection results.

        Args:
            x (tuple[Tensor]): Multi-level features from the
                upstream network, each is a 4D-tensor.
            entity (DetBatchDataEntity): Entity from OTX dataset.
            rescale (bool, optional): Whether to rescale the results.
                Defaults to False.

        Returns:
            list[obj:`InstanceData`]: Detection results of each image
            after the post process.
        """
        batch_img_metas = [
            {
                "img_id": img_info.img_idx,
                "img_shape": img_info.img_shape,
                "ori_shape": img_info.ori_shape,
                "pad_shape": img_info.pad_shape,
                "scale_factor": img_info.scale_factor,
                "ignored_labels": img_info.ignored_labels,
            }
            for img_info in entity.imgs_info
        ]

        outs = self(x)

        return self.predict_by_feat(*outs, batch_img_metas=batch_img_metas, rescale=rescale)  # type: ignore[misc]

    def predict_by_feat(
        self,
        cls_scores: list[Tensor],
        bbox_preds: list[Tensor],
        score_factors: list[Tensor] | None = None,
        batch_img_metas: list[dict] | None = None,
        cfg: DictConfig | None = None,
        rescale: bool = False,
        with_nms: bool = True,
    ) -> list[InstanceData]:
        """Transform a batch of output features extracted from the head into bbox results.

        Note: When score_factors is not None, the cls_scores are
        usually multiplied by it then obtain the real score used in NMS,
        such as CenterNess in FCOS, IoU branch in ATSS.

        Args:
            cls_scores (list[Tensor]): Classification scores for all
                scale levels, each is a 4D-tensor, has shape
                (batch_size, num_priors * num_classes, H, W).
            bbox_preds (list[Tensor]): Box energies / deltas for all
                scale levels, each is a 4D-tensor, has shape
                (batch_size, num_priors * 4, H, W).
            score_factors (list[Tensor], optional): Score factor for
                all scale level, each is a 4D-tensor, has shape
                (batch_size, num_priors * 1, H, W). Defaults to None.
            batch_img_metas (list[dict], Optional): Batch image meta info.
                Defaults to None.
            cfg (DictConfig, optional): Test / postprocessing
                configuration, if None, test_cfg would be used.
                Defaults to None.
            rescale (bool): If True, return boxes in original image space.
                Defaults to False.
            with_nms (bool): If True, do nms before return boxes.
                Defaults to True.

        Returns:
            list[:obj:`InstanceData`]: Object detection results of each image
            after the post process. Each item usually contains following keys.

                - scores (Tensor): Classification scores, has a shape
                  (num_instance, )
                - labels (Tensor): Labels of bboxes, has a shape
                  (num_instances, ).
                - bboxes (Tensor): Has a shape (num_instances, 4),
                  the last dimension 4 arrange as (x1, y1, x2, y2).
        """
        if batch_img_metas is None:
            batch_img_metas = []

        num_levels = len(cls_scores)

        featmap_sizes = [cls_scores[i].shape[-2:] for i in range(num_levels)]
        mlvl_priors = self.prior_generator.grid_priors(
            featmap_sizes,
            dtype=cls_scores[0].dtype,
            device=cls_scores[0].device,
        )

        result_list = []

        for img_id in range(len(batch_img_metas)):
            img_meta = batch_img_metas[img_id]
            cls_score_list = select_single_mlvl(cls_scores, img_id, detach=True)
            bbox_pred_list = select_single_mlvl(bbox_preds, img_id, detach=True)
            if score_factors is not None:
                score_factor_list = select_single_mlvl(score_factors, img_id, detach=True)
            else:
                score_factor_list = [None for _ in range(num_levels)]

            results = self._predict_by_feat_single(
                cls_score_list=cls_score_list,
                bbox_pred_list=bbox_pred_list,
                score_factor_list=score_factor_list,
                mlvl_priors=mlvl_priors,
                img_meta=img_meta,
                cfg=cfg,
                rescale=rescale,
                with_nms=with_nms,
            )
            result_list.append(results)
        return result_list

    def _predict_by_feat_single(
        self,
        cls_score_list: list[Tensor],
        bbox_pred_list: list[Tensor],
        score_factor_list: list[Tensor],
        mlvl_priors: list[Tensor],
        img_meta: dict,
        cfg: DictConfig,
        rescale: bool = False,
        with_nms: bool = True,
    ) -> InstanceData:
        """Transform a single image's features extracted from the head into bbox results.

        Args:
            cls_score_list (list[Tensor]): Box scores from all scale
                levels of a single image, each item has shape
                (num_priors * num_classes, H, W).
            bbox_pred_list (list[Tensor]): Box energies / deltas from
                all scale levels of a single image, each item has shape
                (num_priors * 4, H, W).
            score_factor_list (list[Tensor]): Score factor from all scale
                levels of a single image, each item has shape
                (num_priors * 1, H, W).
            mlvl_priors (list[Tensor]): Each element in the list is
                the priors of a single level in feature pyramid. In all
                anchor-based methods, it has shape (num_priors, 4). In
                all anchor-free methods, it has shape (num_priors, 2)
                when `with_stride=True`, otherwise it still has shape
                (num_priors, 4).
            img_meta (dict): Image meta info.
            cfg (DictConfig): Test / postprocessing configuration,
                if None, test_cfg would be used.
            rescale (bool): If True, return boxes in original image space.
                Defaults to False.
            with_nms (bool): If True, do nms before return boxes.
                Defaults to True.

        Returns:
            :obj:`InstanceData`: Detection results of each image
            after the post process.
            Each item usually contains following keys.

                - scores (Tensor): Classification scores, has a shape
                  (num_instance, )
                - labels (Tensor): Labels of bboxes, has a shape
                  (num_instances, ).
                - bboxes (Tensor): Has a shape (num_instances, 4),
                  the last dimension 4 arrange as (x1, y1, x2, y2).
        """
        with_score_factors = score_factor_list[0] is not None

        cfg = self.test_cfg if cfg is None else cfg
        cfg = copy.deepcopy(cfg)
        img_shape = img_meta["img_shape"]
        nms_pre = cfg.get("nms_pre", -1)

        mlvl_bbox_preds = []
        mlvl_valid_priors = []
        mlvl_scores = []
        mlvl_labels = []
        mlvl_score_factors: list | None = [] if with_score_factors else None
        for cls_score, bbox_pred, score_factor, priors in zip(
            cls_score_list,
            bbox_pred_list,
            score_factor_list,
            mlvl_priors,
        ):
            dim = self.bbox_coder.encode_size
            bbox_pred = bbox_pred.permute(1, 2, 0).reshape(-1, dim)  # noqa: PLW2901
            if with_score_factors:
                score_factor = score_factor.permute(1, 2, 0).reshape(-1).sigmoid()  # noqa: PLW2901
            cls_score = cls_score.permute(1, 2, 0).reshape(-1, self.cls_out_channels)  # noqa: PLW2901

            # the `custom_cls_channels` parameter is derived from
            # CrossEntropyCustomLoss and FocalCustomLoss, and is currently used
            # in v3det.
            if getattr(self.loss_cls, "custom_cls_channels", False):
                scores = self.loss_cls.get_activation(cls_score)
            elif self.use_sigmoid_cls:
                scores = cls_score.sigmoid()
            else:
                # remind that we set FG labels to [0, num_class-1]
                # since mmdet v2.0
                # BG cat_id: num_class
                scores = cls_score.softmax(-1)[:, :-1]

            # After https://github.com/open-mmlab/mmdetection/pull/6268/,
            # this operation keeps fewer bboxes under the same `nms_pre`.
            # There is no difference in performance for most models. If you
            # find a slight drop in performance, you can set a larger
            # `nms_pre` than before.
            score_thr = cfg.get("score_thr", 0)

            filtered_results: dict
            scores, labels, keep_idxs, filtered_results = filter_scores_and_topk(  # type: ignore[assignment]
                scores,
                score_thr,
                nms_pre,
                {"bbox_pred": bbox_pred, "priors": priors},
            )

            bbox_pred = filtered_results["bbox_pred"]  # noqa: PLW2901
            priors = filtered_results["priors"]  # noqa: PLW2901

            if with_score_factors:
                score_factor = score_factor[keep_idxs]  # noqa: PLW2901

            mlvl_bbox_preds.append(bbox_pred)
            mlvl_valid_priors.append(priors)
            mlvl_scores.append(scores)
            mlvl_labels.append(labels)

            if mlvl_score_factors is not None:
                mlvl_score_factors.append(score_factor)

        bbox_pred = torch.cat(mlvl_bbox_preds)
        priors = torch.cat(mlvl_valid_priors)
        bboxes = self.bbox_coder.decode(priors, bbox_pred, max_shape=img_shape)

        results = InstanceData()
        results.bboxes = bboxes
        results.scores = torch.cat(mlvl_scores)
        results.labels = torch.cat(mlvl_labels)
        if with_score_factors:
            results.score_factors = torch.cat(mlvl_score_factors)

        return self._bbox_post_process(results=results, cfg=cfg, rescale=rescale, with_nms=with_nms, img_meta=img_meta)

    def _bbox_post_process(
        self,
        results: InstanceData,
        cfg: DictConfig,
        img_meta: dict,
        rescale: bool = False,
        with_nms: bool = True,
    ) -> InstanceData:
        """Bbox post-processing method.

        The boxes would be rescaled to the original image scale and do
        the nms operation. Usually `with_nms` is False is used for aug test.

        Args:
            results (:obj:`InstaceData`): Detection instance results,
                each item has shape (num_bboxes, ).
            cfg (DictConfig): Test / postprocessing configuration,
                if None, test_cfg would be used.
            rescale (bool): If True, return boxes in original image space.
                Default to False.
            with_nms (bool): If True, do nms before return boxes.
                Default to True.
            img_meta (dict, optional): Image meta info. Defaults to None.

        Returns:
            :obj:`InstanceData`: Detection results of each image
            after the post process.
            Each item usually contains following keys.

                - scores (Tensor): Classification scores, has a shape
                  (num_instance, )
                - labels (Tensor): Labels of bboxes, has a shape
                  (num_instances, ).
                - bboxes (Tensor): Has a shape (num_instances, 4),
                  the last dimension 4 arrange as (x1, y1, x2, y2).
        """
        if rescale:
            scale_factor = [1 / s for s in img_meta["scale_factor"]]
            results.bboxes = results.bboxes * results.bboxes.new_tensor(scale_factor).repeat(  # type: ignore[attr-defined]
                (1, int(results.bboxes.size(-1) / 2)),  # type: ignore[attr-defined]
            )

        if hasattr(results, "score_factors"):
            score_factors = results.pop("score_factors")
            results.scores = results.scores * score_factors  # type: ignore[attr-defined]

        # filter small size bboxes
        if cfg.get("min_bbox_size", -1) >= 0:
            w = results.bboxes[:, 2] - results.bboxes[:, 0]  # type: ignore[attr-defined]
            h = results.bboxes[:, 3] - results.bboxes[:, 1]  # type: ignore[attr-defined]
            valid_mask = (w > cfg.min_bbox_size) & (h > cfg.min_bbox_size)
            if not valid_mask.all():
                results = results[valid_mask]

        if with_nms and results.bboxes.numel() > 0:  # type: ignore[attr-defined]
            bboxes = results.bboxes  # type: ignore[attr-defined]
            det_bboxes, keep_idxs = batched_nms(bboxes, results.scores, results.labels, cfg.nms)  # type: ignore[attr-defined]
            results = results[keep_idxs]
            # some nms would reweight the score, such as softnms
            results.scores = det_bboxes[:, -1]
            results = results[: cfg.max_per_img]

        return results

    def export(
        self,
        x: tuple[Tensor],
        batch_img_metas: list[dict],
        rescale: bool = False,
<<<<<<< HEAD
    ) -> tuple:
=======
    ) -> tuple[torch.Tensor, torch.Tensor] | tuple[torch.Tensor, torch.Tensor, torch.Tensor]:
>>>>>>> 0f0f943d
        """Perform forward propagation of the detection head and predict detection results.

        Args:
            x (tuple[Tensor]): Multi-level features from the
                upstream network, each is a 4D-tensor.
            batch_data_samples (List[:obj:`DetDataSample`]): The Data
                Samples. It usually includes information such as
                `gt_instance`, `gt_panoptic_seg` and `gt_sem_seg`.
            rescale (bool, optional): Whether to rescale the results.
                Defaults to False.

        Returns:
            list[tuple[torch.Tensor, torch.Tensor] | tuple[torch.Tensor, torch.Tensor, torch.Tensor]]:
                Detection results of each image after the post process.
        """
        outs = self(x)

        return self.export_by_feat(*outs, batch_img_metas=batch_img_metas, rescale=rescale)  # type: ignore[misc]

    def export_by_feat(
        self,
        cls_scores: list[Tensor],
        bbox_preds: list[Tensor],
        score_factors: list[Tensor] | None = None,
        batch_img_metas: list[dict] | None = None,
        cfg: DictConfig | None = None,
        rescale: bool = False,
        with_nms: bool = True,
<<<<<<< HEAD
    ) -> tuple:
=======
    ) -> tuple[torch.Tensor, torch.Tensor] | tuple[torch.Tensor, torch.Tensor, torch.Tensor]:
>>>>>>> 0f0f943d
        """Transform a batch of output features extracted from the head into bbox results.

        Note: When score_factors is not None, the cls_scores are
        usually multiplied by it then obtain the real score used in NMS,
        such as CenterNess in FCOS, IoU branch in ATSS.

        Args:
            cls_scores (list[Tensor]): Classification scores for all
                scale levels, each is a 4D-tensor, has shape
                (batch_size, num_priors * num_classes, H, W).
            bbox_preds (list[Tensor]): Box energies / deltas for all
                scale levels, each is a 4D-tensor, has shape
                (batch_size, num_priors * 4, H, W).
            score_factors (list[Tensor], optional): Score factor for
                all scale level, each is a 4D-tensor, has shape
                (batch_size, num_priors * 1, H, W). Defaults to None.
            batch_img_metas (list[dict], Optional): Batch image meta info.
                Defaults to None.
            cfg (DictConfig, optional): Test / postprocessing
                configuration, if None, test_cfg would be used.
                Defaults to None.
            rescale (bool): If True, return boxes in original image space.
                Defaults to False.
            with_nms (bool): If True, do nms before return boxes.
                Defaults to True.

        Returns:
            tuple[torch.Tensor, torch.Tensor] | tuple[torch.Tensor, torch.Tensor, torch.Tensor]:
                - scores (Tensor): Classification scores, has a shape
                    (num_instance, )
                - labels (Tensor): Labels of bboxes, has a shape
                    (num_instances, ).
                - bboxes (Tensor): Has a shape (num_instances, 4),
                    the last dimension 4 arrange as (x1, y1, x2, y2).
        """
        if batch_img_metas is None:
            batch_img_metas = [{}]

        num_levels = len(cls_scores)

        featmap_sizes = [featmap.size()[-2:] for featmap in cls_scores]
        mlvl_priors = self.prior_generator.grid_priors(
            featmap_sizes,
            dtype=bbox_preds[0].dtype,
            device=bbox_preds[0].device,
        )

        cls_score_list = [cls_scores[i].detach() for i in range(num_levels)]
        bbox_pred_list = [bbox_preds[i].detach() for i in range(num_levels)]
        if score_factors is not None:
            score_factor_list = [score_factors[i].detach() for i in range(num_levels)]
        else:
            score_factor_list = [None for _ in range(num_levels)]

        return self._export_by_feat_single(
            cls_score_list=cls_score_list,
            bbox_pred_list=bbox_pred_list,
            score_factor_list=score_factor_list,
            mlvl_priors=mlvl_priors,
            img_meta=batch_img_metas[0],
            cfg=cfg,
            rescale=rescale,
            with_nms=with_nms,
        )

    def _export_by_feat_single(
        self,
        cls_score_list: list[Tensor],
        bbox_pred_list: list[Tensor],
        score_factor_list: list[Tensor],
        mlvl_priors: list[Tensor],
        img_meta: dict,
        cfg: DictConfig,
        rescale: bool = False,
        with_nms: bool = True,
    ) -> tuple[torch.Tensor, torch.Tensor] | tuple[torch.Tensor, torch.Tensor, torch.Tensor]:
        """Transform a single image's features extracted from the head into bbox results.

        Args:
            cls_score_list (list[Tensor]): Box scores from all scale
                levels of a single image, each item has shape
                (num_priors * num_classes, H, W).
            bbox_pred_list (list[Tensor]): Box energies / deltas from
                all scale levels of a single image, each item has shape
                (num_priors * 4, H, W).
            score_factor_list (list[Tensor]): Score factor from all scale
                levels of a single image, each item has shape
                (num_priors * 1, H, W).
            mlvl_priors (list[Tensor]): Each element in the list is
                the priors of a single level in feature pyramid. In all
                anchor-based methods, it has shape (num_priors, 4). In
                all anchor-free methods, it has shape (num_priors, 2)
                when `with_stride=True`, otherwise it still has shape
                (num_priors, 4).
            img_meta (dict): Image meta info.
            cfg (DictConfig): Test / postprocessing configuration,
                if None, test_cfg would be used.
            rescale (bool): If True, return boxes in original image space.
                Defaults to False.
            with_nms (bool): If True, do nms before return boxes.
                Defaults to True.

        Returns:
            - scores (Tensor): Classification scores, has a shape
                (num_instance, )
            - labels (Tensor): Labels of bboxes, has a shape
                (num_instances, ).
            - bboxes (Tensor): Has a shape (num_instances, 4),
                the last dimension 4 arrange as (x1, y1, x2, y2).
        """
        batch_size = cls_score_list[0].shape[0]
        with_score_factors = score_factor_list[0] is not None

        cfg = self.test_cfg if cfg is None else cfg
        cfg = copy.deepcopy(cfg)
        img_shape = img_meta["img_shape"]

        mlvl_priors = [priors.unsqueeze(0) for priors in mlvl_priors]

        mlvl_bbox_preds = []
        mlvl_valid_priors = []
        mlvl_scores = []
        mlvl_score_factors: list | None = [] if with_score_factors else None
        for cls_score, bbox_pred, score_factor, priors in zip(
            cls_score_list,
            bbox_pred_list,
            score_factor_list,
            mlvl_priors,
        ):
            cls_score = cls_score.permute(0, 2, 3, 1).reshape(batch_size, -1, self.cls_out_channels)  # noqa: PLW2901
            if with_score_factors:
                score_factor = score_factor.permute(0, 2, 3, 1).reshape(batch_size, -1).sigmoid()  # noqa: PLW2901

            if getattr(self.loss_cls, "custom_cls_channels", False):
                scores = self.loss_cls.get_activation(cls_score)
            elif self.use_sigmoid_cls:
                scores = cls_score.sigmoid()
            else:
                # remind that we set FG labels to [0, num_class-1]
                # since mmdet v2.0
                # BG cat_id: num_class
                scores = cls_score.softmax(-1)[:, :, :-1]
            dim = self.bbox_coder.encode_size
            bbox_pred = bbox_pred.permute(0, 2, 3, 1).reshape(batch_size, -1, dim)  # noqa: PLW2901

            mlvl_bbox_preds.append(bbox_pred)
            mlvl_valid_priors.append(priors)
            mlvl_scores.append(scores)

            if mlvl_score_factors:
                mlvl_score_factors.append(score_factor)

        bbox_pred = torch.cat(mlvl_bbox_preds, dim=1)
        priors = torch.cat(mlvl_valid_priors, dim=1)
        scores = torch.cat(mlvl_scores, dim=1)
        bboxes = self.bbox_coder.decode_export(priors, bbox_pred, max_shape=img_shape)

        return multiclass_nms(
            bboxes,
            scores,
            max_output_boxes_per_class=200,  # TODO (sungchul): temporarily set to mmdeploy cfg, will be updated
            iou_threshold=cfg.nms.iou_threshold,
            score_threshold=cfg.score_thr,
            pre_top_k=5000,
            keep_top_k=cfg.max_per_img,
        )<|MERGE_RESOLUTION|>--- conflicted
+++ resolved
@@ -436,11 +436,7 @@
         x: tuple[Tensor],
         batch_img_metas: list[dict],
         rescale: bool = False,
-<<<<<<< HEAD
-    ) -> tuple:
-=======
     ) -> tuple[torch.Tensor, torch.Tensor] | tuple[torch.Tensor, torch.Tensor, torch.Tensor]:
->>>>>>> 0f0f943d
         """Perform forward propagation of the detection head and predict detection results.
 
         Args:
@@ -469,11 +465,7 @@
         cfg: DictConfig | None = None,
         rescale: bool = False,
         with_nms: bool = True,
-<<<<<<< HEAD
-    ) -> tuple:
-=======
     ) -> tuple[torch.Tensor, torch.Tensor] | tuple[torch.Tensor, torch.Tensor, torch.Tensor]:
->>>>>>> 0f0f943d
         """Transform a batch of output features extracted from the head into bbox results.
 
         Note: When score_factors is not None, the cls_scores are
