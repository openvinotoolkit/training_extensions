--- conflicted
+++ resolved
@@ -462,12 +462,8 @@
         bbox_preds: list[Tensor],
         batch_img_metas: list[dict],
         score_factors: list[Tensor] | None = None,
-<<<<<<< HEAD
-        cfg: ConfigDict | None = None,
-=======
         batch_img_metas: list[dict] | None = None,
         cfg: DictConfig | None = None,
->>>>>>> c4422f58
         rescale: bool = False,
         with_nms: bool = True,
     ) -> tuple:
