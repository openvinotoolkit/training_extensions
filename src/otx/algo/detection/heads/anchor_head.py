# Copyright (C) 2024 Intel Corporation
# SPDX-License-Identifier: Apache-2.0
#
"""Anchor based object detector head implementation."""

from __future__ import annotations

import warnings
from copy import deepcopy
from typing import TYPE_CHECKING

import torch
from mmengine.structures import InstanceData
from torch import Tensor, nn

from otx.algo.detection.heads.anchor_generator import AnchorGenerator
from otx.algo.detection.heads.atss_assigner import ATSSAssigner
from otx.algo.detection.heads.base_head import BaseDenseHead
<<<<<<< HEAD
from otx.algo.detection.heads.base_sampler import PseudoSampler, RandomSampler
from otx.algo.detection.heads.custom_anchor_generator import AnchorGenerator
=======
from otx.algo.detection.heads.base_sampler import PseudoSampler
>>>>>>> c4422f58
from otx.algo.detection.heads.delta_xywh_bbox_coder import DeltaXYWHBBoxCoder
from otx.algo.detection.heads.max_iou_assigner import MaxIoUAssigner
from otx.algo.detection.utils.utils import anchor_inside_flags, images_to_levels, multi_apply, unmap

if TYPE_CHECKING:
    from omegaconf import DictConfig


# This class and its supporting functions below lightly adapted from the mmdet AnchorHead available at:
# https://github.com/open-mmlab/mmdetection/blob/cfd5d3a985b0249de009b67d04f37263e11cdf3d/mmdet/models/dense_heads/anchor_head.py
class AnchorHead(BaseDenseHead):
    """Anchor-based head (RPN, RetinaNet, SSD, etc.).

    Args:
        num_classes (int): Number of categories excluding the background
            category.
        in_channels (int): Number of channels in the input feature map.
        feat_channels (int): Number of hidden channels. Used in child classes.
        anchor_generator (dict): Config dict for anchor generator
        bbox_coder (dict): Config of bounding box coder.
        reg_decoded_bbox (bool): If true, the regression loss would be
            applied directly on decoded bounding boxes, converting both
            the predicted boxes and regression targets to absolute
            coordinates format. Default False. It should be `True` when
            using `IoULoss`, `GIoULoss`, or `DIoULoss` in the bbox head.
        loss_cls (dict): Config of classification loss.
        loss_bbox (dict): Config of localization loss.
        train_cfg (dict): Training config of anchor head.
        test_cfg (dict): Testing config of anchor head.
        init_cfg (dict or list[dict], optional): Initialization config dict.
    """

    def __init__(
        self,
        num_classes: int,
        in_channels: tuple[int, ...] | int,
        anchor_generator: AnchorGenerator,
        bbox_coder: DeltaXYWHBBoxCoder,
        loss_cls: nn.Module,
        loss_bbox: nn.Module,
<<<<<<< HEAD
        train_cfg: DictConfig,
=======
        train_cfg: dict,
>>>>>>> c4422f58
        feat_channels: int = 256,
        reg_decoded_bbox: bool = False,
        test_cfg: DictConfig | None = None,
        init_cfg: dict | list[dict] | None = None,
    ) -> None:
        super().__init__(init_cfg=init_cfg)
        self.in_channels = in_channels
        self.num_classes = num_classes
        self.feat_channels = feat_channels
        self.use_sigmoid_cls = loss_cls.use_sigmoid
        if self.use_sigmoid_cls:
            self.cls_out_channels = num_classes
        else:
            self.cls_out_channels = num_classes + 1

        if self.cls_out_channels <= 0:
            msg = f"num_classes={num_classes} is too small"
            raise ValueError(msg)
        self.reg_decoded_bbox = reg_decoded_bbox

        self.bbox_coder = bbox_coder
        self.loss_cls = loss_cls
        self.loss_bbox = loss_bbox
        self.train_cfg = train_cfg
        self.test_cfg = test_cfg
        if self.train_cfg:
<<<<<<< HEAD
            if self.train_cfg["assigner"].get("type") == "MaxIoUAssigner":
                assigner_cfg = deepcopy(self.train_cfg["assigner"])
                assigner_cfg.pop("type")
                self.assigner = MaxIoUAssigner(**assigner_cfg)
            else:
                self.assigner = ATSSAssigner(**self.train_cfg["assigner"])

            if self.train_cfg["sampler"].get("type") == "RandomSampler":
                sampler_cfg = deepcopy(self.train_cfg["sampler"])
                sampler_cfg.pop("type")
                self.sampler = RandomSampler(**sampler_cfg, context=self)
            else:
                self.sampler = PseudoSampler(context=self)  # type: ignore[no-untyped-call]
=======
            self.assigner: MaxIoUAssigner | ATSSAssigner = self.train_cfg["assigner"]
            self.sampler = PseudoSampler(context=self)  # type: ignore[no-untyped-call]
>>>>>>> c4422f58

        self.fp16_enabled = False

        self.prior_generator = anchor_generator

        # Usually the numbers of anchors for each level are the same
        # except SSD detectors. So it is an int in the most dense
        # heads but a list of int in SSDHead
        self.num_base_priors: list[int] | int = self.prior_generator.num_base_priors[0]
        self._init_layers()

    @property
    def num_anchors(self) -> int:
        """Number of anchors."""
        warnings.warn(
            "DeprecationWarning: `num_anchors` is deprecated, "
            "for consistency or also use "
            "`num_base_priors` instead",
            stacklevel=2,
        )
        return self.prior_generator.num_base_priors[0]

    @property
    def anchor_generator(self) -> AnchorGenerator:
        """Anchor generator."""
        warnings.warn(
            "DeprecationWarning: anchor_generator is deprecated, please use `prior_generator` instead",
            stacklevel=2,
        )
        return self.prior_generator

    def _init_layers(self) -> None:
        """Initialize layers of the head."""
        self.conv_cls = nn.Conv2d(self.in_channels, self.num_base_priors * self.cls_out_channels, 1)
        reg_dim = self.bbox_coder.encode_size
        self.conv_reg = nn.Conv2d(self.in_channels, self.num_base_priors * reg_dim, 1)

    def forward_single(self, x: Tensor) -> tuple[Tensor, ...]:
        """Forward feature of a single scale level.

        Args:
            x (Tensor): Features of a single scale level.

        Returns:
            tuple:
                cls_score (Tensor): Cls scores for a single scale level \
                    the channels number is num_base_priors * num_classes.
                bbox_pred (Tensor): Box energies / deltas for a single scale \
                    level, the channels number is num_base_priors * 4.
        """
        cls_score = self.conv_cls(x)
        bbox_pred = self.conv_reg(x)
        return cls_score, bbox_pred

    def forward(self, x: tuple[Tensor]) -> tuple:
        """Forward features from the upstream network.

        Args:
            x (tuple[Tensor]): Features from the upstream network, each is
                a 4D-tensor.

        Returns:
            tuple: A tuple of classification scores and bbox prediction.

                - cls_scores (list[Tensor]): Classification scores for all \
                    scale levels, each is a 4D-tensor, the channels number \
                    is num_base_priors * num_classes.
                - bbox_preds (list[Tensor]): Box energies / deltas for all \
                    scale levels, each is a 4D-tensor, the channels number \
                    is num_base_priors * 4.
        """
        return multi_apply(self.forward_single, x)

    def get_anchors(
        self,
        featmap_sizes: list[tuple[int, int]],
        batch_img_metas: list[dict],
        device: torch.device | str = "cuda",
    ) -> tuple[list[list[Tensor]], list[list[Tensor]]]:
        """Get anchors according to feature map sizes.

        Args:
            featmap_sizes (list[tuple]): Multi-level feature map sizes.
            batch_img_metas (list[dict]): Image meta info.
            device (torch.device | str): Device for returned tensors.
                Defaults to cuda.

        Returns:
            tuple:

                - anchor_list (list[list[Tensor]]): Anchors of each image.
                - valid_flag_list (list[list[Tensor]]): Valid flags of each
                  image.
        """
        num_imgs = len(batch_img_metas)

        # since feature map sizes of all images are the same, we only compute
        # anchors for one time
        multi_level_anchors = self.prior_generator.grid_priors(featmap_sizes, device=device)
        anchor_list = [multi_level_anchors for _ in range(num_imgs)]

        # for each image, we compute valid flags of multi level anchors
        valid_flag_list = []
        for img_meta in batch_img_metas:
            multi_level_flags = self.prior_generator.valid_flags(featmap_sizes, img_meta["pad_shape"], device)
            valid_flag_list.append(multi_level_flags)

        return anchor_list, valid_flag_list

    def _get_targets_single(
        self,
        flat_anchors: Tensor,
        valid_flags: Tensor,
        gt_instances: InstanceData,
        img_meta: dict,
        gt_instances_ignore: InstanceData | None = None,
        unmap_outputs: bool = True,
    ) -> tuple:
        """Compute regression and classification targets for anchors in a single image.

        Args:
            flat_anchors (Tensor): Multi-level anchors
                of the image, which are concatenated into a single tensor
                or box type of shape (num_anchors, 4)
            valid_flags (Tensor): Multi level valid flags of the image,
                which are concatenated into a single tensor of
                    shape (num_anchors, ).
            gt_instances (:obj:`InstanceData`): Ground truth of instance
                annotations. It should includes ``bboxes`` and ``labels``
                attributes.
            img_meta (dict): Meta information for current image.
            gt_instances_ignore (:obj:`InstanceData`, optional): Instances
                to be ignored during training. It includes ``bboxes`` attribute
                data that is ignored during training and testing.
                Defaults to None.
            unmap_outputs (bool): Whether to map outputs back to the original
                set of anchors.  Defaults to True.

        Returns:
            tuple:

                - labels (Tensor): Labels of each level.
                - label_weights (Tensor): Label weights of each level.
                - bbox_targets (Tensor): BBox targets of each level.
                - bbox_weights (Tensor): BBox weights of each level.
                - pos_inds (Tensor): positive samples indexes.
                - neg_inds (Tensor): negative samples indexes.
                - sampling_result (:obj:`SamplingResult`): Sampling results.
        """
        inside_flags = anchor_inside_flags(
            flat_anchors,
            valid_flags,
            img_meta["img_shape"][:2],
            self.train_cfg["allowed_border"],
        )
        if not inside_flags.any():
            msg = (
                "There is no valid anchor inside the image boundary. Please "
                "check the image size and anchor sizes, or set "
                "``allowed_border`` to -1 to skip the condition."
            )
            raise ValueError(msg)
        # assign gt and sample anchors
        anchors = flat_anchors[inside_flags]

        pred_instances = InstanceData(priors=anchors)
        assign_result = self.assigner.assign(pred_instances, gt_instances, gt_instances_ignore)
        # No sampling is required except for RPN and
        # Guided Anchoring algorithms
        sampling_result = self.sampler.sample(assign_result, pred_instances, gt_instances)

        num_valid_anchors = anchors.shape[0]
        target_dim = gt_instances.bboxes.size(-1) if self.reg_decoded_bbox else self.bbox_coder.encode_size
        bbox_targets = anchors.new_zeros(num_valid_anchors, target_dim)
        bbox_weights = anchors.new_zeros(num_valid_anchors, target_dim)

        labels = anchors.new_full((num_valid_anchors,), self.num_classes, dtype=torch.long)
        label_weights = anchors.new_zeros(num_valid_anchors, dtype=torch.float)

        pos_inds = sampling_result.pos_inds
        neg_inds = sampling_result.neg_inds
        # `bbox_coder.encode` accepts tensor or box type inputs and generates
        # tensor targets. If regressing decoded boxes, the code will convert
        # box type `pos_bbox_targets` to tensor.
        if len(pos_inds) > 0:
            if not self.reg_decoded_bbox:
                pos_bbox_targets = self.bbox_coder.encode(sampling_result.pos_priors, sampling_result.pos_gt_bboxes)
            else:
                pos_bbox_targets = sampling_result.pos_gt_bboxes
            bbox_targets[pos_inds, :] = pos_bbox_targets
            bbox_weights[pos_inds, :] = 1.0

            labels[pos_inds] = sampling_result.pos_gt_labels
            if self.train_cfg["pos_weight"] <= 0:
                label_weights[pos_inds] = 1.0
            else:
                label_weights[pos_inds] = self.train_cfg["pos_weight"]
        if len(neg_inds) > 0:
            label_weights[neg_inds] = 1.0

        # map up to original set of anchors
        if unmap_outputs:
            num_total_anchors = flat_anchors.size(0)
            labels = unmap(labels, num_total_anchors, inside_flags, fill=self.num_classes)  # fill bg label
            label_weights = unmap(label_weights, num_total_anchors, inside_flags)
            bbox_targets = unmap(bbox_targets, num_total_anchors, inside_flags)
            bbox_weights = unmap(bbox_weights, num_total_anchors, inside_flags)

        return (labels, label_weights, bbox_targets, bbox_weights, pos_inds, neg_inds, sampling_result)

    def get_targets(
        self,
        anchor_list: list[list[Tensor]],
        valid_flag_list: list[list[Tensor]],
        batch_gt_instances: list[InstanceData],
        batch_img_metas: list[dict],
        batch_gt_instances_ignore: list[InstanceData] | None = None,
        unmap_outputs: bool = True,
    ) -> tuple:
        """Compute regression and classification targets for anchors in multiple images.

        Args:
            anchor_list (list[list[Tensor]]): Multi level anchors of each
                image. The outer list indicates images, and the inner list
                corresponds to feature levels of the image. Each element of
                the inner list is a tensor of shape (num_anchors, 4).
            valid_flag_list (list[list[Tensor]]): Multi level valid flags of
                each image. The outer list indicates images, and the inner list
                corresponds to feature levels of the image. Each element of
                the inner list is a tensor of shape (num_anchors, )
            batch_gt_instances (list[:obj:`InstanceData`]): Batch of
                gt_instance. It usually includes ``bboxes`` and ``labels``
                attributes.
            batch_img_metas (list[dict]): Meta information of each image, e.g.,
                image size, scaling factor, etc.
            batch_gt_instances_ignore (list[:obj:`InstanceData`], optional):
                Batch of gt_instances_ignore. It includes ``bboxes`` attribute
                data that is ignored during training and testing.
                Defaults to None.
            unmap_outputs (bool): Whether to map outputs back to the original
                set of anchors. Defaults to True.

        Returns:
            tuple: Usually returns a tuple containing learning targets.

                - labels_list (list[Tensor]): Labels of each level.
                - label_weights_list (list[Tensor]): Label weights of each
                  level.
                - bbox_targets_list (list[Tensor]): BBox targets of each level.
                - bbox_weights_list (list[Tensor]): BBox weights of each level.
                - avg_factor (int): Average factor that is used to average
                  the loss. When using sampling method, avg_factor is usually
                  the sum of positive and negative priors. When using
                  `PseudoSampler`, `avg_factor` is usually equal to the number
                  of positive priors.

            additional_returns: This function enables user-defined returns from
                `self._get_targets_single`. These returns are currently refined
                to properties at each feature map (i.e. having HxW dimension).
                The results will be concatenated after the end
        """
        num_imgs = len(batch_img_metas)
        if not len(anchor_list) == len(valid_flag_list) == num_imgs:
            msg = "Length of anchor_list, valid_flag_list should be same with number of imgs."
            raise ValueError(msg)

        if batch_gt_instances_ignore is None:
            batch_gt_instances_ignore = [None] * num_imgs

        # anchor number of multi levels
        num_level_anchors = [anchors.size(0) for anchors in anchor_list[0]]
        # concat all level anchors to a single tensor
        concat_anchor_list = []
        concat_valid_flag_list = []
        for i in range(num_imgs):
            concat_anchor_list.append(torch.cat(anchor_list[i]))
            concat_valid_flag_list.append(torch.cat(valid_flag_list[i]))

        # compute targets for each image
        results = multi_apply(
            self._get_targets_single,
            concat_anchor_list,
            concat_valid_flag_list,
            batch_gt_instances,
            batch_img_metas,
            batch_gt_instances_ignore,
            unmap_outputs=unmap_outputs,
        )
        (
            all_labels,
            all_label_weights,
            all_bbox_targets,
            all_bbox_weights,
            pos_inds_list,
            neg_inds_list,
            sampling_results_list,
        ) = results[:7]
        rest_results = list(results[7:])  # user-added return values
        # Get `avg_factor` of all images, which calculate in `SamplingResult`.
        # When using sampling method, avg_factor is usually the sum of
        # positive and negative priors. When using `PseudoSampler`,
        # `avg_factor` is usually equal to the number of positive priors.
        avg_factor = sum([results.avg_factor for results in sampling_results_list])
        # update `_raw_positive_infos`, which will be used when calling
        # `get_positive_infos`.
        self._raw_positive_infos.update(sampling_results=sampling_results_list)
        # split targets to a list w.r.t. multiple levels
        labels_list = images_to_levels(all_labels, num_level_anchors)
        label_weights_list = images_to_levels(all_label_weights, num_level_anchors)
        bbox_targets_list = images_to_levels(all_bbox_targets, num_level_anchors)
        bbox_weights_list = images_to_levels(all_bbox_weights, num_level_anchors)
        res = (labels_list, label_weights_list, bbox_targets_list, bbox_weights_list, avg_factor)
        for i, r in enumerate(rest_results):  # user-added return values
            rest_results[i] = images_to_levels(r, num_level_anchors)

        return res + tuple(rest_results)

    def loss_by_feat_single(
        self,
        cls_score: Tensor,
        bbox_pred: Tensor,
        anchors: Tensor,
        labels: Tensor,
        label_weights: Tensor,
        bbox_targets: Tensor,
        bbox_weights: Tensor,
        avg_factor: int,
    ) -> tuple:
        """Calculate the loss of a single scale level based on the features extracted by the detection head.

        Args:
            cls_score (Tensor): Box scores for each scale level
                Has shape (N, num_anchors * num_classes, H, W).
            bbox_pred (Tensor): Box energies / deltas for each scale
                level with shape (N, num_anchors * 4, H, W).
            anchors (Tensor): Box reference for each scale level with shape
                (N, num_total_anchors, 4).
            labels (Tensor): Labels of each anchors with shape
                (N, num_total_anchors).
            label_weights (Tensor): Label weights of each anchor with shape
                (N, num_total_anchors)
            bbox_targets (Tensor): BBox regression targets of each anchor
                weight shape (N, num_total_anchors, 4).
            bbox_weights (Tensor): BBox regression loss weights of each anchor
                with shape (N, num_total_anchors, 4).
            avg_factor (int): Average factor that is used to average the loss.

        Returns:
            tuple: loss components.
        """
        # classification loss
        labels = labels.reshape(-1)
        label_weights = label_weights.reshape(-1)
        cls_score = cls_score.permute(0, 2, 3, 1).reshape(-1, self.cls_out_channels)
        loss_cls = self.loss_cls(cls_score, labels, label_weights, avg_factor=avg_factor)
        # regression loss
        target_dim = bbox_targets.size(-1)
        bbox_targets = bbox_targets.reshape(-1, target_dim)
        bbox_weights = bbox_weights.reshape(-1, target_dim)
        bbox_pred = bbox_pred.permute(0, 2, 3, 1).reshape(-1, self.bbox_coder.encode_size)
        if self.reg_decoded_bbox:
            # When the regression loss (e.g. `IouLoss`, `GIouLoss`)
            # is applied directly on the decoded bounding boxes, it
            # decodes the already encoded coordinates to absolute format.
            anchors = anchors.reshape(-1, anchors.size(-1))
            bbox_pred = self.bbox_coder.decode(anchors, bbox_pred)
        loss_bbox = self.loss_bbox(bbox_pred, bbox_targets, bbox_weights, avg_factor=avg_factor)
        return loss_cls, loss_bbox

    def loss_by_feat(
        self,
        cls_scores: list[Tensor],
        bbox_preds: list[Tensor],
        batch_gt_instances: list[InstanceData],
        batch_img_metas: list[dict],
        batch_gt_instances_ignore: list[InstanceData] | None = None,
    ) -> dict:
        """Calculate the loss based on the features extracted by the detection head.

        Args:
            cls_scores (list[Tensor]): Box scores for each scale level
                has shape (N, num_anchors * num_classes, H, W).
            bbox_preds (list[Tensor]): Box energies / deltas for each scale
                level with shape (N, num_anchors * 4, H, W).
            batch_gt_instances (list[:obj:`InstanceData`]): Batch of
                gt_instance. It usually includes ``bboxes`` and ``labels``
                attributes.
            batch_img_metas (list[dict]): Meta information of each image, e.g.,
                image size, scaling factor, etc.
            batch_gt_instances_ignore (list[:obj:`InstanceData`], optional):
                Batch of gt_instances_ignore. It includes ``bboxes`` attribute
                data that is ignored during training and testing.
                Defaults to None.

        Returns:
            dict: A dictionary of loss components.
        """
        featmap_sizes = [featmap.size()[-2:] for featmap in cls_scores]

        device = cls_scores[0].device

        anchor_list, valid_flag_list = self.get_anchors(featmap_sizes, batch_img_metas, device=device)
        cls_reg_targets = self.get_targets(
            anchor_list,
            valid_flag_list,
            batch_gt_instances,
            batch_img_metas,
            batch_gt_instances_ignore=batch_gt_instances_ignore,
        )
        (labels_list, label_weights_list, bbox_targets_list, bbox_weights_list, avg_factor) = cls_reg_targets

        # anchor number of multi levels
        num_level_anchors = [anchors.size(0) for anchors in anchor_list[0]]
        # concat all level anchors and flags to a single tensor
        concat_anchor_list = [torch.cat(anchor) for anchor in anchor_list]
        all_anchor_list = images_to_levels(concat_anchor_list, num_level_anchors)

        losses_cls, losses_bbox = multi_apply(
            self.loss_by_feat_single,
            cls_scores,
            bbox_preds,
            all_anchor_list,
            labels_list,
            label_weights_list,
            bbox_targets_list,
            bbox_weights_list,
            avg_factor=avg_factor,
        )
        return {"loss_cls": losses_cls, "loss_bbox": losses_bbox}<|MERGE_RESOLUTION|>--- conflicted
+++ resolved
@@ -13,15 +13,11 @@
 from mmengine.structures import InstanceData
 from torch import Tensor, nn
 
-from otx.algo.detection.heads.anchor_generator import AnchorGenerator
 from otx.algo.detection.heads.atss_assigner import ATSSAssigner
 from otx.algo.detection.heads.base_head import BaseDenseHead
-<<<<<<< HEAD
 from otx.algo.detection.heads.base_sampler import PseudoSampler, RandomSampler
-from otx.algo.detection.heads.custom_anchor_generator import AnchorGenerator
-=======
+from otx.algo.detection.heads.anchor_generator import AnchorGenerator
 from otx.algo.detection.heads.base_sampler import PseudoSampler
->>>>>>> c4422f58
 from otx.algo.detection.heads.delta_xywh_bbox_coder import DeltaXYWHBBoxCoder
 from otx.algo.detection.heads.max_iou_assigner import MaxIoUAssigner
 from otx.algo.detection.utils.utils import anchor_inside_flags, images_to_levels, multi_apply, unmap
@@ -62,11 +58,7 @@
         bbox_coder: DeltaXYWHBBoxCoder,
         loss_cls: nn.Module,
         loss_bbox: nn.Module,
-<<<<<<< HEAD
-        train_cfg: DictConfig,
-=======
         train_cfg: dict,
->>>>>>> c4422f58
         feat_channels: int = 256,
         reg_decoded_bbox: bool = False,
         test_cfg: DictConfig | None = None,
@@ -93,24 +85,8 @@
         self.train_cfg = train_cfg
         self.test_cfg = test_cfg
         if self.train_cfg:
-<<<<<<< HEAD
-            if self.train_cfg["assigner"].get("type") == "MaxIoUAssigner":
-                assigner_cfg = deepcopy(self.train_cfg["assigner"])
-                assigner_cfg.pop("type")
-                self.assigner = MaxIoUAssigner(**assigner_cfg)
-            else:
-                self.assigner = ATSSAssigner(**self.train_cfg["assigner"])
-
-            if self.train_cfg["sampler"].get("type") == "RandomSampler":
-                sampler_cfg = deepcopy(self.train_cfg["sampler"])
-                sampler_cfg.pop("type")
-                self.sampler = RandomSampler(**sampler_cfg, context=self)
-            else:
-                self.sampler = PseudoSampler(context=self)  # type: ignore[no-untyped-call]
-=======
             self.assigner: MaxIoUAssigner | ATSSAssigner = self.train_cfg["assigner"]
             self.sampler = PseudoSampler(context=self)  # type: ignore[no-untyped-call]
->>>>>>> c4422f58
 
         self.fp16_enabled = False
 
