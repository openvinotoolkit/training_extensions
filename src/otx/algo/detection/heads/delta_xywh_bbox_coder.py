# Copyright (C) 2023 Intel Corporation
# SPDX-License-Identifier: Apache-2.0
"""DeltaXYWHBBoxCoder implementation from mmdet."""

from __future__ import annotations

import numpy as np
import torch
from mmengine.registry import TASK_UTILS
from torch import Tensor

from otx.algo.detection.deployment import is_mmdeploy_enabled


# This class and its supporting functions below lightly adapted from the mmdet DeltaXYWHBBoxCoder available at:
# https://github.com/open-mmlab/mmdetection/blob/cfd5d3a985b0249de009b67d04f37263e11cdf3d/mmdet/models/task_modules/coders/delta_xywh_bbox_coder.py
@TASK_UTILS.register_module()
class DeltaXYWHBBoxCoder:
    """Delta XYWH BBox coder.

    Following the practice in `R-CNN <https://arxiv.org/abs/1311.2524>`_,
    this coder encodes bbox (x1, y1, x2, y2) into delta (dx, dy, dw, dh) and
    decodes delta (dx, dy, dw, dh) back to original bbox (x1, y1, x2, y2).

    Args:
        target_means (Sequence[float]): Denormalizing means of target for
            delta coordinates
        target_stds (Sequence[float]): Denormalizing standard deviation of
            target for delta coordinates
        clip_border (bool, optional): Whether clip the objects outside the
            border of the image. Defaults to True.
        add_ctr_clamp (bool): Whether to add center clamp, when added, the
            predicted box is clamped is its center is too far away from
            the original anchor's center. Only used by YOLOF. Default False.
        ctr_clamp (int): the maximum pixel shift to clamp. Only used by YOLOF.
            Default 32.
    """

    def __init__(
        self,
        encode_size: int = 4,
        use_box_type: bool = False,
        target_means: tuple[float, ...] = (0.0, 0.0, 0.0, 0.0),
        target_stds: tuple[float, ...] = (1.0, 1.0, 1.0, 1.0),
        clip_border: bool = True,
        add_ctr_clamp: bool = False,
        ctr_clamp: int = 32,
    ) -> None:
        self.encode_size = encode_size
        # TODO(Jaeguk): use_box_type should be deprecated.
        self.use_box_type = use_box_type
        self.means = target_means
        self.stds = target_stds
        self.clip_border = clip_border
        self.add_ctr_clamp = add_ctr_clamp
        self.ctr_clamp = ctr_clamp

    def encode(self, bboxes: Tensor, gt_bboxes: Tensor) -> Tensor:
        """Get box regression transformation deltas that can be used to transform the bboxes into the gt_bboxes.

        Args:
            bboxes (torch.Tensor): Source boxes,
                e.g., object proposals.
            gt_bboxes (torch.Tensor): Target of the
                transformation, e.g., ground-truth boxes.

        Returns:
            torch.Tensor: Box transformation deltas
        """
        return bbox2delta(bboxes, gt_bboxes, self.means, self.stds)

    def decode(
        self,
        bboxes: Tensor,
        pred_bboxes: Tensor,
        max_shape: tuple[int, ...] | Tensor | tuple[tuple[int, ...], ...] | None = None,
        wh_ratio_clip: float = 16 / 1000,
    ) -> Tensor:
        """Apply transformation `pred_bboxes` to `boxes`.

        Args:
            bboxes (torch.Tensor): Basic boxes. Shape
                (B, N, 4) or (N, 4)
            pred_bboxes (Tensor): Encoded offsets with respect to each roi.
               Has shape (B, N, num_classes * 4) or (B, N, 4) or
               (N, num_classes * 4) or (N, 4). Note N = num_anchors * W * H
               when rois is a grid of anchors.Offset encoding follows [1]_.
            max_shape (Sequence[int] or torch.Tensor or Sequence[
               Sequence[int]],optional): Maximum bounds for boxes, specifies
               (H, W, C) or (H, W). If bboxes shape is (B, N, 4), then
               the max_shape should be a Sequence[Sequence[int]]
               and the length of max_shape should also be B.
            wh_ratio_clip (float, optional): The allowed ratio between
                width and height.

        Returns:
            torch.Tensor: Decoded boxes.
        """
        return delta2bbox(
            bboxes,
            pred_bboxes,
            self.means,
            self.stds,
            max_shape,
            wh_ratio_clip,
            self.clip_border,
            self.add_ctr_clamp,
            self.ctr_clamp,
        )

    def decode_export(
        self,
        bboxes: Tensor,
        pred_bboxes: Tensor,
        max_shape: tuple[int, ...] | Tensor | tuple[tuple[int, ...], ...] | None = None,
        wh_ratio_clip: float = 16 / 1000,
    ) -> Tensor:
        """Apply transformation `pred_bboxes` to `boxes`.

        Args:
            bboxes (torch.Tensor): Basic boxes. Shape
                (B, N, 4) or (N, 4)
            pred_bboxes (Tensor): Encoded offsets with respect to each roi.
               Has shape (B, N, num_classes * 4) or (B, N, 4) or
               (N, num_classes * 4) or (N, 4). Note N = num_anchors * W * H
               when rois is a grid of anchors.Offset encoding follows [1]_.
            max_shape (Sequence[int] or torch.Tensor or Sequence[
               Sequence[int]],optional): Maximum bounds for boxes, specifies
               (H, W, C) or (H, W). If bboxes shape is (B, N, 4), then
               the max_shape should be a Sequence[Sequence[int]]
               and the length of max_shape should also be B.
            wh_ratio_clip (float, optional): The allowed ratio between
                width and height.

        Returns:
            torch.Tensor: Decoded boxes.
        """
        return delta2bbox_export(
            bboxes,
            pred_bboxes,
            self.means,
            self.stds,
            max_shape,
            wh_ratio_clip,
            self.clip_border,
            self.add_ctr_clamp,
            self.ctr_clamp,
        )


def bbox2delta(
    proposals: Tensor,
    gt: Tensor,
    means: tuple[float, ...] = (0.0, 0.0, 0.0, 0.0),
    stds: tuple[float, ...] = (1.0, 1.0, 1.0, 1.0),
) -> Tensor:
    """Compute deltas of proposals w.r.t. gt.

    We usually compute the deltas of x, y, w, h of proposals w.r.t ground
    truth bboxes to get regression target.
    This is the inverse function of :func:`delta2bbox`.

    Args:
        proposals (Tensor): Boxes to be transformed, shape (N, ..., 4)
        gt (Tensor): Gt bboxes to be used as base, shape (N, ..., 4)
        means (tuple[float, ...]): Denormalizing means for delta coordinates
        stds (tuple[float, ...]): Denormalizing standard deviation for delta
            coordinates

    Returns:
        Tensor: deltas with shape (N, 4), where columns represent dx, dy,
            dw, dh.
    """
    proposals = proposals.float()
    gt = gt.float()
    px = (proposals[..., 0] + proposals[..., 2]) * 0.5
    py = (proposals[..., 1] + proposals[..., 3]) * 0.5
    pw = proposals[..., 2] - proposals[..., 0]
    ph = proposals[..., 3] - proposals[..., 1]

    gx = (gt[..., 0] + gt[..., 2]) * 0.5
    gy = (gt[..., 1] + gt[..., 3]) * 0.5
    gw = gt[..., 2] - gt[..., 0]
    gh = gt[..., 3] - gt[..., 1]

    dx = (gx - px) / pw
    dy = (gy - py) / ph
    dw = torch.log(gw / pw)
    dh = torch.log(gh / ph)
    deltas = torch.stack([dx, dy, dw, dh], dim=-1)

    means = deltas.new_tensor(means).unsqueeze(0)
    stds = deltas.new_tensor(stds).unsqueeze(0)
    return deltas.sub_(means).div_(stds)


def delta2bbox(
    rois: Tensor,
    deltas: Tensor,
    means: tuple[float, ...] = (0.0, 0.0, 0.0, 0.0),
    stds: tuple[float, ...] = (1.0, 1.0, 1.0, 1.0),
    max_shape: tuple[int, ...] | Tensor | tuple[tuple[int, ...], ...] | None = None,
    wh_ratio_clip: float = 16 / 1000,
    clip_border: bool = True,
    add_ctr_clamp: bool = False,
    ctr_clamp: int = 32,
) -> Tensor:
    """Apply deltas to shift/scale base boxes.

    Typically the rois are anchor or proposed bounding boxes and the deltas are
    network outputs used to shift/scale those boxes.
    This is the inverse function of :func:`bbox2delta`.

    Args:
        rois (Tensor): Boxes to be transformed. Has shape (N, 4).
        deltas (Tensor): Encoded offsets relative to each roi.
            Has shape (N, num_classes * 4) or (N, 4). Note
            N = num_base_anchors * W * H, when rois is a grid of
            anchors. Offset encoding follows [1]_.
        means (Sequence[float]): Denormalizing means for delta coordinates.
            Default (0., 0., 0., 0.).
        stds (Sequence[float]): Denormalizing standard deviation for delta
            coordinates. Default (1., 1., 1., 1.).
        max_shape (tuple[int, int]): Maximum bounds for boxes, specifies
           (H, W). Default None.
        wh_ratio_clip (float): Maximum aspect ratio for boxes. Default
            16 / 1000.
        clip_border (bool, optional): Whether clip the objects outside the
            border of the image. Default True.
        add_ctr_clamp (bool): Whether to add center clamp. When set to True,
            the center of the prediction bounding box will be clamped to
            avoid being too far away from the center of the anchor.
            Only used by YOLOF. Default False.
        ctr_clamp (int): the maximum pixel shift to clamp. Only used by YOLOF.
            Default 32.

    Returns:
        Tensor: Boxes with shape (N, num_classes * 4) or (N, 4), where 4
           represent tl_x, tl_y, br_x, br_y.

    References:
        .. [1] https://arxiv.org/abs/1311.2524
    """
    num_bboxes, num_classes = deltas.size(0), deltas.size(1) // 4
    if num_bboxes == 0:
        return deltas

    deltas = deltas.reshape(-1, 4)

    means = deltas.new_tensor(means).view(1, -1)
    stds = deltas.new_tensor(stds).view(1, -1)
    denorm_deltas = deltas * stds + means

    dxy = denorm_deltas[:, :2]
    dwh = denorm_deltas[:, 2:]

    # Compute width/height of each roi
    rois_ = rois.repeat(1, num_classes).reshape(-1, 4)
    pxy = (rois_[:, :2] + rois_[:, 2:]) * 0.5
    pwh = rois_[:, 2:] - rois_[:, :2]

    dxy_wh = pwh * dxy

    max_ratio = np.abs(np.log(wh_ratio_clip))
    if add_ctr_clamp:
        dxy_wh = torch.clamp(dxy_wh, max=ctr_clamp, min=-ctr_clamp)
        dwh = torch.clamp(dwh, max=max_ratio)
    else:
        dwh = dwh.clamp(min=-max_ratio, max=max_ratio)

    gxy = pxy + dxy_wh
    gwh = pwh * dwh.exp()
    x1y1 = gxy - (gwh * 0.5)
    x2y2 = gxy + (gwh * 0.5)
    bboxes = torch.cat([x1y1, x2y2], dim=-1)
    if clip_border and max_shape is not None:
        bboxes[..., 0::2].clamp_(min=0, max=max_shape[1])
        bboxes[..., 1::2].clamp_(min=0, max=max_shape[0])
    return bboxes.reshape(num_bboxes, -1)


<<<<<<< HEAD
if is_mmdeploy_enabled():
    from mmdeploy.codebase.mmdet.deploy import clip_bboxes
    from mmdeploy.core import FUNCTION_REWRITER

    @FUNCTION_REWRITER.register_rewriter(
        func_name="otx.algo.detection.heads.delta_xywh_bbox_coder.DeltaXYWHBBoxCoder.decode",
        backend="default",
    )
    def deltaxywhbboxcoder__decode(
        self: DeltaXYWHBBoxCoder,
        bboxes: Tensor,
        pred_bboxes: Tensor,
        max_shape: Tensor | None = None,
        wh_ratio_clip: float = 16 / 1000,
    ) -> Tensor:
        """Rewrite `decode` of `DeltaXYWHBBoxCoder` for default backend.

        Rewrite this func to call `delta2bbox` directly.

        Args:
            bboxes (torch.Tensor): Basic boxes. Shape (B, N, 4) or (N, 4)
            pred_bboxes (Tensor): Encoded offsets with respect to each roi.
            Has shape (B, N, num_classes * 4) or (B, N, 4) or
            (N, num_classes * 4) or (N, 4). Note N = num_anchors * W * H
            when rois is a grid of anchors.Offset encoding follows [1]_.
            max_shape (Sequence[int] or torch.Tensor or Sequence[
            Sequence[int]],optional): Maximum bounds for boxes, specifies
            (H, W, C) or (H, W). If bboxes shape is (B, N, 4), then
            the max_shape should be a Sequence[Sequence[int]]
            and the length of max_shape should also be B.
            wh_ratio_clip (float, optional): The allowed ratio between
                width and height.

        Returns:
            torch.Tensor: Decoded boxes.
        """
        if pred_bboxes.size(0) != bboxes.size(0):
            msg = "The batch size of pred_bboxes and bboxes should be equal."
            raise ValueError(msg)
        if pred_bboxes.ndim == 3 and pred_bboxes.size(1) != bboxes.size(1):
            msg = "The number of bboxes should be equal."
            raise ValueError(msg)
        return delta2bbox(
            bboxes,
            pred_bboxes,
            self.means,
            self.stds,
            max_shape,
            wh_ratio_clip,
            self.clip_border,
            self.add_ctr_clamp,
            self.ctr_clamp,
        )

    @FUNCTION_REWRITER.register_rewriter(
        func_name="otx.algo.detection.heads.delta_xywh_bbox_coder.delta2bbox",
        backend="default",
    )
    def delta2bbox_opset(
        rois: Tensor,
        deltas: Tensor,
        means: Tensor = (0.0, 0.0, 0.0, 0.0),
        stds: Tensor = (1.0, 1.0, 1.0, 1.0),
        max_shape: Tensor | None = None,
        wh_ratio_clip: float = 16 / 1000,
        clip_border: bool = True,
        add_ctr_clamp: bool = False,
        ctr_clamp: int = 32,
    ) -> Tensor:
        """Rewrite `delta2bbox` for default backend.

        Since the need of clip op with dynamic min and max, this function uses
        clip_bboxes function to support dynamic shape.

        Args:
            ctx (ContextCaller): The context with additional information.
            rois (Tensor): Boxes to be transformed. Has shape (N, 4).
            deltas (Tensor): Encoded offsets relative to each roi.
                Has shape (N, num_classes * 4) or (N, 4). Note
                N = num_base_anchors * W * H, when rois is a grid of
                anchors. Offset encoding follows [1]_.
            means (Sequence[float]): Denormalizing means for delta coordinates.
                Default (0., 0., 0., 0.).
            stds (Sequence[float]): Denormalizing standard deviation for delta
                coordinates. Default (1., 1., 1., 1.).
            max_shape (tuple[int, int]): Maximum bounds for boxes, specifies
            (H, W). Default None.
            wh_ratio_clip (float): Maximum aspect ratio for boxes. Default
                16 / 1000.
            clip_border (bool, optional): Whether clip the objects outside the
                border of the image. Default True.
            add_ctr_clamp (bool): Whether to add center clamp. When set to True,
                the center of the prediction bounding box will be clamped to
                avoid being too far away from the center of the anchor.
                Only used by YOLOF. Default False.
            ctr_clamp (int): the maximum pixel shift to clamp. Only used by YOLOF.
                Default 32.

        Return:
            bboxes (Tensor): Boxes with shape (N, num_classes * 4) or (N, 4),
                where 4 represent tl_x, tl_y, br_x, br_y.
        """
        means = deltas.new_tensor(means).view(1, -1)
        stds = deltas.new_tensor(stds).view(1, -1)
        delta_shape = deltas.shape
        reshaped_deltas = deltas.view(delta_shape[:-1] + (-1, 4))
        denorm_deltas = reshaped_deltas * stds + means

        dxy = denorm_deltas[..., :2]
        dwh = denorm_deltas[..., 2:]

        # fix openvino on torch1.13
        xy1 = rois[..., :2].unsqueeze(2)
        xy2 = rois[..., 2:].unsqueeze(2)

        pxy = (xy1 + xy2) * 0.5
        pwh = xy2 - xy1
        dxy_wh = pwh * dxy

        max_ratio = np.abs(np.log(wh_ratio_clip))
        if add_ctr_clamp:
            dxy_wh = torch.clamp(dxy_wh, max=ctr_clamp, min=-ctr_clamp)
            dwh = torch.clamp(dwh, max=max_ratio)
        else:
            dwh = dwh.clamp(min=-max_ratio, max=max_ratio)

        # Use exp(network energy) to enlarge/shrink each roi
        half_gwh = pwh * dwh.exp() * 0.5
        # Use network energy to shift the center of each roi
        gxy = pxy + dxy_wh

        # Convert center-xy/width/height to top-left, bottom-right
        xy1 = gxy - half_gwh
        xy2 = gxy + half_gwh

        x1 = xy1[..., 0]
        y1 = xy1[..., 1]
        x2 = xy2[..., 0]
        y2 = xy2[..., 1]

        if clip_border and max_shape is not None:
            x1, y1, x2, y2 = clip_bboxes(x1, y1, x2, y2, max_shape)

        return torch.stack([x1, y1, x2, y2], dim=-1).view(deltas.size())
=======
# Funtions below come from mmdeploy and modified for OTX usage.
# https://github.com/open-mmlab/mmdeploy/tree/bc75c9d6c8940aa03d0e1e5b5962bd930478ba77/mmdeploy/codebase/mmdet
def delta2bbox_export(
    rois: Tensor,
    deltas: Tensor,
    means: tuple[float, ...] = (0.0, 0.0, 0.0, 0.0),
    stds: tuple[float, ...] = (1.0, 1.0, 1.0, 1.0),
    max_shape: tuple[int, ...] | Tensor | tuple[tuple[int, ...], ...] | None = None,
    wh_ratio_clip: float = 16 / 1000,
    clip_border: bool = True,
    add_ctr_clamp: bool = False,
    ctr_clamp: int = 32,
) -> Tensor:
    """Rewrite `delta2bbox` for default backend.

    Since the need of clip op with dynamic min and max, this function uses
    clip_bboxes function to support dynamic shape.

    Args:
        ctx (ContextCaller): The context with additional information.
        rois (Tensor): Boxes to be transformed. Has shape (N, 4).
        deltas (Tensor): Encoded offsets relative to each roi.
            Has shape (N, num_classes * 4) or (N, 4). Note
            N = num_base_anchors * W * H, when rois is a grid of
            anchors. Offset encoding follows [1]_.
        means (Sequence[float]): Denormalizing means for delta coordinates.
            Default (0., 0., 0., 0.).
        stds (Sequence[float]): Denormalizing standard deviation for delta
            coordinates. Default (1., 1., 1., 1.).
        max_shape (tuple[int, int]): Maximum bounds for boxes, specifies
           (H, W). Default None.
        wh_ratio_clip (float): Maximum aspect ratio for boxes. Default
            16 / 1000.
        clip_border (bool, optional): Whether clip the objects outside the
            border of the image. Default True.
        add_ctr_clamp (bool): Whether to add center clamp. When set to True,
            the center of the prediction bounding box will be clamped to
            avoid being too far away from the center of the anchor.
            Only used by YOLOF. Default False.
        ctr_clamp (int): the maximum pixel shift to clamp. Only used by YOLOF.
            Default 32.

    Return:
        bboxes (Tensor): Boxes with shape (N, num_classes * 4) or (N, 4),
            where 4 represent tl_x, tl_y, br_x, br_y.
    """
    means = deltas.new_tensor(means).view(1, -1)
    stds = deltas.new_tensor(stds).view(1, -1)
    delta_shape = deltas.shape
    reshaped_deltas = deltas.view(delta_shape[:-1] + (-1, 4))
    denorm_deltas = reshaped_deltas * stds + means

    dxy = denorm_deltas[..., :2]
    dwh = denorm_deltas[..., 2:]

    # fix openvino on torch1.13
    xy1 = rois[..., :2].unsqueeze(2)
    xy2 = rois[..., 2:].unsqueeze(2)

    pxy = (xy1 + xy2) * 0.5
    pwh = xy2 - xy1
    dxy_wh = pwh * dxy

    max_ratio = np.abs(np.log(wh_ratio_clip))
    if add_ctr_clamp:
        dxy_wh = torch.clamp(dxy_wh, max=ctr_clamp, min=-ctr_clamp)
        dwh = torch.clamp(dwh, max=max_ratio)
    else:
        dwh = dwh.clamp(min=-max_ratio, max=max_ratio)

    # Use exp(network energy) to enlarge/shrink each roi
    half_gwh = pwh * dwh.exp() * 0.5
    # Use network energy to shift the center of each roi
    gxy = pxy + dxy_wh

    # Convert center-xy/width/height to top-left, bottom-right
    xy1 = gxy - half_gwh
    xy2 = gxy + half_gwh

    x1 = xy1[..., 0]
    y1 = xy1[..., 1]
    x2 = xy2[..., 0]
    y2 = xy2[..., 1]

    if clip_border and max_shape is not None:
        x1, y1, x2, y2 = clip_bboxes(x1, y1, x2, y2, max_shape)

    return torch.stack([x1, y1, x2, y2], dim=-1).view(deltas.size())


def clip_bboxes(
    x1: Tensor,
    y1: Tensor,
    x2: Tensor,
    y2: Tensor,
    max_shape: Tensor | tuple[int, ...],
) -> tuple[Tensor, ...]:
    """Clip bboxes for onnx.

    Since torch.clamp cannot have dynamic `min` and `max`, we scale the
      boxes by 1/max_shape and clamp in the range [0, 1] if necessary.

    Args:
        x1 (Tensor): The x1 for bounding boxes.
        y1 (Tensor): The y1 for bounding boxes.
        x2 (Tensor): The x2 for bounding boxes.
        y2 (Tensor): The y2 for bounding boxes.
        max_shape (Tensor | Sequence[int]): The (H,W) of original image.

    Returns:
        tuple(Tensor): The clipped x1, y1, x2, y2.
    """
    if isinstance(max_shape, torch.Tensor):
        # scale by 1/max_shape
        x1 = x1 / max_shape[1]
        y1 = y1 / max_shape[0]
        x2 = x2 / max_shape[1]
        y2 = y2 / max_shape[0]

        # clamp [0, 1]
        x1 = torch.clamp(x1, 0, 1)
        y1 = torch.clamp(y1, 0, 1)
        x2 = torch.clamp(x2, 0, 1)
        y2 = torch.clamp(y2, 0, 1)

        # scale back
        x1 = x1 * max_shape[1]
        y1 = y1 * max_shape[0]
        x2 = x2 * max_shape[1]
        y2 = y2 * max_shape[0]
    else:
        x1 = torch.clamp(x1, 0, max_shape[1])
        y1 = torch.clamp(y1, 0, max_shape[0])
        x2 = torch.clamp(x2, 0, max_shape[1])
        y2 = torch.clamp(y2, 0, max_shape[0])
    return x1, y1, x2, y2
>>>>>>> 7ba7c15c
<|MERGE_RESOLUTION|>--- conflicted
+++ resolved
@@ -279,7 +279,6 @@
     return bboxes.reshape(num_bboxes, -1)
 
 
-<<<<<<< HEAD
 if is_mmdeploy_enabled():
     from mmdeploy.codebase.mmdet.deploy import clip_bboxes
     from mmdeploy.core import FUNCTION_REWRITER
@@ -424,7 +423,6 @@
             x1, y1, x2, y2 = clip_bboxes(x1, y1, x2, y2, max_shape)
 
         return torch.stack([x1, y1, x2, y2], dim=-1).view(deltas.size())
-=======
 # Funtions below come from mmdeploy and modified for OTX usage.
 # https://github.com/open-mmlab/mmdeploy/tree/bc75c9d6c8940aa03d0e1e5b5962bd930478ba77/mmdeploy/codebase/mmdet
 def delta2bbox_export(
@@ -560,5 +558,4 @@
         y1 = torch.clamp(y1, 0, max_shape[0])
         x2 = torch.clamp(x2, 0, max_shape[1])
         y2 = torch.clamp(y2, 0, max_shape[0])
-    return x1, y1, x2, y2
->>>>>>> 7ba7c15c
+    return x1, y1, x2, y2