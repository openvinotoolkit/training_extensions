# Copyright (C) 2024 Intel Corporation
# SPDX-License-Identifier: Apache-2.0
#
"""RTDETR decoder, modified from https://github.com/lyuwenyu/RT-DETR."""

from __future__ import annotations

import copy
import math
from collections import OrderedDict
from typing import Any, Callable, ClassVar

import torch
import torchvision
from torch import nn
from torch.nn import init

from otx.algo.common.utils.utils import inverse_sigmoid
from otx.algo.modules.base_module import BaseModule
from otx.algo.modules.transformer import deformable_attention_core_func

__all__ = ["RTDETRTransformer"]


def get_contrastive_denoising_training_group(
    targets: list[dict[str, torch.Tensor]],
    num_classes: int,
    num_queries: int,
    class_embed: torch.nn.Module,
    num_denoising: int = 100,
    label_noise_ratio: float = 0.5,
    box_noise_scale: float = 1.0,
) -> tuple[torch.Tensor, torch.Tensor, torch.Tensor, dict[str, torch.Tensor]] | tuple[None, None, None, None]:
    """Generate contrastive denoising training group.

    Args:
        targets (List[Dict[str, torch.Tensor]]): List of target dictionaries.
        num_classes (int): Number of classes.
        num_queries (int): Number of queries.
        class_embed (torch.nn.Module): Class embedding module.
        num_denoising (int, optional): Number of denoising queries. Defaults to 100.
        label_noise_ratio (float, optional): Ratio of label noise. Defaults to 0.5.
        box_noise_scale (float, optional): Scale of box noise. Defaults to 1.0.

    Returns:
        Tuple[Tensor,Tensor,Tensor, dict[str, Tensor]] | tuple[None,None,None,None]:
        Tuple containing input query class, input query bbox, attention mask, and denoising metadata.
    """
    num_gts = [len(t["labels"]) for t in targets]
    device = targets[0]["labels"].device

    max_gt_num = max(num_gts)
    if max_gt_num == 0:
        return None, None, None, None

    num_group = num_denoising // max_gt_num
    num_group = 1 if num_group == 0 else num_group
    # pad gt to max_num of a batch
    bs = len(num_gts)

    input_query_class = torch.full([bs, max_gt_num], num_classes, dtype=torch.int32, device=device)
    input_query_bbox = torch.zeros([bs, max_gt_num, 4], device=device)
    pad_gt_mask = torch.zeros([bs, max_gt_num], dtype=torch.bool, device=device)

    for i in range(bs):
        num_gt = num_gts[i]
        if num_gt > 0:
            input_query_class[i, :num_gt] = targets[i]["labels"]
            input_query_bbox[i, :num_gt] = targets[i]["boxes"]
            pad_gt_mask[i, :num_gt] = 1
    # each group has positive and negative queries.
    input_query_class = input_query_class.tile([1, 2 * num_group])
    input_query_bbox = input_query_bbox.tile([1, 2 * num_group, 1])
    pad_gt_mask = pad_gt_mask.tile([1, 2 * num_group])
    # positive and negative mask
    negative_gt_mask = torch.zeros([bs, max_gt_num * 2, 1], device=device)
    negative_gt_mask[:, max_gt_num:] = 1
    negative_gt_mask = negative_gt_mask.tile([1, num_group, 1])
    positive_gt_mask = 1 - negative_gt_mask
    # contrastive denoising training positive index
    positive_gt_mask = positive_gt_mask.squeeze(-1) * pad_gt_mask
    dn_positive_idx = torch.nonzero(positive_gt_mask)[:, 1]
    dn_positive_idx = torch.split(dn_positive_idx, [n * num_group for n in num_gts])
    # total denoising queries
    num_denoising = int(max_gt_num * 2 * num_group)

    if label_noise_ratio > 0:
        mask = torch.rand_like(input_query_class, dtype=torch.float) < (label_noise_ratio * 0.5)
        # randomly put a new one here
        new_label = torch.randint_like(mask, 0, num_classes, dtype=input_query_class.dtype)
        input_query_class = torch.where(mask & pad_gt_mask, new_label, input_query_class)

    if box_noise_scale > 0:
        known_bbox = torchvision.ops.box_convert(input_query_bbox, in_fmt="cxcywh", out_fmt="xyxy")
        diff = torch.tile(input_query_bbox[..., 2:] * 0.5, [1, 1, 2]) * box_noise_scale
        rand_sign = torch.randint_like(input_query_bbox, 0, 2) * 2.0 - 1.0
        rand_part = torch.rand_like(input_query_bbox)
        rand_part = (rand_part + 1.0) * negative_gt_mask + rand_part * (1 - negative_gt_mask)
        rand_part *= rand_sign
        known_bbox += rand_part * diff
        known_bbox.clip_(min=0.0, max=1.0)
        input_query_bbox = torchvision.ops.box_convert(known_bbox, in_fmt="xyxy", out_fmt="cxcywh")
        input_query_bbox = inverse_sigmoid(input_query_bbox)

    input_query_class = class_embed(input_query_class)

    tgt_size = num_denoising + num_queries
    attn_mask = torch.full([tgt_size, tgt_size], False, dtype=torch.bool, device=device)
    # match query cannot see the reconstruction
    attn_mask[num_denoising:, :num_denoising] = True

    # reconstruct cannot see each other
    for i in range(num_group):
        if i == 0:
            attn_mask[max_gt_num * 2 * i : max_gt_num * 2 * (i + 1), max_gt_num * 2 * (i + 1) : num_denoising] = True
        if i == num_group - 1:
            attn_mask[max_gt_num * 2 * i : max_gt_num * 2 * (i + 1), : max_gt_num * i * 2] = True
        else:
            attn_mask[max_gt_num * 2 * i : max_gt_num * 2 * (i + 1), max_gt_num * 2 * (i + 1) : num_denoising] = True
            attn_mask[max_gt_num * 2 * i : max_gt_num * 2 * (i + 1), : max_gt_num * 2 * i] = True

    dn_meta = {
        "dn_positive_idx": dn_positive_idx,
        "dn_num_group": num_group,
        "dn_num_split": [num_denoising, num_queries],
    }

    return input_query_class, input_query_bbox, attn_mask, dn_meta


class MLP(nn.Module):
    """MLP."""

    def __init__(
        self,
        input_dim: int,
        hidden_dim: int,
        output_dim: int,
        num_layers: int,
        activation: Callable[..., nn.Module] | None = None,
    ) -> None:
        super().__init__()
        self.num_layers = num_layers
        h = [hidden_dim] * (num_layers - 1)
        self.layers = nn.ModuleList(nn.Linear(n, k) for n, k in zip([input_dim, *h], [*h, output_dim]))
        self.act = activation() if activation else nn.Identity()

    def forward(self, x: torch.Tensor) -> torch.Tensor:
        """Forward function of MLP."""
        for i, layer in enumerate(self.layers):
            x = self.act(layer(x)) if i < self.num_layers - 1 else layer(x)
        return x


class MSDeformableAttention(nn.Module):
    """Multi-Scale Deformable Attention Module.

    Args:
        embed_dim (int): The number of expected features in the input.
        num_heads (int): The number of heads in the multiheadattention models.
        num_levels (int): The number of levels in MSDeformableAttention.
        num_points (int): The number of points in MSDeformableAttention.
    """

    def __init__(self, embed_dim: int = 256, num_heads: int = 8, num_levels: int = 4, num_points: int = 4) -> None:
        """Multi-Scale Deformable Attention Module."""
        super().__init__()
        self.embed_dim = embed_dim
        self.num_heads = num_heads
        self.num_levels = num_levels
        self.num_points = num_points
        self.total_points = num_heads * num_levels * num_points

        self.head_dim = embed_dim // num_heads
        if self.head_dim * num_heads != self.embed_dim:
            msg = f"embed_dim must be divisible by num_heads, but got embed_dim={embed_dim} and num_heads={num_heads}"
            raise ValueError(msg)

        self.sampling_offsets = nn.Linear(embed_dim, self.total_points * 2)
        self.attention_weights = nn.Linear(embed_dim, self.total_points)
        self.value_proj = nn.Linear(embed_dim, embed_dim)
        self.output_proj = nn.Linear(embed_dim, embed_dim)

        self.ms_deformable_attn_core = deformable_attention_core_func

        self._reset_parameters()

    def _reset_parameters(self) -> None:
        # sampling_offsets
        init.constant_(self.sampling_offsets.weight, 0)
        thetas = torch.arange(self.num_heads, dtype=torch.float32) * (2.0 * math.pi / self.num_heads)
        grid_init = torch.stack([thetas.cos(), thetas.sin()], -1)
        grid_init = grid_init / grid_init.abs().max(-1, keepdim=True).values  # noqa: PD011
        grid_init = grid_init.reshape(self.num_heads, 1, 1, 2).tile([1, self.num_levels, self.num_points, 1])
        scaling = torch.arange(1, self.num_points + 1, dtype=torch.float32).reshape(1, 1, -1, 1)
        grid_init *= scaling
        self.sampling_offsets.bias.data[...] = grid_init.flatten()

        # attention_weights
        init.constant_(self.attention_weights.weight, 0)
        init.constant_(self.attention_weights.bias, 0)

        # proj
        init.xavier_uniform_(self.value_proj.weight)
        init.constant_(self.value_proj.bias, 0)
        init.xavier_uniform_(self.output_proj.weight)
        init.constant_(self.output_proj.bias, 0)

    def forward(
        self,
        query: torch.Tensor,
        reference_points: torch.Tensor,
        value: torch.Tensor,
        value_spatial_shapes: torch.Tensor,
        value_mask: torch.Tensor | None = None,
    ) -> torch.Tensor:
        """Forward function of MSDeformableAttention.

        Args:
            query (Tensor): [bs, query_length, C]
            reference_points (Tensor): [bs, query_length, n_levels, 2], range in [0, 1], top-left (0,0),
                bottom-right (1, 1), including padding area
            value (Tensor): [bs, value_length, C]
            value_spatial_shapes (list[tuple[int, int]]): [n_levels, 2], [(H_0, W_0), (H_1, W_1), ...]
            value_mask (Tensor | None, optional): [bs, value_length], True for non-padding elements,
                False for padding elements. Defaults to None.

        Returns:
            output (Tensor): [bs, Length_{query}, C]
        """
        bs, len_q = query.shape[:2]
        len_v = value.shape[1]

        value = self.value_proj(value)
        if value_mask is not None:
            value = value.masked_fill(value_mask[..., None], float(0))
<<<<<<< HEAD
=======
            # value_mask = value_mask.astype(value.dtype).unsqueeze(-1)
            # value3 = value * value_mask.unsqueeze(-1)
>>>>>>> 7773abb5
        value = value.reshape(bs, len_v, self.num_heads, self.head_dim)

        sampling_offsets = self.sampling_offsets(query).reshape(
            bs,
            len_q,
            self.num_heads,
            self.num_levels,
            self.num_points,
            2,
        )
        attention_weights = self.attention_weights(query).reshape(
            bs,
            len_q,
            self.num_heads,
            self.num_levels * self.num_points,
        )
        attention_weights = nn.functional.softmax(attention_weights, dim=-1).reshape(
            bs,
            len_q,
            self.num_heads,
            self.num_levels,
            self.num_points,
        )

        if reference_points.shape[-1] == 2:
<<<<<<< HEAD
            offset_normalizer = (
                value_spatial_shapes
                if isinstance(value_spatial_shapes, torch.Tensor)
                else torch.tensor(value_spatial_shapes)
            )
=======
            offset_normalizer = value_spatial_shapes.clone()
>>>>>>> 7773abb5
            offset_normalizer = offset_normalizer.flip([1]).reshape(1, 1, 1, self.num_levels, 1, 2)
            sampling_locations = (
                reference_points.reshape(
                    bs,
                    len_q,
                    1,
                    self.num_levels,
                    1,
                    2,
                )
                + sampling_offsets / offset_normalizer
            )
        elif reference_points.shape[-1] == 4:
            sampling_locations = (
                reference_points[:, :, None, :, None, :2]
                + sampling_offsets / self.num_points * reference_points[:, :, None, :, None, 2:] * 0.5
            )
        elif reference_points.shape[-1] == 6:
            sampling_locations = (
                reference_points[:, :, None, :, None, :2]
                + sampling_offsets
                / self.num_points
                * (reference_points[:, :, None, :, None, 2::2] + reference_points[:, :, None, :, None, 3::2])
                * 0.5
            )
        else:
            msg = f"Last dim of reference_points must be 2 or 4, but get {reference_points.shape[-1]} instead."
            raise ValueError(
                msg,
            )

        output = self.ms_deformable_attn_core(value, value_spatial_shapes, sampling_locations, attention_weights)

        return self.output_proj(output)


class TransformerDecoderLayer(nn.Module):
    """TransformerDecoderLayer.

    Args:
        d_model (int): The number of expected features in the input.
        n_head (int): The number of heads in the multiheadattention models.
        dim_feedforward (int): The dimension of the feedforward network model.
        dropout (float): The dropout value.
        activation (Callable[..., nn.Module]): Activation layer module.
            Defaults to ``nn.ReLU``.
        n_levels (int): The number of levels in MSDeformableAttention.
        n_points (int): The number of points in MSDeformableAttention.
    """

    def __init__(
        self,
        d_model: int = 256,
        n_head: int = 8,
        dim_feedforward: int = 1024,
        dropout: float = 0.0,
        activation: Callable[..., nn.Module] = nn.ReLU,
        n_levels: int = 4,
        n_points: int = 4,
    ):
        """Initialize the TransformerDecoderLayer module."""
        super().__init__()

        # self attention
        self.self_attn = nn.MultiheadAttention(d_model, n_head, dropout=dropout, batch_first=True)
        self.dropout1 = nn.Dropout(dropout)
        self.norm1 = nn.LayerNorm(d_model)

        # cross attention
        self.cross_attn = MSDeformableAttention(d_model, n_head, n_levels, n_points)
        self.dropout2 = nn.Dropout(dropout)
        self.norm2 = nn.LayerNorm(d_model)

        # ffn
        self.linear1 = nn.Linear(d_model, dim_feedforward)
        self.activation = activation()
        self.dropout3 = nn.Dropout(dropout)
        self.linear2 = nn.Linear(dim_feedforward, d_model)
        self.dropout4 = nn.Dropout(dropout)
        self.norm3 = nn.LayerNorm(d_model)

    def with_pos_embed(self, tensor: torch.Tensor, pos: torch.Tensor | None = None) -> torch.Tensor:
        """Add positional embedding to the input tensor."""
        return tensor if pos is None else tensor + pos

    def forward_ffn(self, tgt: torch.Tensor) -> torch.Tensor:
        """Forward function of feed forward network."""
        return self.linear2(self.dropout3(self.activation(self.linear1(tgt))))

    def forward(
        self,
        tgt: torch.Tensor,
        reference_points: torch.Tensor,
        memory: torch.Tensor,
        memory_spatial_shapes: list[tuple[int, int]],
        memory_level_start_index: torch.Tensor,
        attn_mask: torch.Tensor | None = None,
        memory_mask: torch.Tensor | None = None,
        query_pos_embed: torch.Tensor | None = None,
    ) -> torch.Tensor:
        """Forward function of TransformerDecoderLayer."""
        # self attention
        q = k = self.with_pos_embed(tgt, query_pos_embed)

        tgt2, _ = self.self_attn(q, k, value=tgt, attn_mask=attn_mask)
        tgt = tgt + self.dropout1(tgt2)
        tgt = self.norm1(tgt)

        # cross attention
        tgt2 = self.cross_attn(
            self.with_pos_embed(tgt, query_pos_embed),
            reference_points,
            memory,
            memory_spatial_shapes,
            memory_mask,
        )
        tgt = tgt + self.dropout2(tgt2)
        tgt = self.norm2(tgt)

        # ffn
        tgt2 = self.forward_ffn(tgt)
        tgt = tgt + self.dropout4(tgt2)
        return self.norm3(tgt)


class TransformerDecoder(nn.Module):
    """TransformerDecoder.

    Args:
        hidden_dim (int): The number of expected features in the input.
        decoder_layer (nn.Module): The decoder layer module.
        num_layers (int): The number of layers.
        eval_idx (int, optional): The index of evaluation layer.
    """

    def __init__(self, hidden_dim: int, decoder_layer: nn.Module, num_layers: int, eval_idx: int = -1) -> None:
        super().__init__()
        self.layers = nn.ModuleList([copy.deepcopy(decoder_layer) for _ in range(num_layers)])
        self.hidden_dim = hidden_dim
        self.num_layers = num_layers
        self.eval_idx = eval_idx if eval_idx >= 0 else num_layers + eval_idx

    def forward(
        self,
        tgt: torch.Tensor,
        ref_points_unact: torch.Tensor,
        memory: torch.Tensor,
        memory_spatial_shapes: list[tuple[int, int]],
        memory_level_start_index: torch.Tensor,
        bbox_head: list[nn.Module],
        score_head: list[nn.Module],
        query_pos_head: nn.Module,
        attn_mask: torch.Tensor | None = None,
        memory_mask: torch.Tensor | None = None,
    ) -> tuple[torch.Tensor, torch.Tensor]:
        output = tgt
        dec_out_bboxes = []
        dec_out_logits = []
        ref_points_detach = nn.functional.sigmoid(ref_points_unact)
        ref_points = ref_points_detach

        for i, layer in enumerate(self.layers):
            ref_points_input = ref_points_detach.unsqueeze(2)
            query_pos_embed = query_pos_head(ref_points_detach)

            output = layer(
                output,
                ref_points_input,
                memory,
                memory_spatial_shapes,
                memory_level_start_index,
                attn_mask,
                memory_mask,
                query_pos_embed,
            )

            inter_ref_bbox = nn.functional.sigmoid(bbox_head[i](output) + inverse_sigmoid(ref_points_detach))

            if self.training:
                dec_out_logits.append(score_head[i](output))
                if i == 0:
                    dec_out_bboxes.append(inter_ref_bbox)
                else:
                    dec_out_bboxes.append(nn.functional.sigmoid(bbox_head[i](output) + inverse_sigmoid(ref_points)))

            elif i == self.eval_idx:
                dec_out_logits.append(score_head[i](output))
                dec_out_bboxes.append(inter_ref_bbox)
                break

            ref_points = inter_ref_bbox
            ref_points_detach = inter_ref_bbox.detach() if self.training else inter_ref_bbox

        return torch.stack(dec_out_bboxes), torch.stack(dec_out_logits)


class RTDETRTransformerModule(BaseModule):
    """RTDETRTransformer.

    Args:
        num_classes (int): Number of object classes.
        hidden_dim (int): Hidden dimension size.
        num_queries (int): Number of queries.
        position_embed_type (str): Type of position embedding.
        feat_channels (List[int]): List of feature channels.
        feat_strides (List[int]): List of feature strides.
        num_levels (int): Number of levels.
        num_decoder_points (int): Number of decoder points.
        nhead (int): Number of attention heads.
        num_decoder_layers (int): Number of decoder layers.
        dim_feedforward (int): Dimension of the feedforward network.
        dropout (float): Dropout rate.
        activation (Callable[..., nn.Module]): Activation layer module.
            Defaults to ``nn.ReLU``.
        num_denoising (int): Number of denoising samples.
        label_noise_ratio (float): Ratio of label noise.
        box_noise_scale (float): Scale of box noise.
        learnt_init_query (bool): Whether to learn initial queries.
        eval_spatial_size (Tuple[int, int] | None): Spatial size for evaluation.
        eval_idx (int): Evaluation index.
        eps (float): Epsilon value.
        aux_loss (bool): Whether to include auxiliary loss.
    """

    def __init__(  # noqa: PLR0913
        self,
        num_classes: int = 80,
        hidden_dim: int = 256,
        num_queries: int = 300,
        position_embed_type: str = "sine",
        feat_channels: list[int] = [512, 1024, 2048],  # noqa: B006
        feat_strides: list[int] = [8, 16, 32],  # noqa: B006
        num_levels: int = 3,
        num_decoder_points: int = 4,
        nhead: int = 8,
        num_decoder_layers: int = 6,
        dim_feedforward: int = 1024,
        dropout: float = 0.0,
        activation: Callable[..., nn.Module] = nn.ReLU,
        num_denoising: int = 100,
        label_noise_ratio: float = 0.5,
        box_noise_scale: float = 1.0,
        learnt_init_query: bool = False,
        eval_spatial_size: tuple[int, int] | None = None,
        eval_idx: int = -1,
        eps: float = 1e-2,
        aux_loss: bool = True,
    ):
        """Initialize the RTDETRTransformer module."""
        super().__init__()
        if position_embed_type not in [
            "sine",
            "learned",
        ]:
            msg = f"position_embed_type not supported {position_embed_type}!"
            raise ValueError(msg)
        if len(feat_channels) > num_levels:
            msg = "Length of feat_channels should be less than or equal to num_levels."
            raise ValueError(msg)
        if len(feat_strides) != len(feat_channels):
            msg = "Length of feat_strides should be equal to length of feat_channels."
            raise ValueError(msg)
        for _ in range(num_levels - len(feat_strides)):
            feat_strides.append(feat_strides[-1] * 2)

        self.hidden_dim = hidden_dim
        self.nhead = nhead
        self.feat_strides = feat_strides
        self.num_levels = num_levels
        self.num_classes = num_classes
        self.num_queries = num_queries
        self.eps = eps
        self.num_decoder_layers = num_decoder_layers
        self.eval_spatial_size = eval_spatial_size
        self.aux_loss = aux_loss

        # backbone feature projection
        self._build_input_proj_layer(feat_channels)

        # Transformer module
        decoder_layer = TransformerDecoderLayer(
            hidden_dim,
            nhead,
            dim_feedforward,
            dropout,
            activation,
            num_levels,
            num_decoder_points,
        )
        self.decoder = TransformerDecoder(hidden_dim, decoder_layer, num_decoder_layers, eval_idx)

        self.num_denoising = num_denoising
        self.label_noise_ratio = label_noise_ratio
        self.box_noise_scale = box_noise_scale
        # denoising part
        if num_denoising > 0:
            self.denoising_class_embed = nn.Embedding(num_classes + 1, hidden_dim, padding_idx=num_classes)

        # decoder embedding
        self.learnt_init_query = learnt_init_query
        if learnt_init_query:
            self.tgt_embed = nn.Embedding(num_queries, hidden_dim)
        self.query_pos_head = MLP(4, 2 * hidden_dim, hidden_dim, num_layers=2, activation=activation)

        # encoder head
        self.enc_output = nn.Sequential(
            nn.Linear(hidden_dim, hidden_dim),
            nn.LayerNorm(hidden_dim),
        )
        self.enc_score_head = nn.Linear(hidden_dim, num_classes)
        self.enc_bbox_head = MLP(hidden_dim, hidden_dim, 4, num_layers=3, activation=activation)

        # decoder head
        self.dec_score_head = nn.ModuleList([nn.Linear(hidden_dim, num_classes) for _ in range(num_decoder_layers)])
        self.dec_bbox_head = nn.ModuleList(
            [MLP(hidden_dim, hidden_dim, 4, num_layers=3, activation=activation) for _ in range(num_decoder_layers)],
        )

        # init encoder output anchors and valid_mask
        if self.eval_spatial_size is not None:
            self.anchors, self.valid_mask = self._generate_anchors()

    def init_weights(self) -> None:
        """Initialize the weights of the RTDETRTransformer."""
        prob = 0.01
        bias = float(-math.log((1 - prob) / prob))

        init.constant_(self.enc_score_head.bias, bias)
        init.constant_(self.enc_bbox_head.layers[-1].weight, 0)
        init.constant_(self.enc_bbox_head.layers[-1].bias, 0)

        for cls_, reg_ in zip(self.dec_score_head, self.dec_bbox_head):
            init.constant_(cls_.bias, bias)
            init.constant_(reg_.layers[-1].weight, 0)
            init.constant_(reg_.layers[-1].bias, 0)

        init.xavier_uniform_(self.enc_output[0].weight)
        if self.learnt_init_query:
            init.xavier_uniform_(self.tgt_embed.weight)
        init.xavier_uniform_(self.query_pos_head.layers[0].weight)
        init.xavier_uniform_(self.query_pos_head.layers[1].weight)

    def _build_input_proj_layer(self, feat_channels: list[int]) -> None:
        self.input_proj = nn.ModuleList()
        for in_channels in feat_channels:
            self.input_proj.append(
                nn.Sequential(
                    OrderedDict(
                        [
                            ("conv", nn.Conv2d(in_channels, self.hidden_dim, 1, bias=False)),
                            ("norm", nn.BatchNorm2d(self.hidden_dim)),
                        ],
                    ),
                ),
            )

        in_channels = feat_channels[-1]

        for _ in range(self.num_levels - len(feat_channels)):
            self.input_proj.append(
                nn.Sequential(
                    OrderedDict(
                        [
                            ("conv", nn.Conv2d(in_channels, self.hidden_dim, 3, 2, padding=1, bias=False)),
                            ("norm", nn.BatchNorm2d(self.hidden_dim)),
                        ],
                    ),
                ),
            )
            in_channels = self.hidden_dim

    def _get_encoder_input(self, feats: list[torch.Tensor]) -> tuple[Any, list[list[int]], list[int]]:
        # get projection features
        proj_feats = [self.input_proj[i](feat) for i, feat in enumerate(feats)]
        if self.num_levels > len(proj_feats):
            len_srcs = len(proj_feats)
            for i in range(len_srcs, self.num_levels):
                if i == len_srcs:
                    proj_feats.append(self.input_proj[i](feats[-1]))
                else:
                    proj_feats.append(self.input_proj[i](proj_feats[-1]))

        # get encoder inputs
        feat_flatten = []
        spatial_shapes = []
        level_start_index = [0]
        for feat in proj_feats:
            _, _, h, w = feat.shape
            # [b, c, h, w] -> [b, h*w, c]
            feat_flatten.append(feat.flatten(2).permute(0, 2, 1))
            # [num_levels, 2]
            spatial_shapes.append([h, w])
            # [l], start index of each level
            level_start_index.append(h * w + level_start_index[-1])

        # [b, l, c]
        feat_flatten = torch.concat(feat_flatten, 1)
        level_start_index.pop()
        return (feat_flatten, spatial_shapes, level_start_index)

    def _generate_anchors(
        self,
        spatial_shapes: list[list[int]] | None = None,
        grid_size: float = 0.05,
        dtype: torch.dtype = torch.float32,
        device: str = "cpu",
    ) -> tuple[torch.Tensor, torch.Tensor]:
        if spatial_shapes is None:
            if self.eval_spatial_size is None:
                msg = "spatial_shapes or eval_spatial_size must be provided."
                raise ValueError(msg)
            anc_spatial_shapes = [
                [int(self.eval_spatial_size[0] / s), int(self.eval_spatial_size[1] / s)] for s in self.feat_strides
            ]
        else:
            anc_spatial_shapes = spatial_shapes
        anchors = []
        for lvl, (h, w) in enumerate(anc_spatial_shapes):
            grid_y, grid_x = torch.meshgrid(
                torch.arange(end=h, dtype=dtype),
                torch.arange(end=w, dtype=dtype),
                indexing="ij",
            )
            grid_xy = torch.stack([grid_x, grid_y], -1)
            valid_wh = torch.tensor([w, h]).to(dtype)
            grid_xy = (grid_xy.unsqueeze(0) + 0.5) / valid_wh
            wh = torch.ones_like(grid_xy) * grid_size * (2.0**lvl)
            anchors.append(torch.concat([grid_xy, wh], -1).reshape(-1, h * w, 4))

        tensor_anchors = torch.concat(anchors, 1).to(device)
        valid_mask = ((tensor_anchors > self.eps) * (tensor_anchors < 1 - self.eps)).all(-1, keepdim=True)
        tensor_anchors = torch.log(tensor_anchors / (1 - tensor_anchors))
        tensor_anchors = torch.where(valid_mask, tensor_anchors, torch.inf)

        return tensor_anchors, valid_mask

    def _get_decoder_input(
        self,
        memory: torch.Tensor,
        spatial_shapes: list[list[int]],
        denoising_class: torch.Tensor | None = None,
        denoising_bbox_unact: torch.Tensor | None = None,
    ) -> tuple[torch.Tensor, ...]:
        bs, _, _ = memory.shape
        # prepare input for decoder
        if self.training or self.eval_spatial_size is None:
            anchors, valid_mask = self._generate_anchors(spatial_shapes, device=memory.device)
        else:
            anchors, valid_mask = self.anchors.to(memory.device), self.valid_mask.to(memory.device)

        memory = valid_mask.to(memory.dtype) * memory

        output_memory = self.enc_output(memory)

        enc_outputs_class = self.enc_score_head(output_memory)
        enc_outputs_coord_unact = self.enc_bbox_head(output_memory) + anchors

        _, topk_ind = torch.topk(enc_outputs_class.max(-1).values, self.num_queries, dim=1)

        reference_points_unact = enc_outputs_coord_unact.gather(
            dim=1,
            index=topk_ind.unsqueeze(-1).repeat(1, 1, enc_outputs_coord_unact.shape[-1]),
        )

        enc_topk_bboxes = nn.functional.sigmoid(reference_points_unact)
        if denoising_bbox_unact is not None:
            reference_points_unact = torch.concat([denoising_bbox_unact, reference_points_unact], 1)

        enc_topk_logits = enc_outputs_class.gather(
            dim=1,
            index=topk_ind.unsqueeze(-1).repeat(1, 1, enc_outputs_class.shape[-1]),
        )

        # extract region features
        if self.learnt_init_query:
            target = self.tgt_embed.weight.unsqueeze(0).tile([bs, 1, 1])
        else:
            target = output_memory.gather(dim=1, index=topk_ind.unsqueeze(-1).repeat(1, 1, output_memory.shape[-1]))
            target = target.detach()

        if denoising_class is not None:
            target = torch.concat([denoising_class, target], 1)

        return target, reference_points_unact.detach(), enc_topk_bboxes, enc_topk_logits

    def forward(self, feats: torch.Tensor, targets: list[dict[str, torch.Tensor]] | None = None) -> torch.Tensor:
        """Forward pass of the RTDETRTransformer module."""
        # input projection and embedding
        (memory, spatial_shapes, level_start_index) = self._get_encoder_input(feats)

        # prepare denoising training
        if self.training and self.num_denoising > 0 and targets is not None:
            denoising_class, denoising_bbox_unact, attn_mask, dn_meta = get_contrastive_denoising_training_group(
                targets,
                self.num_classes,
                self.num_queries,
                self.denoising_class_embed,
                num_denoising=self.num_denoising,
                label_noise_ratio=self.label_noise_ratio,
                box_noise_scale=self.box_noise_scale,
            )
        else:
            denoising_class, denoising_bbox_unact, attn_mask, dn_meta = None, None, None, None

        target, init_ref_points_unact, enc_topk_bboxes, enc_topk_logits = self._get_decoder_input(
            memory,
            spatial_shapes,
            denoising_class,
            denoising_bbox_unact,
        )

        # decoder
        out_bboxes, out_logits = self.decoder(
            target,
            init_ref_points_unact,
            memory,
            spatial_shapes,
            level_start_index,
            self.dec_bbox_head,
            self.dec_score_head,
            self.query_pos_head,
            attn_mask=attn_mask,
        )

        if self.training and dn_meta is not None:
            dn_out_bboxes, out_bboxes = torch.split(out_bboxes, dn_meta["dn_num_split"], dim=2)
            dn_out_logits, out_logits = torch.split(out_logits, dn_meta["dn_num_split"], dim=2)

        out = {"pred_logits": out_logits[-1], "pred_boxes": out_bboxes[-1]}

        if self.training and self.aux_loss:
            out["aux_outputs"] = self._set_aux_loss(out_logits[:-1], out_bboxes[:-1])
            out["aux_outputs"].extend(self._set_aux_loss([enc_topk_logits], [enc_topk_bboxes]))

            if self.training and dn_meta is not None:
                out["dn_aux_outputs"] = self._set_aux_loss(dn_out_logits, dn_out_bboxes)
                out["dn_meta"] = dn_meta

        return out

    @torch.jit.unused
    def _set_aux_loss(self, outputs_class: torch.Tensor, outputs_coord: torch.Tensor) -> list[dict[str, torch.Tensor]]:
        # this is a workaround to make torchscript happy, as torchscript
        # doesn't support dictionary with non-homogeneous values, such
        # as a dict having both a Tensor and a list.
        return [{"pred_logits": a, "pred_boxes": b} for a, b in zip(outputs_class, outputs_coord)]


class RTDETRTransformer:
    """RTDETRTransformer factory for detection."""

    RTDETRTRANSFORMER_CFG: ClassVar[dict[str, Any]] = {
        "rtdetr_18": {
            "num_decoder_layers": 3,
            "feat_channels": [256, 256, 256],
        },
        "rtdetr_50": {
            "num_decoder_layers": 6,
            "feat_channels": [256, 256, 256],
        },
        "rtdetr_101": {
            "feat_channels": [384, 384, 384],
        },
    }

    def __new__(
        cls,
        model_name: str,
        num_classes: int,
        eval_spatial_size: tuple[int, int] | None = None,
    ) -> RTDETRTransformerModule:
        """Constructor for RTDETRTransformer."""
        if model_name not in cls.RTDETRTRANSFORMER_CFG:
            msg = f"model type '{model_name}' is not supported"
            raise KeyError(msg)

        return RTDETRTransformerModule(
            **cls.RTDETRTRANSFORMER_CFG[model_name],
            num_classes=num_classes,
            eval_spatial_size=eval_spatial_size,
        )<|MERGE_RESOLUTION|>--- conflicted
+++ resolved
@@ -234,11 +234,6 @@
         value = self.value_proj(value)
         if value_mask is not None:
             value = value.masked_fill(value_mask[..., None], float(0))
-<<<<<<< HEAD
-=======
-            # value_mask = value_mask.astype(value.dtype).unsqueeze(-1)
-            # value3 = value * value_mask.unsqueeze(-1)
->>>>>>> 7773abb5
         value = value.reshape(bs, len_v, self.num_heads, self.head_dim)
 
         sampling_offsets = self.sampling_offsets(query).reshape(
@@ -264,15 +259,11 @@
         )
 
         if reference_points.shape[-1] == 2:
-<<<<<<< HEAD
             offset_normalizer = (
                 value_spatial_shapes
                 if isinstance(value_spatial_shapes, torch.Tensor)
                 else torch.tensor(value_spatial_shapes)
-            )
-=======
-            offset_normalizer = value_spatial_shapes.clone()
->>>>>>> 7773abb5
+            ).clone()
             offset_normalizer = offset_normalizer.flip([1]).reshape(1, 1, 1, self.num_levels, 1, 2)
             sampling_locations = (
                 reference_points.reshape(
