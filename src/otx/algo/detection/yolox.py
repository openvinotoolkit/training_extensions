# Copyright (C) 2024 Intel Corporation
# SPDX-License-Identifier: Apache-2.0
#
"""YOLOX model implementations."""

from __future__ import annotations

from typing import TYPE_CHECKING, Any

import torch
from omegaconf import DictConfig
from torchvision import tv_tensors

from otx.algo.detection.backbones.csp_darknet import CSPDarknet
from otx.algo.detection.heads.sim_ota_assigner import SimOTAAssigner
from otx.algo.detection.heads.yolox_head import YOLOXHead
from otx.algo.detection.necks.yolox_pafpn import YOLOXPAFPN
from otx.algo.detection.ssd import SingleStageDetector
from otx.algo.utils.mmengine_utils import InstanceData, load_checkpoint
from otx.algo.utils.support_otx_v1 import OTXv1Helper
from otx.core.data.entity.base import OTXBatchLossEntity
from otx.core.data.entity.detection import DetBatchDataEntity, DetBatchPredEntity
from otx.core.data.entity.utils import stack_batch
from otx.core.exporter.base import OTXModelExporter
from otx.core.exporter.native import OTXNativeModelExporter
from otx.core.model.detection import ExplainableOTXDetModel
from otx.core.types.export import OTXExportFormatType
from otx.core.types.precision import OTXPrecisionType

if TYPE_CHECKING:
    from pathlib import Path

    from torch import Tensor, nn


class YOLOX(ExplainableOTXDetModel):
    """OTX Detection model class for YOLOX."""

    def _create_model(self) -> nn.Module:
        detector = self._build_model(num_classes=self.label_info.num_classes)
        detector.init_weights()
        self.classification_layers = self.get_classification_layers(prefix="model.")
        if self.load_from is not None:
            load_checkpoint(detector, self.load_from, map_location="cpu")
        return detector

    def _build_model(self, num_classes: int) -> nn.Module:
        raise NotImplementedError

    def _customize_inputs(self, entity: DetBatchDataEntity) -> dict[str, Any]:
        if isinstance(entity.images, list):
            entity.images, entity.imgs_info = stack_batch(
                entity.images,
                entity.imgs_info,
                pad_size_divisor=32,
                pad_value=114,
            )
        inputs: dict[str, Any] = {}

        inputs["entity"] = entity
        inputs["mode"] = "loss" if self.training else "predict"

        return inputs

    def _customize_outputs(
        self,
        outputs: list[InstanceData] | dict,
        inputs: DetBatchDataEntity,
    ) -> DetBatchPredEntity | OTXBatchLossEntity:
        if self.training:
            if not isinstance(outputs, dict):
                raise TypeError(outputs)

            losses = OTXBatchLossEntity()
            for k, v in outputs.items():
                if isinstance(v, list):
                    losses[k] = sum(v)
                elif isinstance(v, torch.Tensor):
                    losses[k] = v
                else:
                    msg = f"Loss output should be list or torch.tensor but got {type(v)}"
                    raise TypeError(msg)
            return losses

        scores = []
        bboxes = []
        labels = []
        predictions = outputs["predictions"] if isinstance(outputs, dict) else outputs
        for img_info, prediction in zip(inputs.imgs_info, predictions):
            if not isinstance(prediction, InstanceData):
                raise TypeError(prediction)
            scores.append(prediction.scores)  # type: ignore[attr-defined]
            bboxes.append(
                tv_tensors.BoundingBoxes(
                    prediction.bboxes,  # type: ignore[attr-defined]
                    format="XYXY",
                    canvas_size=img_info.ori_shape,
                ),
            )
            labels.append(prediction.labels)  # type: ignore[attr-defined]

        if self.explain_mode:
            if not isinstance(outputs, dict):
                msg = f"Model output should be a dict, but got {type(outputs)}."
                raise ValueError(msg)

            if "feature_vector" not in outputs:
                msg = "No feature vector in the model output."
                raise ValueError(msg)

            if "saliency_map" not in outputs:
                msg = "No saliency maps in the model output."
                raise ValueError(msg)

            saliency_map = outputs["saliency_map"].detach().cpu().numpy()
            feature_vector = outputs["feature_vector"].detach().cpu().numpy()

            return DetBatchPredEntity(
                batch_size=len(outputs),
                images=inputs.images,
                imgs_info=inputs.imgs_info,
                scores=scores,
                bboxes=bboxes,
                labels=labels,
                saliency_map=saliency_map,
                feature_vector=feature_vector,
            )

        return DetBatchPredEntity(
            batch_size=len(outputs),
            images=inputs.images,
            imgs_info=inputs.imgs_info,
            scores=scores,
            bboxes=bboxes,
            labels=labels,
        )

    def get_classification_layers(
        self,
        prefix: str = "",
    ) -> dict[str, dict[str, int]]:
        """Return classification layer names by comparing two different number of classes models.

        TODO (sungchul): it can be merged to otx.core.utils.build.get_classification_layers.

        Args:
            config (DictConfig): Config for building model.
            prefix (str): Prefix of model param name.
                Normally it is "model." since OTXModel set it's nn.Module model as self.model

        Return:
            dict[str, dict[str, int]]
            A dictionary contain classification layer's name and information.
            Stride means dimension of each classes, normally stride is 1, but sometimes it can be 4
            if the layer is related bbox regression for object detection.
            Extra classes is default class except class from data.
            Normally it is related with background classes.
        """
        sample_model_dict = self._build_model(num_classes=5).state_dict()
        incremental_model_dict = self._build_model(num_classes=6).state_dict()

        classification_layers = {}
        for key in sample_model_dict:
            if sample_model_dict[key].shape != incremental_model_dict[key].shape:
                sample_model_dim = sample_model_dict[key].shape[0]
                incremental_model_dim = incremental_model_dict[key].shape[0]
                stride = incremental_model_dim - sample_model_dim
                num_extra_classes = 6 * sample_model_dim - 5 * incremental_model_dim
                classification_layers[prefix + key] = {"stride": stride, "num_extra_classes": num_extra_classes}
        return classification_layers

    @property
    def _exporter(self) -> OTXModelExporter:
        """Creates OTXModelExporter object that can export the model."""
        if self.image_size is None:
            raise ValueError(self.image_size)

        swap_rgb = not isinstance(self, YOLOXTINY)

        return OTXNativeModelExporter(
            via_onnx=True,
            onnx_export_configuration={
                "input_names": ["image"],
                "output_names": ["boxes", "labels"],
                "export_params": True,
                "opset_version": 11,
                "dynamic_axes": {
                    "image": {0: "batch", 2: "height", 3: "width"},
                    "boxes": {0: "batch", 1: "num_dets"},
                    "labels": {0: "batch", 1: "num_dets"},
                },
                "keep_initializers_as_inputs": False,
                "verbose": False,
                "autograd_inlining": False,
            },
            task_level_export_parameters=self._export_parameters,
            input_size=self.image_size,
            mean=self.mean,
            std=self.std,
            resize_mode="fit_to_window_letterbox",
            pad_value=114,
            swap_rgb=swap_rgb,
            output_names=["bboxes", "labels", "feature_vector", "saliency_map"] if self.explain_mode else None,
        )

    def export(
        self,
        output_dir: Path,
        base_name: str,
        export_format: OTXExportFormatType,
        precision: OTXPrecisionType = OTXPrecisionType.FP32,
<<<<<<< HEAD
=======
        to_exportable_code: bool = False,
>>>>>>> 99ce015b
    ) -> Path:
        """Export this model to the specified output directory.

        This is required to patch otx.algo.detection.backbones.csp_darknet.Focus.forward to export forward.

        Args:
            output_dir (Path): directory for saving the exported model
            base_name: (str): base name for the exported model file. Extension is defined by the target export format
            export_format (OTXExportFormatType): format of the output model
            precision (OTXExportPrecisionType): precision of the output model

        Returns:
            Path: path to the exported model.
        """
        # patch otx.algo.detection.backbones.csp_darknet.Focus.forward
        orig_focus_forward = self.model.backbone.stem.forward
        try:
            self.model.backbone.stem.forward = self.model.backbone.stem.export
<<<<<<< HEAD
            return super().export(output_dir, base_name, export_format, precision)
=======
            return super().export(output_dir, base_name, export_format, precision, to_exportable_code)
>>>>>>> 99ce015b
        finally:
            self.model.backbone.stem.forward = orig_focus_forward

    def forward_for_tracing(self, inputs: Tensor) -> list[InstanceData]:
        """Forward function for export."""
        shape = (int(inputs.shape[2]), int(inputs.shape[3]))
        meta_info = {
            "pad_shape": shape,
            "batch_input_shape": shape,
            "img_shape": shape,
            "scale_factor": (1.0, 1.0),
        }

        meta_info_list = [meta_info] * len(inputs)
        return self.model.export(inputs, meta_info_list, explain_mode=self.explain_mode)

    def load_from_otx_v1_ckpt(self, state_dict: dict, add_prefix: str = "model.") -> dict:
        """Load the previous OTX ckpt according to OTX2.0."""
        return OTXv1Helper.load_det_ckpt(state_dict, add_prefix)


class YOLOXTINY(YOLOX):
    """YOLOX-TINY detector."""

    load_from = (
        "https://storage.openvinotoolkit.org/repositories/"
        "openvino_training_extensions/models/object_detection/v2/yolox_tiny_8x8.pth"
    )
    image_size = (1, 3, 416, 416)
    tile_image_size = (1, 3, 416, 416)
    mean = (123.675, 116.28, 103.53)
    std = (58.395, 57.12, 57.375)

    def _build_model(self, num_classes: int) -> SingleStageDetector:
        train_cfg: dict[str, Any] = {"assigner": SimOTAAssigner(center_radius=2.5)}
        test_cfg = DictConfig(
            {
                "nms": {"type": "nms", "iou_threshold": 0.65},
                "score_thr": 0.01,
                "max_per_img": 100,
            },
        )
        backbone = CSPDarknet(
            deepen_factor=0.33,
            widen_factor=0.375,
            out_indices=[2, 3, 4],
        )
        neck = YOLOXPAFPN(
            in_channels=[96, 192, 384],
            out_channels=96,
            num_csp_blocks=1,
        )
        bbox_head = YOLOXHead(
            num_classes=num_classes,
            in_channels=96,
            feat_channels=96,
            train_cfg=train_cfg,
            test_cfg=test_cfg,
        )
        return SingleStageDetector(backbone, bbox_head, neck=neck, train_cfg=train_cfg, test_cfg=test_cfg)


class YOLOXS(YOLOX):
    """YOLOX-S detector."""

    load_from = (
        "https://download.openmmlab.com/mmdetection/v2.0/yolox/yolox_s_8x8_300e_coco/"
        "yolox_s_8x8_300e_coco_20211121_095711-4592a793.pth"
    )
    image_size = (1, 3, 640, 640)
    tile_image_size = (1, 3, 640, 640)
    mean = (0.0, 0.0, 0.0)
    std = (1.0, 1.0, 1.0)

    def _build_model(self, num_classes: int) -> SingleStageDetector:
        train_cfg: dict[str, Any] = {"assigner": SimOTAAssigner(center_radius=2.5)}
        test_cfg = DictConfig(
            {
                "nms": {"type": "nms", "iou_threshold": 0.65},
                "score_thr": 0.01,
                "max_per_img": 100,
            },
        )
        backbone = CSPDarknet(
            deepen_factor=0.33,
            widen_factor=0.5,
            out_indices=[2, 3, 4],
        )
        neck = YOLOXPAFPN(
            in_channels=[128, 256, 512],
            out_channels=128,
            num_csp_blocks=1,
        )
        bbox_head = YOLOXHead(
            num_classes=num_classes,
            in_channels=128,
            feat_channels=128,
            train_cfg=train_cfg,
            test_cfg=test_cfg,
        )
        return SingleStageDetector(backbone, bbox_head, neck=neck, train_cfg=train_cfg, test_cfg=test_cfg)


class YOLOXL(YOLOX):
    """YOLOX-L detector."""

    load_from = (
        "https://download.openmmlab.com/mmdetection/v2.0/yolox/"
        "yolox_l_8x8_300e_coco/yolox_l_8x8_300e_coco_20211126_140236-d3bd2b23.pth"
    )
    image_size = (1, 3, 640, 640)
    tile_image_size = (1, 3, 640, 640)
    mean = (0.0, 0.0, 0.0)
    std = (1.0, 1.0, 1.0)

    def _build_model(self, num_classes: int) -> SingleStageDetector:
        train_cfg: dict[str, Any] = {"assigner": SimOTAAssigner(center_radius=2.5)}
        test_cfg = DictConfig(
            {
                "nms": {"type": "nms", "iou_threshold": 0.65},
                "score_thr": 0.01,
                "max_per_img": 100,
            },
        )
        backbone = CSPDarknet(
            deepen_factor=1.0,
            widen_factor=1.0,
            out_indices=[2, 3, 4],
        )
        neck = YOLOXPAFPN(
            in_channels=[256, 512, 1024],
            out_channels=256,
            num_csp_blocks=3,
        )
        bbox_head = YOLOXHead(
            num_classes=num_classes,
            in_channels=256,
            feat_channels=256,
            train_cfg=train_cfg,
            test_cfg=test_cfg,
        )
        return SingleStageDetector(backbone, bbox_head, neck=neck, train_cfg=train_cfg, test_cfg=test_cfg)


class YOLOXX(YOLOX):
    """YOLOX-X detector."""

    load_from = (
        "https://download.openmmlab.com/mmdetection/v2.0/yolox/"
        "yolox_x_8x8_300e_coco/yolox_x_8x8_300e_coco_20211126_140254-1ef88d67.pth"
    )
    image_size = (1, 3, 640, 640)
    tile_image_size = (1, 3, 640, 640)
    mean = (0.0, 0.0, 0.0)
    std = (1.0, 1.0, 1.0)

    def _build_model(self, num_classes: int) -> SingleStageDetector:
        train_cfg: dict[str, Any] = {"assigner": SimOTAAssigner(center_radius=2.5)}
        test_cfg = DictConfig(
            {
                "nms": {"type": "nms", "iou_threshold": 0.65},
                "score_thr": 0.01,
                "max_per_img": 100,
            },
        )
        backbone = CSPDarknet(
            deepen_factor=1.33,
            widen_factor=1.25,
            out_indices=[2, 3, 4],
        )
        neck = YOLOXPAFPN(
            in_channels=[320, 640, 1280],
            out_channels=320,
            num_csp_blocks=4,
        )
        bbox_head = YOLOXHead(
            num_classes=num_classes,
            in_channels=320,
            feat_channels=320,
            train_cfg=train_cfg,
            test_cfg=test_cfg,
        )
        return SingleStageDetector(backbone, bbox_head, neck=neck, train_cfg=train_cfg, test_cfg=test_cfg)<|MERGE_RESOLUTION|>--- conflicted
+++ resolved
@@ -209,10 +209,7 @@
         base_name: str,
         export_format: OTXExportFormatType,
         precision: OTXPrecisionType = OTXPrecisionType.FP32,
-<<<<<<< HEAD
-=======
         to_exportable_code: bool = False,
->>>>>>> 99ce015b
     ) -> Path:
         """Export this model to the specified output directory.
 
@@ -231,11 +228,7 @@
         orig_focus_forward = self.model.backbone.stem.forward
         try:
             self.model.backbone.stem.forward = self.model.backbone.stem.export
-<<<<<<< HEAD
-            return super().export(output_dir, base_name, export_format, precision)
-=======
             return super().export(output_dir, base_name, export_format, precision, to_exportable_code)
->>>>>>> 99ce015b
         finally:
             self.model.backbone.stem.forward = orig_focus_forward
 
