--- conflicted
+++ resolved
@@ -2,22 +2,17 @@
 # SPDX-License-Identifier: Apache-2.0
 #
 """Custom OTX Losses for Object Detection."""
+
 from .accuracy import accuracy
 from .cross_entropy_loss import CrossEntropyLoss
 from .cross_focal_loss import CrossSigmoidFocalLoss
+from .iou_loss import IoULoss
 from .smooth_l1_loss import L1Loss
 
-<<<<<<< HEAD
-from .cross_entropy_loss import CrossEntropyLoss
-from .iou_loss import IoULoss
-from .l1_loss import L1Loss
-
-__all__ = ["CrossSigmoidFocalLoss, OrdinaryFocalLoss", "CrossEntropyLoss", "IoULoss", "L1Loss"]
-=======
 __all__ = [
     "CrossEntropyLoss",
     "CrossSigmoidFocalLoss",
     "accuracy",
     "L1Loss",
-]
->>>>>>> fffa2eb1
+    "IoULoss",
+]