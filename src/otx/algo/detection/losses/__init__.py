--- conflicted
+++ resolved
@@ -6,23 +6,13 @@
 from .cross_entropy_loss import CrossEntropyLoss
 from .cross_focal_loss import CrossSigmoidFocalLoss
 from .smooth_l1_loss import L1Loss
+from .iou_loss import IoULoss
 
-<<<<<<< HEAD
-=======
-from .accuracy import accuracy
-from .cross_entropy_loss import CrossEntropyLoss
-from .cross_focal_loss import CrossSigmoidFocalLoss
-from .iou_loss import IoULoss
-from .smooth_l1_loss import L1Loss
 
->>>>>>> 4c18ab18
 __all__ = [
     "CrossEntropyLoss",
     "CrossSigmoidFocalLoss",
     "accuracy",
     "L1Loss",
-<<<<<<< HEAD
-=======
     "IoULoss",
->>>>>>> 4c18ab18
 ]