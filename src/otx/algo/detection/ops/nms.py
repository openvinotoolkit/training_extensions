--- conflicted
+++ resolved
@@ -13,11 +13,7 @@
 from torch.onnx import symbolic_helper as sym_help
 from torchvision.ops.boxes import nms as torch_nms
 
-<<<<<<< HEAD
-from otx.algo.detection.deployment import topk
-=======
 from otx.algo.detection.utils.utils import dynamic_topk
->>>>>>> 3ff10329
 
 
 # This class is from NMSop in mmcv and slightly modified
@@ -253,11 +249,7 @@
     topk_inds = None
     if pre_top_k > 0:
         max_scores, _ = scores.max(-1)
-<<<<<<< HEAD
-        _, topk_inds = topk(max_scores, pre_top_k)
-=======
         _, topk_inds = dynamic_topk(max_scores, pre_top_k)
->>>>>>> 3ff10329
         batch_inds = torch.arange(batch_size, device=scores.device).view(-1, 1).long()
         boxes = boxes[batch_inds, topk_inds, :]
         scores = scores[batch_inds, topk_inds, :]
@@ -337,11 +329,7 @@
     # sort
     is_use_topk = keep_top_k > 0 and (torch.onnx.is_in_onnx_export() or keep_top_k < batched_dets.shape[1])
     if is_use_topk:
-<<<<<<< HEAD
-        _, topk_inds = topk(batched_dets[:, :, -1], k=keep_top_k, dim=1)
-=======
         _, topk_inds = dynamic_topk(batched_dets[:, :, -1], keep_top_k, dim=1)
->>>>>>> 3ff10329
     else:
         _, topk_inds = batched_dets[:, :, -1].sort(dim=1, descending=True)
     topk_batch_inds = torch.arange(batch_size, dtype=topk_inds.dtype, device=topk_inds.device).view(-1, 1)
