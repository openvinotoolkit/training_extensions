# Copyright (C) 2024 Intel Corporation
# SPDX-License-Identifier: Apache-2.0
#
"""MaskRCNN model implementations."""

from __future__ import annotations

from functools import partial
from typing import Any, ClassVar

from torch import nn
from torchvision.ops import RoIAlign

from otx.algo.common.backbones import ResNet, build_model_including_pytorchcv
from otx.algo.common.losses import CrossEntropyLoss, CrossSigmoidFocalLoss, L1Loss
from otx.algo.common.utils.assigners import MaxIoUAssigner
from otx.algo.common.utils.coders import DeltaXYWHBBoxCoder
from otx.algo.common.utils.prior_generators import AnchorGenerator
from otx.algo.common.utils.samplers import RandomSampler
from otx.algo.detection.necks import FPN
from otx.algo.instance_segmentation.backbones.swin import SwinTransformer
from otx.algo.instance_segmentation.heads import ConvFCBBoxHead, FCNMaskHead, RoIHead, RPNHead
from otx.algo.instance_segmentation.losses import ROICriterion, RPNCriterion
from otx.algo.instance_segmentation.segmentors.two_stage import TwoStageDetector
from otx.algo.instance_segmentation.utils.roi_extractors import SingleRoIExtractor
from otx.algo.modules.norm import build_norm_layer
from otx.algo.utils.support_otx_v1 import OTXv1Helper
from otx.core.exporter.base import OTXModelExporter
from otx.core.exporter.native import OTXNativeModelExporter
from otx.core.model.instance_segmentation import ExplainableOTXInstanceSegModel


class MaskRCNN(ExplainableOTXInstanceSegModel):
    """MaskRCNN Model."""

    AVAILABLE_MODEL_VERSIONS: ClassVar[list[str]] = [
        "maskrcnn_resnet_50",
        "maskrcnn_efficientnet_b2b",
        "maskrcnn_swin_tiny",
    ]

    load_from: ClassVar[dict[str, Any]] = {
        "maskrcnn_resnet_50": "https://download.openmmlab.com/mmdetection/v2.0/mask_rcnn/mask_rcnn_r50_fpn_mstrain-poly_3x_coco/"
        "mask_rcnn_r50_fpn_mstrain-poly_3x_coco_20210524_201154-21b550bb.pth",
        "maskrcnn_efficientnet_b2b": "https://storage.openvinotoolkit.org/repositories/openvino_training_extensions/"
        "models/instance_segmentation/v2/efficientnet_b2b-mask_rcnn-576x576.pth",
        "maskrcnn_swin_tiny": "https://download.openmmlab.com/mmdetection/v2.0/swin/"
        "mask_rcnn_swin-t-p4-w7_fpn_fp16_ms-crop-3x_coco/"
        "mask_rcnn_swin-t-p4-w7_fpn_fp16_ms-crop-3x_coco_20210908_165006-90a4008c.pth",
    }

    mean = (123.675, 116.28, 103.53)
    std = (58.395, 57.12, 57.375)
    effnet_std = (1.0, 1.0, 1.0)

    def _build_model(self, num_classes: int) -> TwoStageDetector:
        if self.model_name not in self.AVAILABLE_MODEL_VERSIONS:
            msg = f"Model version {self.model_name} is not supported."
            raise ValueError(msg)

        # TODO(Sungchul, Kirill): depricate train_cfg/test_cfg
        train_cfg = {
            "rpn": {
                "allowed_border": -1,
                "debug": False,
                "pos_weight": -1,
                "assigner": MaxIoUAssigner(
                    pos_iou_thr=0.7,
                    neg_iou_thr=0.3,
                    min_pos_iou=0.3,
                    ignore_iof_thr=-1,
                    match_low_quality=True,
                ),
                "sampler": RandomSampler(
                    add_gt_as_proposals=False,
                    num=256,
                    pos_fraction=0.5,
                    neg_pos_ub=-1,
                ),
            },
            "rpn_proposal": {
                "max_per_img": 1000,
                "min_bbox_size": 0,
                "nms": {
                    "type": "nms",
                    "iou_threshold": 0.7,
                },
                "nms_pre": 2000,
            },
            "rcnn": {
                "assigner": MaxIoUAssigner(
                    pos_iou_thr=0.5,
                    neg_iou_thr=0.5,
                    min_pos_iou=0.5,
                    ignore_iof_thr=-1,
                    match_low_quality=True,
                ),
                "sampler": RandomSampler(
                    add_gt_as_proposals=True,
                    num=512,
                    pos_fraction=0.25,
                    neg_pos_ub=-1,
                ),
                "debug": False,
                "mask_size": 28,
                "pos_weight": -1,
            },
        }

        test_cfg = {
            "rpn": {
                "max_per_img": 1000,
                "min_bbox_size": 0,
                "nms": {
                    "type": "nms",
                    "iou_threshold": 0.7,
                },
                "nms_pre": 1000,
            },
            "rcnn": {
                "mask_thr_binary": 0.5,
                "max_per_img": 100,
                "nms": {
                    "type": "nms",
                    "iou_threshold": 0.5,
                },
                "score_thr": 0.05,
            },
        }

        rpn_assigner = MaxIoUAssigner(
            pos_iou_thr=0.7,
            neg_iou_thr=0.3,
            min_pos_iou=0.3,
            ignore_iof_thr=-1,
            match_low_quality=True,
        )

        rpn_sampler = RandomSampler(
            add_gt_as_proposals=False,
            num=256,
            pos_fraction=0.5,
            neg_pos_ub=-1,
        )

        rcnn_assigner = MaxIoUAssigner(
            pos_iou_thr=0.5,
            neg_iou_thr=0.5,
            min_pos_iou=0.5,
            ignore_iof_thr=-1,
            match_low_quality=True,
        )

        rcnn_sampler = RandomSampler(
            add_gt_as_proposals=True,
            num=512,
            pos_fraction=0.25,
            neg_pos_ub=-1,
        )

        backbone = self._build_backbone()
        neck = FPN(model_name=self.model_name)
        rpn_bbox_coder = DeltaXYWHBBoxCoder(
            target_means=(0.0, 0.0, 0.0, 0.0),
            target_stds=(1.0, 1.0, 1.0, 1.0),
        )

        rpn_head = RPNHead(
            model_name=self.model_name,
            anchor_generator=AnchorGenerator(
                strides=[4, 8, 16, 32, 64],
                ratios=[0.5, 1.0, 2.0],
                scales=[8],
            ),
            bbox_coder=rpn_bbox_coder,
            assigner=rpn_assigner,
            sampler=rpn_sampler,
            train_cfg=train_cfg["rpn"],
            test_cfg=test_cfg["rpn"],
        )

        roi_bbox_coder = DeltaXYWHBBoxCoder(
            target_means=(0.0, 0.0, 0.0, 0.0),
            target_stds=(0.1, 0.1, 0.2, 0.2),
        )

        bbox_head = ConvFCBBoxHead(
            model_name=self.model_name,
            num_classes=num_classes,
            bbox_coder=roi_bbox_coder,
        )

        bbox_roi_extractor = SingleRoIExtractor(
            featmap_strides=[4, 8, 16, 32],
            out_channels=rpn_head.feat_channels,
            roi_layer=RoIAlign(
                output_size=7,
                sampling_ratio=0,
                aligned=True,
                spatial_scale=1.0,
            ),
        )

        mask_roi_extractor = SingleRoIExtractor(
            featmap_strides=[4, 8, 16, 32],
            out_channels=rpn_head.feat_channels,
            roi_layer=RoIAlign(
                output_size=14,
                sampling_ratio=0,
                aligned=True,
                spatial_scale=1.0,
            ),
        )

        mask_head = FCNMaskHead(
            conv_out_channels=rpn_head.feat_channels,
            in_channels=rpn_head.feat_channels,
            num_classes=num_classes,
            num_convs=4,
        )

        roi_head = RoIHead(
            bbox_roi_extractor=bbox_roi_extractor,
            bbox_head=bbox_head,
            mask_roi_extractor=mask_roi_extractor,
            mask_head=mask_head,
            assigner=rcnn_assigner,
            sampler=rcnn_sampler,
        )

        rpn_criterion = RPNCriterion(
            bbox_coder=DeltaXYWHBBoxCoder(
                target_means=(0.0, 0.0, 0.0, 0.0),
                target_stds=(1.0, 1.0, 1.0, 1.0),
            ),
            loss_bbox=L1Loss(loss_weight=1.0),
            loss_cls=CrossEntropyLoss(loss_weight=1.0, use_sigmoid=True),
        )

        roi_criterion = ROICriterion(
            num_classes=num_classes,
            bbox_coder=DeltaXYWHBBoxCoder(
                target_means=(0.0, 0.0, 0.0, 0.0),
                target_stds=(0.1, 0.1, 0.2, 0.2),
            ),
            loss_bbox=L1Loss(loss_weight=1.0),
            # TODO(someone): performance of CrossSigmoidFocalLoss is worse without mmcv
            # https://github.com/openvinotoolkit/training_extensions/pull/3431
            loss_cls=CrossSigmoidFocalLoss(loss_weight=1.0, use_sigmoid=False),
            loss_mask=CrossEntropyLoss(loss_weight=1.0, use_mask=True),
            class_agnostic=False,
        )

        return TwoStageDetector(
            backbone=backbone,
            neck=neck,
            rpn_head=rpn_head,
            roi_head=roi_head,
            roi_criterion=roi_criterion,
            rpn_criterion=rpn_criterion,
        )

    def _build_backbone(self) -> nn.Module:
        """Builds the backbone for the model."""
        backbone_cfg: dict[str, Any] = {
            "maskrcnn_resnet_50": {
                "depth": 50,
                "frozen_stages": 1,
            },
            "maskrcnn_swin_tiny": {
                "drop_path_rate": 0.2,
                "patch_norm": True,
                "convert_weights": True,
            },
            "maskrcnn_efficientnet_b2b": {
                "type": "efficientnet_b2b",
                "out_indices": [2, 3, 4, 5],
                "frozen_stages": -1,
                "pretrained": True,
                "activation": nn.SiLU,
                "normalization": partial(build_norm_layer, nn.BatchNorm2d, requires_grad=True),
            },
        }

        if "resnet" in self.model_name:
            return ResNet(
                **backbone_cfg[self.model_name],
            )

        if "efficientnet" in self.model_name:
            cfg = backbone_cfg[self.model_name]
            return build_model_including_pytorchcv(cfg=cfg)

        if "swin" in self.model_name:
            return SwinTransformer(
                **backbone_cfg[self.model_name],
            )

        msg = ValueError(f"Model {self.model_name} is not supported.")
        raise msg

    @property
    def _exporter(self) -> OTXModelExporter:
        """Creates OTXModelExporter object that can export the model."""
        if self.input_size is None:
            msg = f"Input size attribute is not set for {self.__class__}"
            raise ValueError(msg)

        return OTXNativeModelExporter(
            task_level_export_parameters=self._export_parameters,
            input_size=(1, 3, *self.input_size),
            mean=self.mean,
            std=self.std if "efficientnet" not in self.model_name else self.effnet_std,
            resize_mode="fit_to_window",
            pad_value=0,
            swap_rgb=False,
            via_onnx=True,
            onnx_export_configuration={
                "input_names": ["image"],
                "output_names": ["boxes", "labels", "masks"],
                "dynamic_axes": {
                    "image": {0: "batch", 2: "height", 3: "width"},
                    "boxes": {0: "batch", 1: "num_dets"},
                    "labels": {0: "batch", 1: "num_dets"},
                    "masks": {0: "batch", 1: "num_dets", 2: "height", 3: "width"},
                },
                "opset_version": 11,
                "autograd_inlining": False,
            },
            output_names=["bboxes", "labels", "masks"],
        )

    def load_from_otx_v1_ckpt(self, state_dict: dict, add_prefix: str = "model.") -> dict:
        """Load the previous OTX ckpt according to OTX2.0."""
        return OTXv1Helper.load_iseg_ckpt(state_dict, add_prefix)

    @property
    def _optimization_config(self) -> dict[str, Any]:
<<<<<<< HEAD
        """PTQ config for MaskRCNN-SwinT."""
        return {
            "model_type": "transformer",
            "ignored_scope": {
                "patterns": [".*head.*"],
                "validate": False,
            },
            "advanced_parameters": {
                "smooth_quant_alpha": -1,
                "activations_range_estimator_params": {
                    "min": {
                        "statistics_type": "QUANTILE",
                        "aggregator_type": "MIN",
                        "quantile_outlier_prob": "1e-4",
                    },
                    "max": {
                        "statistics_type": "QUANTILE",
                        "aggregator_type": "MAX",
                        "quantile_outlier_prob": "1e-4",
                    },
                },
            },
        }
=======
        """PTQ config for MaskRCNN-Eff."""
        if self.model_name == "maskrcnn_efficientnet_b2b":
            return {
                "ignored_scope": {
                    "types": ["Add", "Divide", "Multiply", "Sigmoid"],
                    "validate": False,
                },
                "preset": "mixed",
            }

        if self.model_name == "maskrcnn_swin_t":
            return {"model_type": "transformer"}

        return {}
>>>>>>> b99770a9
<|MERGE_RESOLUTION|>--- conflicted
+++ resolved
@@ -336,31 +336,6 @@
 
     @property
     def _optimization_config(self) -> dict[str, Any]:
-<<<<<<< HEAD
-        """PTQ config for MaskRCNN-SwinT."""
-        return {
-            "model_type": "transformer",
-            "ignored_scope": {
-                "patterns": [".*head.*"],
-                "validate": False,
-            },
-            "advanced_parameters": {
-                "smooth_quant_alpha": -1,
-                "activations_range_estimator_params": {
-                    "min": {
-                        "statistics_type": "QUANTILE",
-                        "aggregator_type": "MIN",
-                        "quantile_outlier_prob": "1e-4",
-                    },
-                    "max": {
-                        "statistics_type": "QUANTILE",
-                        "aggregator_type": "MAX",
-                        "quantile_outlier_prob": "1e-4",
-                    },
-                },
-            },
-        }
-=======
         """PTQ config for MaskRCNN-Eff."""
         if self.model_name == "maskrcnn_efficientnet_b2b":
             return {
@@ -374,5 +349,4 @@
         if self.model_name == "maskrcnn_swin_t":
             return {"model_type": "transformer"}
 
-        return {}
->>>>>>> b99770a9
+        return {}