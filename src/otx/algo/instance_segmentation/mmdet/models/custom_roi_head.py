# Copyright (C) 2024 Intel Corporation
# SPDX-License-Identifier: Apache-2.0
#
# This class and its supporting functions are adapted from the mmdet.
# Please refer to https://github.com/open-mmlab/mmdetection/

"""MMDetection StandardRoIHead."""
from __future__ import annotations

from typing import TYPE_CHECKING

import torch
<<<<<<< HEAD
=======
from mmdet.models.utils.misc import unpack_gt_instances  # TODO (Eugene): This should be replaced by unpack_det_entity
from mmengine.registry import MODELS, TASK_UTILS
>>>>>>> 3ff10329
from torch import Tensor

from otx.algo.detection.heads.base_sampler import RandomSampler
from otx.algo.detection.heads.class_incremental_mixin import (
    ClassIncrementalMixin,
)
from otx.algo.detection.heads.max_iou_assigner import MaxIoUAssigner
from otx.algo.detection.losses import CrossSigmoidFocalLoss, accuracy
from otx.algo.detection.utils.structures import SamplingResult
from otx.algo.detection.utils.utils import empty_instances, multi_apply
from otx.algo.instance_segmentation.mmdet.models.bbox_heads.convfc_bbox_head import Shared2FCBBoxHead
from otx.algo.instance_segmentation.mmdet.models.mask_heads.fcn_mask_head import FCNMaskHead
from otx.algo.instance_segmentation.mmdet.structures.bbox import bbox2roi

from .base_roi_head import BaseRoIHead
from .roi_extractors import SingleRoIExtractor

if TYPE_CHECKING:
    from mmdet.structures.det_data_sample import DetDataSample
    from mmengine.config import ConfigDict
    from mmengine.structures import InstanceData


class StandardRoIHead(BaseRoIHead):
    """Simplest base roi head including one bbox head and one mask head."""

    def init_assigner_sampler(self) -> None:
        """Initialize assigner and sampler."""
        if self.train_cfg["assigner"]["type"] != MaxIoUAssigner.__name__:
            msg = f"Invalid assigner type {self.train_cfg['assigner']['type']}"
            raise ValueError(msg)
        if self.train_cfg["sampler"]["type"] != RandomSampler.__name__:
            msg = f"Invalid sampler type {self.train_cfg['sampler']['type']}"
            raise ValueError(msg)

        self.train_cfg["assigner"].pop("type")
        self.bbox_assigner = MaxIoUAssigner(**self.train_cfg["assigner"])

        self.train_cfg["sampler"].pop("type")
        self.bbox_sampler = RandomSampler(**self.train_cfg["sampler"], context=self)

    def init_bbox_head(self, bbox_roi_extractor: ConfigDict | dict, bbox_head: ConfigDict | dict) -> None:
        """Initialize box head and box roi extractor.

        Args:
            bbox_roi_extractor (dict or ConfigDict): Config of box
                roi extractor.
            bbox_head (dict or ConfigDict): Config of box in box head.
        """
        if bbox_roi_extractor["type"] != SingleRoIExtractor.__name__:
            msg = f"bbox_roi_extractor should be SingleRoIExtractor, but got {bbox_roi_extractor['type']}"
            raise ValueError(msg)

        if bbox_head["type"] != CustomConvFCBBoxHead.__name__:
            msg = f"bbox_head should be CustomConvFCBBoxHead, but got {bbox_head['type']}"
            raise ValueError(msg)

        bbox_roi_extractor.pop("type")
        bbox_head.pop("type")

        self.bbox_roi_extractor = SingleRoIExtractor(**bbox_roi_extractor)
        self.bbox_head = CustomConvFCBBoxHead(**bbox_head)

    def init_mask_head(self, mask_roi_extractor: ConfigDict | dict, mask_head: ConfigDict | dict) -> None:
        """Initialize mask head and mask roi extractor.

        Args:
            mask_roi_extractor (dict or ConfigDict): Config of mask roi
                extractor.
            mask_head (dict or ConfigDict): Config of mask in mask head.
        """
        if mask_roi_extractor["type"] != SingleRoIExtractor.__name__:
            msg = f"mask_roi_extractor should be SingleRoIExtractor, but got {mask_roi_extractor['type']}"
            raise ValueError(msg)
        mask_roi_extractor.pop("type")
        self.mask_roi_extractor = SingleRoIExtractor(**mask_roi_extractor)

        if mask_head["type"] != FCNMaskHead.__name__:
            msg = f"mask_head should be FCNMaskHead, but got {mask_head['type']}"
            raise ValueError(msg)

        mask_head.pop("type")
        self.mask_head = FCNMaskHead(**mask_head)

    def forward(
        self,
        x: tuple[Tensor],
        rpn_results_list: list[InstanceData],
        batch_data_samples: list[DetDataSample] | None = None,
    ) -> tuple:
        """Network forward process. Usually includes backbone, neck and head forward without any post-processing.

        Args:
            x (List[Tensor]): Multi-level features that may have different
                resolutions.
            rpn_results_list (list[:obj:`InstanceData`]): List of region
                proposals.
            batch_data_samples (list[:obj:`DetDataSample`]): Each item contains
            the meta information of each image and corresponding
            annotations.

        Returns:
            tuple: A tuple of features from ``bbox_head`` and ``mask_head``
            forward.
        """
        raise NotImplementedError

    def _bbox_forward(self, x: tuple[Tensor], rois: Tensor) -> dict:
        """Box head forward function used in both training and testing.

        Args:
            x (tuple[Tensor]): List of multi-level img features.
            rois (Tensor): RoIs with the shape (n, 5) where the first
                column indicates batch id of each RoI.

        Returns:
             dict[str, Tensor]: Usually returns a dictionary with keys:

                - `cls_score` (Tensor): Classification scores.
                - `bbox_pred` (Tensor): Box energies / deltas.
                - `bbox_feats` (Tensor): Extract bbox RoI features.
        """
        bbox_feats = self.bbox_roi_extractor(x[: self.bbox_roi_extractor.num_inputs], rois)
        if self.with_shared_head:
            bbox_feats = self.shared_head(bbox_feats)
        cls_score, bbox_pred = self.bbox_head(bbox_feats)

        return {"cls_score": cls_score, "bbox_pred": bbox_pred, "bbox_feats": bbox_feats}

    def mask_loss(
        self,
        x: tuple[Tensor],
        sampling_results: list[SamplingResult],
        bbox_feats: Tensor,
        batch_gt_instances: list[InstanceData],
    ) -> dict:
        """Perform forward propagation and loss calculation of the mask head on the features of the upstream network.

        Args:
            x (tuple[Tensor]): Tuple of multi-level img features.
            sampling_results (list["obj:`SamplingResult`]): Sampling results.
            bbox_feats (Tensor): Extract bbox RoI features.
            batch_gt_instances (list[:obj:`InstanceData`]): Batch of
                gt_instance. It usually includes ``bboxes``, ``labels``, and
                ``masks`` attributes.

        Returns:
            dict: Usually returns a dictionary with keys:

                - `mask_preds` (Tensor): Mask prediction.
                - `mask_feats` (Tensor): Extract mask RoI features.
                - `mask_targets` (Tensor): Mask target of each positive\
                    proposals in the image.
                - `loss_mask` (dict): A dictionary of mask loss components.
        """
        pos_rois = bbox2roi([res.pos_priors for res in sampling_results])
        mask_results = self._mask_forward(x, pos_rois)

        mask_loss_and_target = self.mask_head.loss_and_target(
            mask_preds=mask_results["mask_preds"],
            sampling_results=sampling_results,
            batch_gt_instances=batch_gt_instances,
            rcnn_train_cfg=self.train_cfg,
        )

        mask_results.update(loss_mask=mask_loss_and_target["loss_mask"])
        return mask_results

    def _mask_forward(
        self,
        x: tuple[Tensor],
        rois: Tensor | None = None,
        pos_inds: Tensor | None = None,
        bbox_feats: Tensor | None = None,
    ) -> dict:
        """Mask head forward function used in both training and testing.

        Args:
            x (tuple[Tensor]): Tuple of multi-level img features.
            rois (Tensor): RoIs with the shape (n, 5) where the first
                column indicates batch id of each RoI.
            pos_inds (Tensor, optional): Indices of positive samples.
                Defaults to None.
            bbox_feats (Tensor): Extract bbox RoI features. Defaults to None.

        Returns:
            dict[str, Tensor]: Usually returns a dictionary with keys:

                - `mask_preds` (Tensor): Mask prediction.
                - `mask_feats` (Tensor): Extract mask RoI features.
        """
        if not ((rois is not None) ^ (pos_inds is not None and bbox_feats is not None)):
            msg = "rois is None xor (pos_inds is not None and bbox_feats is not None)"
            raise ValueError(msg)
        if rois is not None:
            mask_feats = self.mask_roi_extractor(x[: self.mask_roi_extractor.num_inputs], rois)
            if self.with_shared_head:
                mask_feats = self.shared_head(mask_feats)
        else:
            if bbox_feats is None:
                msg = "bbox_feats should not be None when rois is None"
                raise ValueError(msg)
            mask_feats = bbox_feats[pos_inds]

        mask_preds = self.mask_head(mask_feats)
        return {"mask_preds": mask_preds, "mask_feats": mask_feats}

    def predict_bbox(
        self,
        x: tuple[Tensor],
        batch_img_metas: list[dict],
        rpn_results_list: list[InstanceData],
        rcnn_test_cfg: ConfigDict | dict,
        rescale: bool = False,
    ) -> list[InstanceData]:
        """Forward the bbox head and predict detection results on the features of the upstream network.

        Args:
            x (tuple[Tensor]): Feature maps of all scale level.
            batch_img_metas (list[dict]): List of image information.
            rpn_results_list (list[:obj:`InstanceData`]): List of region
                proposals.
            rcnn_test_cfg (obj:`ConfigDict`): `test_cfg` of R-CNN.
            rescale (bool): If True, return boxes in original image space.
                Defaults to False.

        Returns:
            list[:obj:`InstanceData`]: Detection results of each image
            after the post process.
            Each item usually contains following keys.

                - scores (Tensor): Classification scores, has a shape
                  (num_instance, )
                - labels (Tensor): Labels of bboxes, has a shape
                  (num_instances, ).
                - bboxes (Tensor): Has a shape (num_instances, 4),
                  the last dimension 4 arrange as (x1, y1, x2, y2).
        """
        proposals = [res.bboxes for res in rpn_results_list]
        rois = bbox2roi(proposals)

        if rois.shape[0] == 0:
            return empty_instances(
                batch_img_metas,
                rois.device,
                task_type="bbox",
                num_classes=self.bbox_head.num_classes,
                score_per_cls=rcnn_test_cfg is None,
            )

        bbox_results = self._bbox_forward(x, rois)

        # split batch bbox prediction back to each image
        cls_scores = bbox_results["cls_score"]
        bbox_preds = bbox_results["bbox_pred"]
        num_proposals_per_img = tuple(len(p) for p in proposals)
        rois = rois.split(num_proposals_per_img, 0)
        cls_scores = cls_scores.split(num_proposals_per_img, 0)

        # some detector with_reg is False, bbox_preds will be None
        if bbox_preds is not None:
            # the bbox prediction of some detectors like SABL is not Tensor
            if isinstance(bbox_preds, torch.Tensor):
                bbox_preds = bbox_preds.split(num_proposals_per_img, 0)
            else:
                bbox_preds = self.bbox_head.bbox_pred_split(bbox_preds, num_proposals_per_img)
        else:
            bbox_preds = (None,) * len(proposals)

        return self.bbox_head.predict_by_feat(
            rois=rois,
            cls_scores=cls_scores,
            bbox_preds=bbox_preds,
            batch_img_metas=batch_img_metas,
            rcnn_test_cfg=rcnn_test_cfg,
            rescale=rescale,
        )

    def predict_mask(
        self,
        x: tuple[Tensor],
        batch_img_metas: list[dict],
        results_list: list[InstanceData],
        rescale: bool = False,
    ) -> list[InstanceData]:
        """Forward the mask head and predict detection results on the features of the upstream network.

        Args:
            x (tuple[Tensor]): Feature maps of all scale level.
            batch_img_metas (list[dict]): List of image information.
            results_list (list[:obj:`InstanceData`]): Detection results of
                each image.
            rescale (bool): If True, return boxes in original image space.
                Defaults to False.

        Returns:
            list[:obj:`InstanceData`]: Detection results of each image
            after the post process.
            Each item usually contains following keys.

                - scores (Tensor): Classification scores, has a shape
                  (num_instance, )
                - labels (Tensor): Labels of bboxes, has a shape
                  (num_instances, ).
                - bboxes (Tensor): Has a shape (num_instances, 4),
                  the last dimension 4 arrange as (x1, y1, x2, y2).
                - masks (Tensor): Has a shape (num_instances, H, W).
        """
        # don't need to consider aug_test.
        bboxes = [res.bboxes for res in results_list]
        mask_rois = bbox2roi(bboxes)
        if mask_rois.shape[0] == 0:
            return empty_instances(
                batch_img_metas,
                mask_rois.device,
                task_type="mask",
                instance_results=results_list,
                mask_thr_binary=self.test_cfg["mask_thr_binary"],
            )

        mask_results = self._mask_forward(x, mask_rois)
        mask_preds = mask_results["mask_preds"]
        # split batch mask prediction back to each image
        num_mask_rois_per_img = [len(res) for res in results_list]
        mask_preds = mask_preds.split(num_mask_rois_per_img, 0)

        return self.mask_head.predict_by_feat(
            mask_preds=mask_preds,
            results_list=results_list,
            batch_img_metas=batch_img_metas,
            rcnn_test_cfg=self.test_cfg,
            rescale=rescale,
        )

    def _bbox_forward_export(self, x: tuple[Tensor], rois: Tensor) -> dict:
        """Box head forward function used in both training and testing.

        Args:
            x (tuple[Tensor]): List of multi-level img features.
            rois (Tensor): RoIs with the shape (n, 5) where the first
                column indicates batch id of each RoI.

        Returns:
             dict[str, Tensor]: Usually returns a dictionary with keys:

                - `cls_score` (Tensor): Classification scores.
                - `bbox_pred` (Tensor): Box energies / deltas.
                - `bbox_feats` (Tensor): Extract bbox RoI features.
        """
        bbox_feats = self.bbox_roi_extractor.export(
            x[: self.bbox_roi_extractor.num_inputs],
            rois,
        )
        if self.with_shared_head:
            bbox_feats = self.shared_head(bbox_feats)
        cls_score, bbox_pred = self.bbox_head(bbox_feats)

        return {"cls_score": cls_score, "bbox_pred": bbox_pred, "bbox_feats": bbox_feats}

    def _mask_forward_export(
        self,
        x: tuple[Tensor],
        rois: Tensor | None = None,
        pos_inds: Tensor | None = None,
        bbox_feats: Tensor | None = None,
    ) -> dict:
        """Mask head forward function used in both training and testing.

        Args:
            x (tuple[Tensor]): Tuple of multi-level img features.
            rois (Tensor): RoIs with the shape (n, 5) where the first
                column indicates batch id of each RoI.
            pos_inds (Tensor, optional): Indices of positive samples.
                Defaults to None.
            bbox_feats (Tensor): Extract bbox RoI features. Defaults to None.

        Returns:
            dict[str, Tensor]: Usually returns a dictionary with keys:

                - `mask_preds` (Tensor): Mask prediction.
                - `mask_feats` (Tensor): Extract mask RoI features.
        """
        if not ((rois is not None) ^ (pos_inds is not None and bbox_feats is not None)):
            msg = "rois is None xor (pos_inds is not None and bbox_feats is not None)"
            raise ValueError(msg)
        if rois is not None:
            mask_feats = self.mask_roi_extractor.export(x[: self.mask_roi_extractor.num_inputs], rois)
            if self.with_shared_head:
                mask_feats = self.shared_head(mask_feats)
        else:
            if bbox_feats is None:
                msg = "bbox_feats should not be None when rois is None"
                raise ValueError(msg)
            mask_feats = bbox_feats[pos_inds]

        mask_preds = self.mask_head(mask_feats)
        return {"mask_preds": mask_preds, "mask_feats": mask_feats}

    def export(
        self,
        x: tuple[Tensor],
        rpn_results_list: tuple[Tensor, Tensor],
        batch_data_samples: list[DetDataSample],
        rescale: bool = False,
    ) -> tuple[Tensor, ...]:
        """Export the roi head and export detection results on the features of the upstream network."""
        if not self.with_bbox:
            msg = "Bbox head must be implemented."
            raise NotImplementedError(msg)
        batch_img_metas = [data_samples.metainfo for data_samples in batch_data_samples]

        # If it has the mask branch, the bbox branch does not need
        # to be scaled to the original image scale, because the mask
        # branch will scale both bbox and mask at the same time.
        bbox_rescale = rescale if not self.with_mask else False
        results_list = self.export_bbox(
            x,
            batch_img_metas,
            rpn_results_list,
            rcnn_test_cfg=self.test_cfg,
            rescale=bbox_rescale,
        )

        if self.with_mask:
            results_list = self.export_mask(x, batch_img_metas, results_list, rescale=rescale)

        return results_list

    def export_bbox(
        self,
        x: tuple[Tensor],
        batch_img_metas: list[dict],
        rpn_results_list: tuple[Tensor, Tensor],
        rcnn_test_cfg: ConfigDict | dict,
        rescale: bool = False,
    ) -> tuple[Tensor, ...]:
        """Rewrite `predict_bbox` of `StandardRoIHead` for default backend.

        Args:
            x (tuple[Tensor]): Feature maps of all scale level.
            batch_img_metas (list[dict]): List of image information.
            rpn_results_list (list[Tensor]): List of region
                proposals.
            rcnn_test_cfg (obj:`ConfigDict`): `test_cfg` of R-CNN.
            rescale (bool): If True, return boxes in original image space.
                Defaults to False.

        Returns:
            list[Tensor]: Detection results of each image
            after the post process.
            Each item usually contains following keys.

                - dets (Tensor): Classification bboxes and scores, has a shape
                    (num_instance, 5)
                - labels (Tensor): Labels of bboxes, has a shape
                    (num_instances, ).
        """
        rois = rpn_results_list[0]
        rois_dims = int(rois.shape[-1])
        batch_index = (
            torch.arange(rois.shape[0], device=rois.device).float().view(-1, 1, 1).expand(rois.size(0), rois.size(1), 1)
        )
        rois = torch.cat([batch_index, rois[..., : rois_dims - 1]], dim=-1)
        batch_size = rois.shape[0]
        num_proposals_per_img = rois.shape[1]

        # Eliminate the batch dimension
        rois = rois.view(-1, rois_dims)
        bbox_results = self._bbox_forward_export(x, rois)
        cls_scores = bbox_results["cls_score"]
        bbox_preds = bbox_results["bbox_pred"]

        # Recover the batch dimension
        rois = rois.reshape(batch_size, num_proposals_per_img, rois.size(-1))
        cls_scores = cls_scores.reshape(batch_size, num_proposals_per_img, cls_scores.size(-1))
        bbox_preds = bbox_preds.reshape(batch_size, num_proposals_per_img, bbox_preds.size(-1))

        return self.bbox_head.export_by_feat(
            rois=rois,
            cls_scores=cls_scores,
            bbox_preds=bbox_preds,
            batch_img_metas=batch_img_metas,
            rcnn_test_cfg=rcnn_test_cfg,
            rescale=rescale,
        )

    def export_mask(
        self: StandardRoIHead,
        x: tuple[Tensor],
        batch_img_metas: list[dict],
        results_list: tuple[Tensor, ...],
        rescale: bool = False,
    ) -> tuple[Tensor, ...]:
        """Forward the mask head and predict detection results on the features of the upstream network.

        Args:
            x (tuple[Tensor]): Feature maps of all scale level.
            batch_img_metas (list[dict]): List of image information.
            results_list (list[:obj:`InstanceData`]): Detection results of
                each image.
            rescale (bool): If True, return boxes in original image space.
                Defaults to False.

        Returns:
            list[Tensor]: Detection results of each image
            after the post process.
            Each item usually contains following keys.

                - scores (Tensor): Classification scores, has a shape
                    (num_instance, )
                - labels (Tensor): Labels of bboxes, has a shape
                    (num_instances, ).
                - bboxes (Tensor): Has a shape (num_instances, 4),
                    the last dimension 4 arrange as (x1, y1, x2, y2).
                - masks (Tensor): Has a shape (num_instances, H, W).
        """
        dets, det_labels = results_list
        batch_size = dets.size(0)
        det_bboxes = dets[..., :4]
        # expand might lead to static shape, use broadcast instead
        batch_index = torch.arange(det_bboxes.size(0), device=det_bboxes.device).float().view(
            -1,
            1,
            1,
        ) + det_bboxes.new_zeros((det_bboxes.size(0), det_bboxes.size(1))).unsqueeze(-1)
        mask_rois = torch.cat([batch_index, det_bboxes], dim=-1)
        mask_rois = mask_rois.view(-1, 5)
        mask_results = self._mask_forward_export(x, mask_rois)
        mask_preds = mask_results["mask_preds"]
        num_det = det_bboxes.shape[1]
        segm_results: Tensor = self.mask_head.export_by_feat(
            mask_preds,
            results_list,
            batch_img_metas,
            self.test_cfg,
            rescale=rescale,
        )
        segm_results = segm_results.reshape(batch_size, num_det, segm_results.shape[-2], segm_results.shape[-1])
        return dets, det_labels, segm_results


class CustomRoIHead(StandardRoIHead):
    """CustomRoIHead class for OTX."""

    def loss(
        self,
        x: tuple[Tensor],
        rpn_results_list: list[InstanceData],
        batch_data_samples: list[DetDataSample],
    ) -> dict:
        """Perform forward propagation and loss calculation of the detection roi on the features.

        Args:
            x (tuple[Tensor]): list of multi-level img features.
            rpn_results_list (list[:obj:`InstanceData`]): list of region
                proposals.
            batch_data_samples (list[:obj:`DetDataSample`]): The batch
                data samples. It usually includes information such
                as `gt_instance` or `gt_panoptic_seg` or `gt_sem_seg`.

        Returns:
            dict[str, Tensor]: A dictionary of loss components
        """
        outputs = unpack_gt_instances(batch_data_samples)
        batch_gt_instances, batch_gt_instances_ignore, batch_img_metas = outputs

        # assign gts and sample proposals
        num_imgs = len(batch_data_samples)
        sampling_results = []
        for i in range(num_imgs):
            # rename rpn_results.bboxes to rpn_results.priors
            rpn_results = rpn_results_list[i]
            rpn_results.priors = rpn_results.pop("bboxes")

            assign_result = self.bbox_assigner.assign(rpn_results, batch_gt_instances[i], batch_gt_instances_ignore[i])
            sampling_result = self.bbox_sampler.sample(
                assign_result,
                rpn_results,
                batch_gt_instances[i],
                feats=[lvl_feat[i][None] for lvl_feat in x],
            )
            sampling_results.append(sampling_result)

        losses = {}
        # bbox head loss
        if self.with_bbox:
            bbox_results = self.bbox_loss(x, sampling_results, batch_img_metas)
            losses.update(bbox_results["loss_bbox"])

        # mask head forward and loss
        if self.with_mask:
            mask_results = self.mask_loss(x, sampling_results, bbox_results["bbox_feats"], batch_gt_instances)
            losses.update(mask_results["loss_mask"])

        return losses

    def bbox_loss(self, x: tuple[Tensor], sampling_results: list[SamplingResult], batch_img_metas: list[dict]) -> dict:
        """Perform forward propagation and loss calculation of the bbox head on the features of the upstream network.

        Args:
            x (tuple[Tensor]): list of multi-level img features.
            sampling_results (list["obj:`SamplingResult`]): Sampling results.
            batch_img_metas (list[Dict]): Meta information of each image, e.g., image size, scaling factor, etc.

        Returns:
            dict[str, Tensor]: Usually returns a dictionary with keys:

                - `cls_score` (Tensor): Classification scores.
                - `bbox_pred` (Tensor): Box energies / deltas.
                - `bbox_feats` (Tensor): Extract bbox RoI features.
                - `loss_bbox` (dict): A dictionary of bbox loss components.
        """
        rois = bbox2roi([res.bboxes for res in sampling_results])
        bbox_results = self._bbox_forward(x, rois)

        bbox_loss_and_target = self.bbox_head.loss_and_target(
            cls_score=bbox_results["cls_score"],
            bbox_pred=bbox_results["bbox_pred"],
            rois=rois,
            sampling_results=sampling_results,
            rcnn_train_cfg=self.train_cfg,
            batch_img_metas=batch_img_metas,
        )
        bbox_results.update(loss_bbox=bbox_loss_and_target["loss_bbox"])

        return bbox_results


class CustomConvFCBBoxHead(Shared2FCBBoxHead, ClassIncrementalMixin):
    """CustomConvFCBBoxHead class for OTX."""

    def loss_and_target(
        self,
        cls_score: Tensor,
        bbox_pred: Tensor,
        rois: Tensor,
        sampling_results: list[SamplingResult],
        rcnn_train_cfg: ConfigDict,
        batch_img_metas: list[dict],
        concat: bool = True,
        reduction_override: str | None = None,
    ) -> dict:
        """Calculate the loss based on the features extracted by the bbox head.

        Args:
            cls_score (Tensor): Classification prediction
                results of all class, has shape
                (batch_size * num_proposals_single_image, num_classes)
            bbox_pred (Tensor): Regression prediction results,
                has shape
                (batch_size * num_proposals_single_image, 4), the last
                dimension 4 represents [tl_x, tl_y, br_x, br_y].
            rois (Tensor): RoIs with the shape
                (batch_size * num_proposals_single_image, 5) where the first
                column indicates batch id of each RoI.
            sampling_results (list[obj:SamplingResult]): Assign results of
                all images in a batch after sampling.
            rcnn_train_cfg (obj:ConfigDict): `train_cfg` of RCNN.
            batch_img_metas (list[Dict]): Meta information of each image, e.g., image size, scaling factor, etc.
            concat (bool): Whether to concatenate the results of all
                the images in a single batch. Defaults to True.
            reduction_override (str, optional): The reduction
                method used to override the original reduction
                method of the loss. Options are "none",
                "mean" and "sum". Defaults to None,

        Returns:
            dict: A dictionary of loss and targets components.
                The targets are only used for cascade rcnn.
        """
        cls_reg_targets = self.get_targets(
            sampling_results,
            rcnn_train_cfg,
            concat=concat,
            batch_img_metas=batch_img_metas,
        )
        losses = self.loss(
            cls_score,
            bbox_pred,
            rois,
            *cls_reg_targets,
            reduction_override=reduction_override,  # type: ignore[misc]
        )

        # cls_reg_targets is only for cascade rcnn
        return {"loss_bbox": losses, "bbox_targets": cls_reg_targets}

    def get_targets(
        self,
        sampling_results: list[SamplingResult],
        rcnn_train_cfg: ConfigDict,
        batch_img_metas: list[dict],
        concat: bool = True,
    ) -> tuple:
        """Calculate the ground truth for all samples in a batch according to the sampling_results.

        Almost the same as the implementation in bbox_head, we passed
        additional parameters pos_inds_list and neg_inds_list to
        `_get_targets_single` function.

        Args:
            sampling_results (list[obj:SamplingResult]): Assign results of
                all images in a batch after sampling.
            rcnn_train_cfg (obj:ConfigDict): `train_cfg` of RCNN.
            batch_img_metas (list[Dict]): Meta information of each image, e.g., image size, scaling factor, etc.
            concat (bool): Whether to concatenate the results of all
                the images in a single batch.

        Returns:
            tuple[Tensor]: Ground truth for proposals in a single image.
            Containing the following list of Tensors:

            - labels (list[Tensor],Tensor): Gt_labels for all
                proposals in a batch, each tensor in list has
                shape (num_proposals,) when `concat=False`, otherwise
                just a single tensor has shape (num_all_proposals,).
            - label_weights (list[Tensor]): Labels_weights for
                all proposals in a batch, each tensor in list has
                shape (num_proposals,) when `concat=False`, otherwise
                just a single tensor has shape (num_all_proposals,).
            - bbox_targets (list[Tensor],Tensor): Regression target
                for all proposals in a batch, each tensor in list
                has shape (num_proposals, 4) when `concat=False`,
                otherwise just a single tensor has shape
                (num_all_proposals, 4), the last dimension 4 represents
                [tl_x, tl_y, br_x, br_y].
            - bbox_weights (list[tensor],Tensor): Regression weights for
                all proposals in a batch, each tensor in list has shape
                (num_proposals, 4) when `concat=False`, otherwise just a
                single tensor has shape (num_all_proposals, 4).
        """
        pos_priors_list = [res.pos_priors for res in sampling_results]
        neg_priors_list = [res.neg_priors for res in sampling_results]
        pos_gt_bboxes_list = [res.pos_gt_bboxes for res in sampling_results]
        pos_gt_labels_list = [res.pos_gt_labels for res in sampling_results]
        labels, label_weights, bbox_targets, bbox_weights = multi_apply(
            self._get_targets_single,
            pos_priors_list,
            neg_priors_list,
            pos_gt_bboxes_list,
            pos_gt_labels_list,
            cfg=rcnn_train_cfg,
        )

        valid_label_mask = self.get_valid_label_mask(img_metas=batch_img_metas, all_labels=labels, use_bg=True)
        valid_label_mask = [i.to(labels[0].device) for i in valid_label_mask]

        if concat:
            labels = torch.cat(labels, 0)
            label_weights = torch.cat(label_weights, 0)
            bbox_targets = torch.cat(bbox_targets, 0)
            bbox_weights = torch.cat(bbox_weights, 0)
            valid_label_mask = torch.cat(valid_label_mask, 0)
        return labels, label_weights, bbox_targets, bbox_weights, valid_label_mask

    def loss(
        self,
        cls_score: Tensor,
        bbox_pred: Tensor,
        rois: Tensor,
        labels: Tensor,
        label_weights: Tensor,
        bbox_targets: Tensor,
        bbox_weights: Tensor,
        valid_label_mask: Tensor | None = None,
        reduction_override: str | None = None,
    ) -> dict:
        """Loss function for CustomConvFCBBoxHead."""
        losses = {}
        if cls_score is not None and cls_score.numel() > 0:
            avg_factor = max(torch.sum(label_weights > 0).float().item(), 1.0)

            if isinstance(self.loss_cls, CrossSigmoidFocalLoss):
                losses["loss_cls"] = self.loss_cls(
                    cls_score,
                    labels,
                    label_weights,
                    avg_factor=avg_factor,
                    reduction_override=reduction_override,
                    valid_label_mask=valid_label_mask,
                )
            else:
                losses["loss_cls"] = self.loss_cls(
                    cls_score,
                    labels,
                    label_weights,
                    avg_factor=avg_factor,
                    reduction_override=reduction_override,
                )
            losses["acc"] = accuracy(cls_score, labels)
        if bbox_pred is not None:
            bg_class_ind = self.num_classes
            # 0~self.num_classes-1 are FG, self.num_classes is BG
            pos_inds = (labels >= 0) & (labels < bg_class_ind)
            # do not perform bounding box regression for BG anymore.
            if pos_inds.any():
                if self.reg_decoded_bbox:
                    # When the regression loss (e.g. `IouLoss`,
                    # `GIouLoss`, `DIouLoss`) is applied directly on
                    # the decoded bounding boxes, it decodes the
                    # already encoded coordinates to absolute format.
                    bbox_pred = self.bbox_coder.decode(rois[:, 1:], bbox_pred)
                if self.reg_class_agnostic:
                    pos_bbox_pred = bbox_pred.view(bbox_pred.size(0), 4)[pos_inds.type(torch.bool)]
                else:
                    pos_bbox_pred = bbox_pred.view(bbox_pred.size(0), -1, 4)[
                        pos_inds.type(torch.bool),
                        labels[pos_inds.type(torch.bool)],
                    ]
                losses["loss_bbox"] = self.loss_bbox(
                    pos_bbox_pred,
                    bbox_targets[pos_inds.type(torch.bool)],
                    bbox_weights[pos_inds.type(torch.bool)],
                    avg_factor=bbox_targets.size(0),
                    reduction_override=reduction_override,
                )
            else:
                losses["loss_bbox"] = bbox_pred[pos_inds].sum()
        return losses<|MERGE_RESOLUTION|>--- conflicted
+++ resolved
@@ -10,12 +10,8 @@
 from typing import TYPE_CHECKING
 
 import torch
-<<<<<<< HEAD
-=======
-from mmdet.models.utils.misc import unpack_gt_instances  # TODO (Eugene): This should be replaced by unpack_det_entity
-from mmengine.registry import MODELS, TASK_UTILS
->>>>>>> 3ff10329
 from torch import Tensor
+from otx.algo.detection.utils.utils import unpack_gt_instances
 
 from otx.algo.detection.heads.base_sampler import RandomSampler
 from otx.algo.detection.heads.class_incremental_mixin import (
