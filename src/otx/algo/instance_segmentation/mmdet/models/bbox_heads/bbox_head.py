# Copyright (C) 2024 Intel Corporation
# SPDX-License-Identifier: Apache-2.0
#
# This class and its supporting functions are adapted from the mmdet.
# Please refer to https://github.com/open-mmlab/mmdetection/

"""MMDet BBox Head."""
from __future__ import annotations

import warnings
from typing import TYPE_CHECKING

import torch
import torch.nn.functional
<<<<<<< HEAD
from mmengine.model import BaseModule
=======
from mmengine.registry import MODELS, TASK_UTILS
>>>>>>> 73003a60
from mmengine.structures import InstanceData
from torch import Tensor, nn
from torch.nn.modules.utils import _pair

from otx.algo.detection.heads.delta_xywh_bbox_coder import DeltaXYWHBBoxCoder
from otx.algo.detection.losses.cross_entropy_loss import CrossEntropyLoss
from otx.algo.detection.losses.cross_focal_loss import CrossSigmoidFocalLoss
from otx.algo.detection.losses.smooth_l1_loss import L1Loss
from otx.algo.detection.ops.nms import multiclass_nms
from otx.algo.detection.utils.utils import empty_instances
from otx.algo.instance_segmentation.mmdet.models.layers import multiclass_nms_torch
from otx.algo.instance_segmentation.mmdet.structures.bbox import scale_boxes
from otx.algo.modules.base_module import BaseModule

if TYPE_CHECKING:
    from mmengine.config import ConfigDict


class BBoxHead(BaseModule):
    """Simplest RoI head, with only two fc layers for classification and regression respectively."""

    def __init__(
        self,
        in_channels: int,
        roi_feat_size: int,
        num_classes: int,
        bbox_coder: dict,
        loss_cls: dict,
        loss_bbox: dict,
        with_avg_pool: bool = False,
        with_cls: bool = True,
        with_reg: bool = True,
        predict_box_type: str = "hbox",
        reg_class_agnostic: bool = False,
        reg_decoded_bbox: bool = False,
        init_cfg: ConfigDict | dict | list[ConfigDict | dict] | None = None,
    ) -> None:
        super().__init__(init_cfg=init_cfg)
        if not with_cls and not with_reg:
            msg = "with_cls and with_reg cannot be both False"
            raise ValueError(msg)
        self.with_avg_pool = with_avg_pool
        self.with_cls = with_cls
        self.with_reg = with_reg
        self.roi_feat_size = _pair(roi_feat_size)
        self.roi_feat_area = self.roi_feat_size[0] * self.roi_feat_size[1]
        self.in_channels = in_channels
        self.num_classes = num_classes
        self.predict_box_type = predict_box_type
        self.reg_class_agnostic = reg_class_agnostic
        self.reg_decoded_bbox = reg_decoded_bbox

        if bbox_coder.get("type") == "DeltaXYWHBBoxCoder":
            bbox_coder.pop("type")
            self.bbox_coder = DeltaXYWHBBoxCoder(**bbox_coder)
        else:
            msg = f"Unsupported bbox_coder type: {bbox_coder.get('type')}"
            raise ValueError(msg)

        if loss_cls.get("type") == CrossEntropyLoss.__name__:
            loss_cls.pop("type")
            self.loss_cls = CrossEntropyLoss(**loss_cls)
        elif loss_cls.get("type") == CrossSigmoidFocalLoss.__name__:
            loss_cls.pop("type")
            self.loss_cls = CrossSigmoidFocalLoss(**loss_cls)
        else:
            msg = f"Unsupported loss_cls type: {loss_cls.get('type')}"
            raise ValueError(msg)

        if loss_bbox.get("type") == "L1Loss":
            loss_bbox.pop("type")
            self.loss_bbox = L1Loss(**loss_bbox)
        else:
            msg = f"Unsupported loss_bbox type: {loss_bbox.get('type')}"
            raise ValueError(msg)

        in_channels = self.in_channels
        if self.with_avg_pool:
            self.avg_pool = nn.AvgPool2d(self.roi_feat_size)
        else:
            in_channels *= self.roi_feat_area
        if self.with_cls:
            # need to add background class
            cls_channels = num_classes + 1
            self.fc_cls = nn.Linear(in_features=in_channels, out_features=cls_channels)
        if self.with_reg:
            box_dim = self.bbox_coder.encode_size
            out_dim_reg = box_dim if reg_class_agnostic else box_dim * num_classes
            self.fc_reg = nn.Linear(in_features=in_channels, out_features=out_dim_reg)
        self.debug_imgs = None
        if init_cfg is None:
            self.init_cfg = []
            if self.with_cls:
                self.init_cfg += [
                    {
                        "type": "Normal",
                        "std": 0.01,
                        "override": {"name": "fc_cls"},
                    },
                ]
            if self.with_reg:
                self.init_cfg += [
                    {
                        "type": "Normal",
                        "std": 0.001,
                        "override": {"name": "fc_reg"},
                    },
                ]

    @property
    def custom_cls_channels(self) -> bool:
        """Get custom_cls_channels from loss_cls."""
        return getattr(self.loss_cls, "custom_cls_channels", False)

    def _get_targets_single(
        self,
        pos_priors: Tensor,
        neg_priors: Tensor,
        pos_gt_bboxes: Tensor,
        pos_gt_labels: Tensor,
        cfg: ConfigDict,
    ) -> tuple:
        """Calculate the ground truth for proposals in the single image according to the sampling results.

        Args:
            pos_priors (Tensor): Contains all the positive boxes,
                has shape (num_pos, 4), the last dimension 4
                represents [tl_x, tl_y, br_x, br_y].
            neg_priors (Tensor): Contains all the negative boxes,
                has shape (num_neg, 4), the last dimension 4
                represents [tl_x, tl_y, br_x, br_y].
            pos_gt_bboxes (Tensor): Contains gt_boxes for
                all positive samples, has shape (num_pos, 4),
                the last dimension 4
                represents [tl_x, tl_y, br_x, br_y].
            pos_gt_labels (Tensor): Contains gt_labels for
                all positive samples, has shape (num_pos, ).
            cfg (obj:`ConfigDict`): `train_cfg` of R-CNN.

        Returns:
            Tuple[Tensor]: Ground truth for proposals
            in a single image. Containing the following Tensors:

                - labels(Tensor): Gt_labels for all proposals, has
                  shape (num_proposals,).
                - label_weights(Tensor): Labels_weights for all
                  proposals, has shape (num_proposals,).
                - bbox_targets(Tensor):Regression target for all
                  proposals, has shape (num_proposals, 4), the
                  last dimension 4 represents [tl_x, tl_y, br_x, br_y].
                - bbox_weights(Tensor):Regression weights for all
                  proposals, has shape (num_proposals, 4).
        """
        num_pos = pos_priors.size(0)
        num_neg = neg_priors.size(0)
        num_samples = num_pos + num_neg

        # original implementation uses new_zeros since BG are set to be 0
        # now use empty & fill because BG cat_id = num_classes,
        # FG cat_id = [0, num_classes-1]
        labels = pos_priors.new_full((num_samples,), self.num_classes, dtype=torch.long)
        reg_dim = pos_gt_bboxes.size(-1) if self.reg_decoded_bbox else self.bbox_coder.encode_size
        label_weights = pos_priors.new_zeros(num_samples)
        bbox_targets = pos_priors.new_zeros(num_samples, reg_dim)
        bbox_weights = pos_priors.new_zeros(num_samples, reg_dim)
        if num_pos > 0:
            labels[:num_pos] = pos_gt_labels
            pos_weight = 1.0 if cfg.pos_weight <= 0 else cfg.pos_weight
            label_weights[:num_pos] = pos_weight
            if not self.reg_decoded_bbox:
                pos_bbox_targets = self.bbox_coder.encode(pos_priors, pos_gt_bboxes)
            else:
                # When the regression loss (e.g. `IouLoss`, `GIouLoss`)
                # is applied directly on the decoded bounding boxes, both
                # the predicted boxes and regression targets should be with
                # absolute coordinate format.
                pos_bbox_targets = pos_gt_bboxes
            bbox_targets[:num_pos, :] = pos_bbox_targets
            bbox_weights[:num_pos, :] = 1
        if num_neg > 0:
            label_weights[-num_neg:] = 1.0

        return labels, label_weights, bbox_targets, bbox_weights

    def predict_by_feat(
        self,
        rois: tuple[Tensor],
        cls_scores: tuple[Tensor],
        bbox_preds: tuple[Tensor],
        batch_img_metas: list[dict],
        rcnn_test_cfg: ConfigDict,
        rescale: bool = False,
    ) -> list[InstanceData]:
        """Transform a batch of output features extracted from the head into bbox results.

        Args:
            rois (tuple[Tensor]): Tuple of boxes to be transformed.
                Each has shape  (num_boxes, 5). last dimension 5 arrange as
                (batch_index, x1, y1, x2, y2).
            cls_scores (tuple[Tensor]): Tuple of box scores, each has shape
                (num_boxes, num_classes + 1).
            bbox_preds (tuple[Tensor]): Tuple of box energies / deltas, each
                has shape (num_boxes, num_classes * 4).
            batch_img_metas (list[dict]): List of image information.
            rcnn_test_cfg (obj:`ConfigDict`, optional): `test_cfg` of R-CNN.
                Defaults to None.
            rescale (bool): If True, return boxes in original image space.
                Defaults to False.

        Returns:
            list[:obj:`InstanceData`]: Instance segmentation
            results of each image after the post process.
            Each item usually contains following keys.

                - scores (Tensor): Classification scores, has a shape
                  (num_instance, )
                - labels (Tensor): Labels of bboxes, has a shape
                  (num_instances, ).
                - bboxes (Tensor): Has a shape (num_instances, 4),
                  the last dimension 4 arrange as (x1, y1, x2, y2).
        """
        if len(cls_scores) != len(bbox_preds):
            msg = "The length of cls_scores and bbox_preds should be the same."
            raise ValueError(msg)
        result_list = []
        for img_id in range(len(batch_img_metas)):
            img_meta = batch_img_metas[img_id]
            results = self._predict_by_feat_single(
                roi=rois[img_id],
                cls_score=cls_scores[img_id],
                bbox_pred=bbox_preds[img_id],
                img_meta=img_meta,
                rescale=rescale,
                rcnn_test_cfg=rcnn_test_cfg,
            )
            result_list.append(results)

        return result_list

    def _predict_by_feat_single(
        self,
        roi: Tensor,
        cls_score: Tensor,
        bbox_pred: Tensor,
        img_meta: dict,
        rcnn_test_cfg: ConfigDict,
        rescale: bool = False,
    ) -> InstanceData:
        """Transform a single image's features extracted from the head into bbox results.

        Args:
            roi (Tensor): Boxes to be transformed. Has shape (num_boxes, 5).
                last dimension 5 arrange as (batch_index, x1, y1, x2, y2).
            cls_score (Tensor): Box scores, has shape
                (num_boxes, num_classes + 1).
            bbox_pred (Tensor): Box energies / deltas.
                has shape (num_boxes, num_classes * 4).
            img_meta (dict): image information.
            rescale (bool): If True, return boxes in original image space.
                Defaults to False.
            rcnn_test_cfg (obj:`ConfigDict`): `test_cfg` of Bbox Head.
                Defaults to None

        Returns:
            :obj:`InstanceData`: Detection results of each image\
            Each item usually contains following keys.

                - scores (Tensor): Classification scores, has a shape
                  (num_instance, )
                - labels (Tensor): Labels of bboxes, has a shape
                  (num_instances, ).
                - bboxes (Tensor): Has a shape (num_instances, 4),
                  the last dimension 4 arrange as (x1, y1, x2, y2).
        """
        results = InstanceData()
        if roi.shape[0] == 0:
            return empty_instances(
                [img_meta],
                roi.device,
                task_type="bbox",
                instance_results=[results],
                num_classes=self.num_classes,
                score_per_cls=rcnn_test_cfg is None,
            )[0]

        scores = torch.nn.functional.softmax(cls_score, dim=-1) if cls_score is not None else None

        img_shape = img_meta["img_shape"]
        num_rois = roi.size(0)
        # bbox_pred would be None in some detector when with_reg is False,
        # e.g. Grid R-CNN.
        num_classes = 1 if self.reg_class_agnostic else self.num_classes
        roi = roi.repeat_interleave(num_classes, dim=0)
        bbox_pred = bbox_pred.view(-1, self.bbox_coder.encode_size)
        bboxes = self.bbox_coder.decode(roi[..., 1:], bbox_pred, max_shape=img_shape)

        if rescale and bboxes.size(0) > 0:
            if img_meta.get("scale_factor") is None:
                msg = "scale_factor must be specified in img_meta"
                raise ValueError(msg)
            scale_factor = [1 / s for s in img_meta["scale_factor"]]
            bboxes = scale_boxes(bboxes, scale_factor)  # type: ignore [arg-type]

        # Get the inside tensor when `bboxes` is a box type
        box_dim = bboxes.size(-1)
        bboxes = bboxes.view(num_rois, -1)

        det_bboxes, det_labels = multiclass_nms_torch(  # type: ignore [misc]
            bboxes,
            scores,
            rcnn_test_cfg.score_thr,
            rcnn_test_cfg.nms,
            rcnn_test_cfg.max_per_img,
            box_dim=box_dim,
        )
        results.bboxes = det_bboxes[:, :-1]
        results.scores = det_bboxes[:, -1]
        results.labels = det_labels
        return results

    def export_by_feat(
        self,
        rois: Tensor,
        cls_scores: tuple[Tensor],
        bbox_preds: tuple[Tensor],
        batch_img_metas: list[dict],
        rcnn_test_cfg: dict,
        rescale: bool = False,
    ) -> tuple[torch.Tensor, torch.Tensor] | tuple[torch.Tensor, torch.Tensor, torch.Tensor]:
        """Rewrite `predict_by_feat` of `BBoxHead` for default backend.

        Transform network output for a batch into bbox predictions. Support
        `reg_class_agnostic == False` case.

        Args:
            rois (tuple[Tensor]): Tuple of boxes to be transformed.
                Each has shape  (num_boxes, 5). last dimension 5 arrange as
                (batch_index, x1, y1, x2, y2).
            cls_scores (tuple[Tensor]): Tuple of box scores, each has shape
                (num_boxes, num_classes + 1).
            bbox_preds (tuple[Tensor]): Tuple of box energies / deltas, each
                has shape (num_boxes, num_classes * 4).
            batch_img_metas (list[dict]): List of image information.
            rcnn_test_cfg (obj:`ConfigDict`, optional): `test_cfg` of R-CNN.
                Defaults to None.
            rescale (bool): If True, return boxes in original image space.
                Defaults to False.

        Returns:
                - dets (Tensor): Classification bboxes and scores, has a shape
                    (num_instance, 5)
                - labels (Tensor): Labels of bboxes, has a shape
                    (num_instances, ).
        """
        warnings.warn(f"rescale: {rescale} is not supported in ONNX export. Ignored.", stacklevel=2)
        if rois.ndim != 3:
            msg = "Only support export two stage model to ONNX with batch dimension."
            raise ValueError(msg)

        img_shape = batch_img_metas[0]["img_shape"]
        if self.custom_cls_channels:
            scores = self.loss_cls.get_activation(cls_scores)
        else:
            scores = torch.nn.functional.softmax(cls_scores, dim=-1) if cls_scores is not None else None

        if bbox_preds is not None:
            # num_classes = 1 if self.reg_class_agnostic else self.num_classes
            # if num_classes > 1:
            #     rois = rois.repeat_interleave(num_classes, dim=1)
            bboxes = self.bbox_coder.decode_export(rois[..., 1:], bbox_preds, max_shape=img_shape)
        else:
            bboxes = rois[..., 1:].clone()
            if img_shape is not None:
                max_shape = bboxes.new_tensor(img_shape)[..., :2]
                min_xy = bboxes.new_tensor(0)
                max_xy = torch.cat([max_shape] * 2, dim=-1).flip(-1).unsqueeze(-2)
                bboxes = torch.where(bboxes < min_xy, min_xy, bboxes)
                bboxes = torch.where(bboxes > max_xy, max_xy, bboxes)

        batch_size = scores.shape[0]
        device = scores.device
        # ignore background class
        scores = scores[..., : self.num_classes]
        if not self.reg_class_agnostic:
            # only keep boxes with the max scores
            max_inds = scores.reshape(-1, self.num_classes).argmax(1, keepdim=True)
            encode_size = self.bbox_coder.encode_size
            bboxes = bboxes.reshape(-1, self.num_classes, encode_size)
            dim0_inds = torch.arange(bboxes.shape[0], device=device).unsqueeze(-1)
            bboxes = bboxes[dim0_inds, max_inds].reshape(batch_size, -1, encode_size)

        # get nms params
        # TODO(Eugene): maybe not hard-code this IDK ¯\_(ツ)_/¯
        max_output_boxes_per_class = 200
        pre_top_k = 5000
        iou_threshold = rcnn_test_cfg["nms"].get("iou_threshold")
        score_threshold = rcnn_test_cfg.get("score_thr", 0.05)
        keep_top_k = rcnn_test_cfg.get("max_per_img", 100)
        return multiclass_nms(
            bboxes,
            scores,
            max_output_boxes_per_class,
            iou_threshold=iou_threshold,
            score_threshold=score_threshold,
            pre_top_k=pre_top_k,
            keep_top_k=keep_top_k,
        )<|MERGE_RESOLUTION|>--- conflicted
+++ resolved
@@ -12,11 +12,7 @@
 
 import torch
 import torch.nn.functional
-<<<<<<< HEAD
 from mmengine.model import BaseModule
-=======
-from mmengine.registry import MODELS, TASK_UTILS
->>>>>>> 73003a60
 from mmengine.structures import InstanceData
 from torch import Tensor, nn
 from torch.nn.modules.utils import _pair
