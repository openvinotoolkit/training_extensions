--- conflicted
+++ resolved
@@ -228,14 +228,9 @@
     @property
     def _exporter(self) -> OTXModelExporter:
         """Creates OTXModelExporter object that can export the model."""
-<<<<<<< HEAD
-        if self.image_size is None:
-            msg = f"Image size attribute is not set for {self.__class__}"
+        if self.input_size is None:
+            msg = f"Input size attribute is not set for {self.__class__}"
             raise ValueError(msg)
-=======
-        if self.input_size is None:
-            raise ValueError(self.input_size)
->>>>>>> 4c0781f5
 
         input_size = self.tile_image_size if self.tile_config.enable_tiler else self.input_size
 
