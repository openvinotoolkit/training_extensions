# Copyright (C) 2024 Intel Corporation
# SPDX-License-Identifier: Apache-2.0
#
"""RTMDetInst model implementations."""

from __future__ import annotations

from functools import partial
from typing import TYPE_CHECKING, Any, ClassVar

from torch import nn

from otx.algo.common.backbones import CSPNeXt
from otx.algo.common.losses import GIoULoss, QualityFocalLoss
from otx.algo.common.utils.assigners import DynamicSoftLabelAssigner
from otx.algo.common.utils.coders import DistancePointBBoxCoder
from otx.algo.common.utils.prior_generators import MlvlPointGenerator
from otx.algo.common.utils.samplers import PseudoSampler
from otx.algo.detection.detectors import SingleStageDetector
from otx.algo.detection.necks import CSPNeXtPAFPN
from otx.algo.instance_segmentation.heads import RTMDetInsSepBNHead
from otx.algo.instance_segmentation.losses import DiceLoss, RTMDetInstCriterion
from otx.algo.modules.norm import build_norm_layer
from otx.core.exporter.base import OTXModelExporter
from otx.core.exporter.native import OTXNativeModelExporter
from otx.core.model.instance_segmentation import ExplainableOTXInstanceSegModel

if TYPE_CHECKING:
    from torch import Tensor


class RTMDetInst(ExplainableOTXInstanceSegModel):
    """Implementation of RTMDet for instance segmentation."""

    load_from: ClassVar[dict[str, Any]] = {
        "rtmdet_tiny": (
            "https://download.openmmlab.com/mmdetection/v3.0/rtmdet/rtmdet-ins_tiny_8xb32-300e_coco/"
            "rtmdet-ins_tiny_8xb32-300e_coco_20221130_151727-ec670f7e.pth"
        ),
    }
    mean = (123.675, 116.28, 103.53)
    std = (58.395, 57.12, 57.375)

    AVAILABLE_MODEL_VERSIONS: ClassVar[list[str]] = [
        "rtmdet_tiny",
    ]

    @property
    def _exporter(self) -> OTXModelExporter:
        """Creates OTXModelExporter object that can export the model."""
        if self.input_size is None:
            msg = f"Input size attribute is not set for {self.__class__}"
            raise ValueError(msg)

        return OTXNativeModelExporter(
            task_level_export_parameters=self._export_parameters,
            input_size=(1, 3, *self.input_size),
            mean=self.mean,
            std=self.std,
            resize_mode="fit_to_window_letterbox",
            pad_value=114,
            swap_rgb=False,
            via_onnx=True,
            onnx_export_configuration={
                "input_names": ["image"],
                "output_names": ["boxes", "labels", "masks"],
                "dynamic_axes": {
                    "image": {0: "batch", 2: "height", 3: "width"},
                    "boxes": {0: "batch", 1: "num_dets"},
                    "labels": {0: "batch", 1: "num_dets"},
                    "masks": {0: "batch", 1: "num_dets", 2: "height", 3: "width"},
                },
                "opset_version": 11,
                "autograd_inlining": False,
            },
            output_names=["bboxes", "labels", "masks", "feature_vector", "saliency_map"] if self.explain_mode else None,
        )

    def forward_for_tracing(self, inputs: Tensor) -> tuple[Tensor, ...]:
        """Forward function for export.

        NOTE : RTMDetInst uses explain_mode unlike other models.
        """
        shape = (int(inputs.shape[2]), int(inputs.shape[3]))
        meta_info = {
            "pad_shape": shape,
            "batch_input_shape": shape,
            "img_shape": shape,
            "scale_factor": (1.0, 1.0),
        }
        meta_info_list = [meta_info] * len(inputs)
        return self.model.export(inputs, meta_info_list, explain_mode=self.explain_mode)

    def _build_model(self, num_classes: int) -> SingleStageDetector:
        if self.model_name not in self.AVAILABLE_MODEL_VERSIONS:
            msg = f"Model version {self.model_name} is not supported."
            raise ValueError(msg)

        assigner = DynamicSoftLabelAssigner(topk=13)
        sampler = PseudoSampler()

<<<<<<< HEAD
        backbone = CSPNeXt(
            arch="P5",
            expand_ratio=0.5,
            deepen_factor=0.167,
            widen_factor=0.375,
            channel_attention=True,
            normalization=nn.BatchNorm2d,
            activation=partial(nn.SiLU, inplace=True),
        )

        neck = CSPNeXtPAFPN(
            in_channels=(96, 192, 384),
            out_channels=96,
            num_csp_blocks=1,
            expand_ratio=0.5,
            normalization=nn.BatchNorm2d,
            activation=partial(nn.SiLU, inplace=True),
        )

        loss_centerness = CrossEntropyLoss(use_sigmoid=True, loss_weight=1.0)
        loss_cls = QualityFocalLoss(
            use_sigmoid=True,
            beta=2.0,
            loss_weight=1.0,
        )

        loss_bbox = GIoULoss(loss_weight=2.0)
        loss_mask = DiceLoss(
            loss_weight=2.0,
            eps=5.0e-06,
            reduction="mean",
        )

        anchor_generator = MlvlPointGenerator(
            offset=0,
            strides=[8, 16, 32],
        )
        bbox_coder = DistancePointBBoxCoder()

=======
        backbone = CSPNeXt(model_name="rtmdet_inst_tiny")
        neck = CSPNeXtPAFPN(model_name="rtmdet_inst_tiny")
>>>>>>> c3f5668a
        bbox_head = RTMDetInsSepBNHead(
            num_classes=num_classes,
            in_channels=96,
            stacked_convs=2,
            share_conv=True,
            pred_kernel_size=1,
            feat_channels=96,
            normalization=partial(build_norm_layer, nn.BatchNorm2d, requires_grad=True),
            activation=partial(nn.SiLU, inplace=True),
            anchor_generator=MlvlPointGenerator(
                offset=0,
                strides=[8, 16, 32],
            ),
            bbox_coder=DistancePointBBoxCoder(),
            train_cfg=train_cfg,
            test_cfg=test_cfg,
        )
        criterion = RTMDetInstCriterion(
            num_classes=num_classes,
            loss_cls=QualityFocalLoss(
                use_sigmoid=True,
                beta=2.0,
                loss_weight=1.0,
            ),
            loss_bbox=GIoULoss(loss_weight=2.0),
            loss_mask=DiceLoss(
                loss_weight=2.0,
                eps=5.0e-06,
                reduction="mean",
            ),
        )

        return SingleStageDetector(
            backbone=backbone,
            neck=neck,
            bbox_head=bbox_head,
            criterion=criterion,
            train_cfg=train_cfg,
            test_cfg=test_cfg,
        )<|MERGE_RESOLUTION|>--- conflicted
+++ resolved
@@ -31,19 +31,6 @@
 
 class RTMDetInst(ExplainableOTXInstanceSegModel):
     """Implementation of RTMDet for instance segmentation."""
-
-    load_from: ClassVar[dict[str, Any]] = {
-        "rtmdet_tiny": (
-            "https://download.openmmlab.com/mmdetection/v3.0/rtmdet/rtmdet-ins_tiny_8xb32-300e_coco/"
-            "rtmdet-ins_tiny_8xb32-300e_coco_20221130_151727-ec670f7e.pth"
-        ),
-    }
-    mean = (123.675, 116.28, 103.53)
-    std = (58.395, 57.12, 57.375)
-
-    AVAILABLE_MODEL_VERSIONS: ClassVar[list[str]] = [
-        "rtmdet_tiny",
-    ]
 
     @property
     def _exporter(self) -> OTXModelExporter:
@@ -91,58 +78,37 @@
         meta_info_list = [meta_info] * len(inputs)
         return self.model.export(inputs, meta_info_list, explain_mode=self.explain_mode)
 
+
+class RTMDetInstTiny(RTMDetInst):
+    """RTMDetInst Tiny Model."""
+
+    load_from = (
+        "https://download.openmmlab.com/mmdetection/v3.0/rtmdet/rtmdet-ins_tiny_8xb32-300e_coco/"
+        "rtmdet-ins_tiny_8xb32-300e_coco_20221130_151727-ec670f7e.pth"
+    )
+    mean = (123.675, 116.28, 103.53)
+    std = (58.395, 57.12, 57.375)
+
     def _build_model(self, num_classes: int) -> SingleStageDetector:
-        if self.model_name not in self.AVAILABLE_MODEL_VERSIONS:
-            msg = f"Model version {self.model_name} is not supported."
-            raise ValueError(msg)
+        train_cfg = {
+            "assigner": DynamicSoftLabelAssigner(topk=13),
+            "sampler": PseudoSampler(),
+            "allowed_border": -1,
+            "pos_weight": -1,
+            "debug": False,
+        }
 
-        assigner = DynamicSoftLabelAssigner(topk=13)
-        sampler = PseudoSampler()
+        test_cfg = {
+            "nms": {"type": "nms", "iou_threshold": 0.5},
+            "score_thr": 0.05,
+            "mask_thr_binary": 0.5,
+            "max_per_img": 100,
+            "min_bbox_size": 0,
+            "nms_pre": 300,
+        }
 
-<<<<<<< HEAD
-        backbone = CSPNeXt(
-            arch="P5",
-            expand_ratio=0.5,
-            deepen_factor=0.167,
-            widen_factor=0.375,
-            channel_attention=True,
-            normalization=nn.BatchNorm2d,
-            activation=partial(nn.SiLU, inplace=True),
-        )
-
-        neck = CSPNeXtPAFPN(
-            in_channels=(96, 192, 384),
-            out_channels=96,
-            num_csp_blocks=1,
-            expand_ratio=0.5,
-            normalization=nn.BatchNorm2d,
-            activation=partial(nn.SiLU, inplace=True),
-        )
-
-        loss_centerness = CrossEntropyLoss(use_sigmoid=True, loss_weight=1.0)
-        loss_cls = QualityFocalLoss(
-            use_sigmoid=True,
-            beta=2.0,
-            loss_weight=1.0,
-        )
-
-        loss_bbox = GIoULoss(loss_weight=2.0)
-        loss_mask = DiceLoss(
-            loss_weight=2.0,
-            eps=5.0e-06,
-            reduction="mean",
-        )
-
-        anchor_generator = MlvlPointGenerator(
-            offset=0,
-            strides=[8, 16, 32],
-        )
-        bbox_coder = DistancePointBBoxCoder()
-
-=======
         backbone = CSPNeXt(model_name="rtmdet_inst_tiny")
         neck = CSPNeXtPAFPN(model_name="rtmdet_inst_tiny")
->>>>>>> c3f5668a
         bbox_head = RTMDetInsSepBNHead(
             num_classes=num_classes,
             in_channels=96,
