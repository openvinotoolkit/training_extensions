--- conflicted
+++ resolved
@@ -23,11 +23,7 @@
         normalize (bool): Whether to normalize the resulting saliency maps.
     """
 
-<<<<<<< HEAD
-    def __init__(self, head_forward_fn: Callable = lambda x: x, normalize: bool = True) -> None:
-=======
     def __init__(self, head_forward_fn: Callable | None = None, normalize: bool = True) -> None:
->>>>>>> 813a5bfa
         self._head_forward_fn = head_forward_fn
         self.handle: RemovableHandle | None = None
         self._records: list[torch.Tensor] = []
