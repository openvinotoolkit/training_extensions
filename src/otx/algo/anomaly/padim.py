--- conflicted
+++ resolved
@@ -32,15 +32,10 @@
         pre_trained (bool, optional): Pretrained backbone. Defaults to True.
         n_features (int | None, optional): Number of features. Defaults to None.
         task (Literal[
-<<<<<<< HEAD
                 OTXTaskType.ANOMALY, OTXTaskType.ANOMALY_DETECTION, OTXTaskType.ANOMALY_SEGMENTATION
             ], optional): Task type of Anomaly Task. Defaults to OTXTaskType.ANOMALY.
-=======
-                OTXTaskType.ANOMALY_CLASSIFICATION, OTXTaskType.ANOMALY_DETECTION, OTXTaskType.ANOMALY_SEGMENTATION
-            ], optional): Task type of Anomaly Task. Defaults to OTXTaskType.ANOMALY_CLASSIFICATION.
         input_size (tuple[int, int], optional):
             Model input size in the order of height and width. Defaults to (256, 256)
->>>>>>> 7b86e2d5
     """
 
     def __init__(
@@ -53,12 +48,8 @@
             OTXTaskType.ANOMALY,
             OTXTaskType.ANOMALY_DETECTION,
             OTXTaskType.ANOMALY_SEGMENTATION,
-<<<<<<< HEAD
         ] = OTXTaskType.ANOMALY,
-=======
-        ] = OTXTaskType.ANOMALY_CLASSIFICATION,
         input_size: tuple[int, int] = (256, 256),
->>>>>>> 7b86e2d5
     ) -> None:
         OTXAnomaly.__init__(self, input_size)
         AnomalibPadim.__init__(
