"""OTX STFPM model."""

# Copyright (C) 2024 Intel Corporation
# SPDX-License-Identifier: Apache-2.0
# TODO(someone): Revisit mypy errors after OTXLitModule deprecation and anomaly refactoring
# mypy: ignore-errors

from __future__ import annotations

from typing import TYPE_CHECKING, Literal, Sequence

from anomalib.callbacks.normalization.min_max_normalization import _MinMaxNormalizationCallback
from anomalib.callbacks.post_processor import _PostProcessorCallback
from anomalib.models.image.stfpm import Stfpm as AnomalibStfpm

from otx.core.model.anomaly import OTXAnomaly
from otx.core.types.task import OTXTaskType

if TYPE_CHECKING:
    from lightning.pytorch.utilities.types import STEP_OUTPUT
    from torch.optim.optimizer import Optimizer

    from otx.core.model.anomaly import AnomalyModelInputs, AnomalyModelOutputs


class Stfpm(OTXAnomaly, AnomalibStfpm):
    """OTX STFPM model.

    Args:
        layers (Sequence[str]): Feature extractor layers.
        backbone (str, optional): Feature extractor backbone. Defaults to "resnet18".
        task (Literal[
<<<<<<< HEAD
                OTXTaskType.ANOMALY, OTXTaskType.ANOMALY_DETECTION, OTXTaskType.ANOMALY_SEGMENTATION
            ], optional): Task type of Anomaly Task. Defaults to OTXTaskType.ANOMALY.
=======
                OTXTaskType.ANOMALY_CLASSIFICATION, OTXTaskType.ANOMALY_DETECTION, OTXTaskType.ANOMALY_SEGMENTATION
            ], optional): Task type of Anomaly Task. Defaults to OTXTaskType.ANOMALY_CLASSIFICATION.
        input_size (tuple[int, int], optional):
            Model input size in the order of height and width. Defaults to (256, 256)
>>>>>>> 7b86e2d5
    """

    def __init__(
        self,
        layers: Sequence[str] = ["layer1", "layer2", "layer3"],
        backbone: str = "resnet18",
        task: Literal[
            OTXTaskType.ANOMALY,
            OTXTaskType.ANOMALY_DETECTION,
            OTXTaskType.ANOMALY_SEGMENTATION,
<<<<<<< HEAD
        ] = OTXTaskType.ANOMALY,
=======
        ] = OTXTaskType.ANOMALY_CLASSIFICATION,
        input_size: tuple[int, int] = (256, 256),
>>>>>>> 7b86e2d5
        **kwargs,
    ) -> None:
        OTXAnomaly.__init__(self, input_size=input_size)
        AnomalibStfpm.__init__(
            self,
            backbone=backbone,
            layers=layers,
        )
        self.task = task
        self.input_size = input_size

    @property
    def trainable_model(self) -> str:
        """Used by configure optimizer."""
        return "student_model"

    def configure_metric(self) -> None:
        """This does not follow OTX metric configuration."""
        return

    def configure_optimizers(self) -> tuple[list[Optimizer], list[Optimizer]] | None:
        """STFPM does not follow OTX optimizer configuration."""
        return AnomalibStfpm.configure_optimizers(self)

    def on_validation_epoch_start(self) -> None:
        """Callback triggered when the validation epoch starts."""
        AnomalibStfpm.on_validation_epoch_start(self)

    def on_test_epoch_start(self) -> None:
        """Callback triggered when the test epoch starts."""
        AnomalibStfpm.on_test_epoch_start(self)

    def on_validation_epoch_end(self) -> None:
        """Callback triggered when the validation epoch ends."""
        AnomalibStfpm.on_validation_epoch_end(self)

    def on_test_epoch_end(self) -> None:
        """Callback triggered when the test epoch ends."""
        AnomalibStfpm.on_test_epoch_end(self)

    def training_step(
        self,
        inputs: AnomalyModelInputs,
        batch_idx: int = 0,
    ) -> STEP_OUTPUT:
        """Call training step of the anomalib model."""
        if not isinstance(inputs, dict):
            inputs = self._customize_inputs(inputs)
        return AnomalibStfpm.training_step(self, inputs, batch_idx)  # type: ignore[misc]

    def validation_step(
        self,
        inputs: AnomalyModelInputs,
        batch_idx: int = 0,
    ) -> STEP_OUTPUT:
        """Call validation step of the anomalib model."""
        if not isinstance(inputs, dict):
            inputs = self._customize_inputs(inputs)
        return AnomalibStfpm.validation_step(self, inputs, batch_idx)  # type: ignore[misc]

    def test_step(
        self,
        inputs: AnomalyModelInputs,
        batch_idx: int = 0,
        **kwargs,
    ) -> STEP_OUTPUT:
        """Call test step of the anomalib model."""
        if not isinstance(inputs, dict):
            inputs = self._customize_inputs(inputs)
        return AnomalibStfpm.test_step(self, inputs, batch_idx, **kwargs)  # type: ignore[misc]

    def predict_step(
        self,
        inputs: AnomalyModelInputs,
        batch_idx: int = 0,
        **kwargs,
    ) -> STEP_OUTPUT:
        """Call test step of the anomalib model."""
        if not isinstance(inputs, dict):
            inputs = self._customize_inputs(inputs)
        return AnomalibStfpm.predict_step(self, inputs, batch_idx, **kwargs)  # type: ignore[misc]

    def forward(
        self,
        inputs: AnomalyModelInputs,
    ) -> AnomalyModelOutputs:
        """Wrap forward method of the Anomalib model."""
        outputs = self.validation_step(inputs)
        # TODO(Ashwin): update forward implementation to comply with other OTX models
        _PostProcessorCallback._post_process(outputs)  # noqa: SLF001
        _PostProcessorCallback._compute_scores_and_labels(self, outputs)  # noqa: SLF001
        _MinMaxNormalizationCallback._normalize_batch(outputs, self)  # noqa: SLF001

        return self._customize_outputs(outputs=outputs, inputs=inputs)<|MERGE_RESOLUTION|>--- conflicted
+++ resolved
@@ -30,15 +30,10 @@
         layers (Sequence[str]): Feature extractor layers.
         backbone (str, optional): Feature extractor backbone. Defaults to "resnet18".
         task (Literal[
-<<<<<<< HEAD
                 OTXTaskType.ANOMALY, OTXTaskType.ANOMALY_DETECTION, OTXTaskType.ANOMALY_SEGMENTATION
             ], optional): Task type of Anomaly Task. Defaults to OTXTaskType.ANOMALY.
-=======
-                OTXTaskType.ANOMALY_CLASSIFICATION, OTXTaskType.ANOMALY_DETECTION, OTXTaskType.ANOMALY_SEGMENTATION
-            ], optional): Task type of Anomaly Task. Defaults to OTXTaskType.ANOMALY_CLASSIFICATION.
         input_size (tuple[int, int], optional):
             Model input size in the order of height and width. Defaults to (256, 256)
->>>>>>> 7b86e2d5
     """
 
     def __init__(
@@ -49,12 +44,8 @@
             OTXTaskType.ANOMALY,
             OTXTaskType.ANOMALY_DETECTION,
             OTXTaskType.ANOMALY_SEGMENTATION,
-<<<<<<< HEAD
         ] = OTXTaskType.ANOMALY,
-=======
-        ] = OTXTaskType.ANOMALY_CLASSIFICATION,
         input_size: tuple[int, int] = (256, 256),
->>>>>>> 7b86e2d5
         **kwargs,
     ) -> None:
         OTXAnomaly.__init__(self, input_size=input_size)
