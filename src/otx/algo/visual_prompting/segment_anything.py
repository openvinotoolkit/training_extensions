# Copyright (C) 2023 Intel Corporation
# SPDX-License-Identifier: Apache-2.0

"""Segment Anything model for the OTX visual prompting."""

from __future__ import annotations

import logging as log
from typing import Any, Literal

import torch
from torch import Tensor, nn
from torch.nn import functional as F  # noqa: N812
from torchvision import tv_tensors

from otx.algo.visual_prompting.decoders import SAMMaskDecoder
from otx.algo.visual_prompting.encoders import SAMImageEncoder, SAMPromptEncoder
from otx.core.data.entity.base import OTXBatchLossEntity, Points
from otx.core.data.entity.visual_prompting import VisualPromptingBatchDataEntity, VisualPromptingBatchPredEntity
from otx.core.model.entity.visual_prompting import OTXVisualPromptingModel

DEFAULT_CONFIG_SEGMENT_ANYTHING: dict[str, dict[str, Any]] = {
    "tiny_vit": {
        "load_from": "https://github.com/ChaoningZhang/MobileSAM/raw/master/weights/mobile_sam.pt",
    },
}


class SegmentAnything(nn.Module):
    """Visual prompting model class for Segment Anything."""

    def __init__(
        self,
        backbone: str,
        load_from: str | None = None,
        mask_threshold: float = 0.0,
        image_size: int = 1024,
        image_embedding_size: int = 64,
        embed_dim: int = 256,
        mask_in_chans: int = 16,
        num_multimask_outputs: int = 3,
        transformer_cfg: dict[str, int] | None = None,
        transformer_dim: int = 256,
        iou_head_depth: int = 3,
        iou_head_hidden_dim: int = 256,
        freeze_image_encoder: bool = True,
        freeze_prompt_encoder: bool = True,
        freeze_mask_decoder: bool = False,
    ) -> None:
        super().__init__()
        if transformer_cfg is None:
            transformer_cfg = {"depth": 2, "embedding_dim": 256, "mlp_dim": 2048, "num_heads": 8}

        self.mask_threshold = mask_threshold
        self.image_size = image_size

        self.image_encoder = SAMImageEncoder(backbone=backbone)
        self.prompt_encoder = SAMPromptEncoder(
            embed_dim=embed_dim,
            image_embedding_size=(image_embedding_size, image_embedding_size),
            input_image_size=(image_size, image_size),
            mask_in_chans=mask_in_chans,
        )
        self.mask_decoder = SAMMaskDecoder(
            num_multimask_outputs=num_multimask_outputs,
            transformer_cfg=transformer_cfg,
            transformer_dim=transformer_dim,
            iou_head_depth=iou_head_depth,
            iou_head_hidden_dim=iou_head_hidden_dim,
        )

        self.load_checkpoint(load_from=load_from)
        self.freeze_networks(freeze_image_encoder, freeze_prompt_encoder, freeze_mask_decoder)

    def freeze_networks(
        self,
        freeze_image_encoder: bool,
        freeze_prompt_encoder: bool,
        freeze_mask_decoder: bool,
    ) -> None:
        """Freeze networks depending on config."""
        if freeze_image_encoder:
            for param in self.image_encoder.parameters():
                param.requires_grad = False

        if freeze_prompt_encoder:
            for param in self.prompt_encoder.parameters():
                param.requires_grad = False

        if freeze_mask_decoder:
            for param in self.mask_decoder.parameters():
                param.requires_grad = False

    def load_checkpoint(
        self,
        load_from: str | None,
    ) -> None:
        """Load checkpoint for SAM.

        Args:
            load_from (Optional[str], optional): Checkpoint path for SAM. Defaults to None.
        """
        try:
            state_dict = torch.hub.load_state_dict_from_url(str(load_from))
            for key in [
                "image_encoder.norm_head.weight",
                "image_encoder.norm_head.bias",
                "image_encoder.head.weight",
                "image_encoder.head.bias",
            ]:
                state_dict.pop(key)
            self.load_state_dict(state_dict)
        except ValueError as e:
            log.info(
                f"{e}: {load_from} is not desirable format for torch.hub.load_state_dict_from_url. "
                f"To manually load {load_from}, try to set it to trainer.checkpoint.",
            )

    def forward(
        self,
        images: tv_tensors.Image,
        ori_shapes: list[Tensor],
        bboxes: list[tv_tensors.BoundingBoxes | None],
        points: list[tuple[Points, Tensor] | None],
        labels: list[Tensor],
        gt_masks: list[tv_tensors.Mask] | None = None,
    ) -> Tensor | tuple[list[Tensor], list[Tensor]]:
        """Forward method for SAM training/validation/prediction.

        Args:
            images (tv_tensors.Image): Images with shape (B, C, H, W).
            ori_shapes (List[Tensor]): List of original shapes per image.
            bboxes (List[tv_tensors.BoundingBoxes], optional): A Nx4 array given a box prompt to the model,
                in XYXY format.
            points (List[Tuple[Points, Tensor]], optional): Point coordinates and labels to embed.
                Point coordinates are BxNx2 arrays of point prompts to the model.
                Each point is in (X,Y) in pixels. Labels are BxN arrays of labels for the point prompts.
                1 indicates a foreground point and 0 indicates a background point.
<<<<<<< HEAD
            gt_masks (List[Tensor], optional): Ground truth masks for loss calculation.
=======
            labels (List[Tensor]): List of labels stacked in the order, points and bounding boxes.
            gt_masks (List[tv_tensors.Mask], optional): Ground truth masks for loss calculation.
>>>>>>> a464e0ff

        Returns:
            (Tensor): Calculated loss values.
            (Tuple[List[Tensor], List[Tensor]]): Tuple of list with predicted masks with shape (B, 1, H, W)
                and List with IoU predictions with shape (N, 1).
        """
        image_embeddings = self.image_encoder(images)
        pred_masks = []
        ious = []
        for idx, embedding in enumerate(image_embeddings):
            low_res_masks, iou_predictions = [], []
            for prompt in [points[idx], bboxes[idx]]:
                if prompt is None:
                    continue

                sparse_embeddings, dense_embeddings = self.prompt_encoder(
                    points=prompt if isinstance(prompt[0], Points) else None,
                    boxes=prompt if isinstance(prompt, tv_tensors.BoundingBoxes) else None,
                    masks=None,
                )
                _low_res_masks, _iou_predictions = self.mask_decoder(
                    image_embeddings=embedding.unsqueeze(0),
                    image_pe=self.prompt_encoder.get_dense_pe(),
                    sparse_prompt_embeddings=sparse_embeddings,
                    dense_prompt_embeddings=dense_embeddings,
                    multimask_output=False,  # when given multiple prompts. if there is single prompt True would be better. # noqa: E501
                )
                low_res_masks.append(_low_res_masks)
                iou_predictions.append(_iou_predictions)

            pred_masks.append(torch.cat(low_res_masks, dim=0))
            ious.append(torch.cat(iou_predictions, dim=0))

        if self.training:
            loss_dice = 0.0
            loss_focal = 0.0
            loss_iou = 0.0

            num_masks = sum(len(pred_mask) for pred_mask in pred_masks)
            for pred_mask, gt_mask, iou, ori_shape in zip(pred_masks, gt_masks, ious, ori_shapes):  # type: ignore[arg-type]
                post_processed_pred_mask = self.postprocess_masks(pred_mask, self.image_size, ori_shape)
                post_processed_pred_mask = post_processed_pred_mask.sigmoid()
                post_processed_pred_mask = post_processed_pred_mask.flatten(1)
                flatten_gt_mask = gt_mask.flatten(1).float()

                # calculate losses
                loss_dice += self.calculate_dice_loss(post_processed_pred_mask, flatten_gt_mask, num_masks)
                loss_focal += self.calculate_sigmoid_ce_focal_loss(post_processed_pred_mask, flatten_gt_mask, num_masks)
                batch_iou = self.calculate_iou(post_processed_pred_mask, flatten_gt_mask)
                loss_iou += F.mse_loss(iou, batch_iou.unsqueeze(1), reduction="sum") / num_masks

            loss = 20.0 * loss_focal + loss_dice + loss_iou

            return {"loss": loss, "loss_focal": loss_focal, "loss_dice": loss_dice, "loss_iou": loss_iou}

        post_processed_pred_masks: list[Tensor] = []
        for pred_mask, ori_shape in zip(pred_masks, ori_shapes):
            post_processed_pred_mask = self.postprocess_masks(pred_mask, self.image_size, ori_shape)
            post_processed_pred_masks.append(post_processed_pred_mask.squeeze(1).sigmoid())
        return post_processed_pred_masks, ious, labels

    def calculate_dice_loss(self, inputs: Tensor, targets: Tensor, num_masks: int) -> Tensor:
        """Compute the DICE loss, similar to generalized IOU for masks.

        Args:
            inputs (Tensor): A tensor representing a mask.
            targets (Tensor): A tensor with the same shape as inputs. Stores the binary classification labels
                for each element in inputs (0 for the negative class and 1 for the positive class).
            num_masks (int): The number of masks present in the current batch, used for normalization.

        Returns:
            Tensor: The DICE loss.
        """
        numerator = 2 * (inputs * targets).sum(-1)
        denominator = inputs.sum(-1) + targets.sum(-1)
        loss = 1 - (numerator + 1) / (denominator + 1)
        return loss.sum() / num_masks

    def calculate_sigmoid_ce_focal_loss(
        self,
        inputs: Tensor,
        targets: Tensor,
        num_masks: int,
        alpha: float = 0.25,
        gamma: float = 2,
    ) -> Tensor:
        r"""Loss used in RetinaNet for dense detection: https://arxiv.org/abs/1708.02002. # noqa: D301.

        Args:
            inputs (Tensor): A float tensor of arbitrary shape.
            targets (Tensor): A tensor with the same shape as inputs. Stores the binary classification labels
                for each element in inputs (0 for the negative class and 1 for the positive class).
            num_masks (int): The number of masks present in the current batch, used for normalization.
            alpha (float, *optional*, defaults to 0.25): Weighting factor in range (0,1)
                to balance positive vs negative examples.
            gamma (float, *optional*, defaults to 2.0): Exponent of the modulating factor \\(1 - p_t\\)
                to balance easy vs hard examples.

        Returns:
            Tensor: The focal loss.
        """
        loss = F.binary_cross_entropy_with_logits(inputs, targets, reduction="none")
        p_t = inputs * targets + (1 - inputs) * (1 - targets)
        loss = loss * ((1 - p_t) ** gamma)
        if alpha >= 0:
            alpha_t = alpha * targets + (1 - alpha) * (1 - targets)
            loss = alpha_t * loss
        return loss.mean(1).sum() / num_masks

    def calculate_iou(self, inputs: Tensor, targets: Tensor, epsilon: float = 1e-7) -> Tensor:
        """Calculate the intersection over union (IOU) between the predicted mask and the ground truth mask.

        Args:
            inputs (Tensor): A tensor representing a mask.
            targets (Tensor): A tensor with the same shape as inputs. Stores the binary classification labels
                for each element in inputs (0 for the negative class and 1 for the positive class).
            epsilon (float, *optional*, defaults to 1e-7): A small value to prevent division by zero.

        Returns:
            Tensor: The IOU between the predicted mask and the ground truth mask.
        """
        pred_mask = (inputs >= 0.5).float()
        intersection = torch.sum(torch.mul(pred_mask, targets), dim=1)
        union = torch.sum(pred_mask, dim=1) + torch.sum(targets, dim=1) - intersection
        return intersection / (union + epsilon)

    def postprocess_masks(self, masks: Tensor, input_size: int, orig_size: Tensor) -> Tensor:
        """Postprocess the predicted masks.

        Args:
            masks (Tensor): A batch of predicted masks with shape Bx1xHxW.
            input_size (int): The size of the image input to the model, in (H, W) format.
                Used to remove padding.
            orig_size (Tensor): The original image size with shape Bx2.

        Returns:
            masks (Tensor): The postprocessed masks with shape Bx1xHxW.
        """
        masks = F.interpolate(masks, size=(input_size, input_size), mode="bilinear", align_corners=False)

        prepadded_size = self.get_prepadded_size(orig_size, input_size)
        masks = masks[..., : prepadded_size[0], : prepadded_size[1]]

        orig_size = orig_size.to(torch.int64)
        h, w = orig_size[0], orig_size[1]
        return F.interpolate(masks, size=(h, w), mode="bilinear", align_corners=False)

    def get_prepadded_size(self, input_image_size: Tensor, longest_side: int) -> Tensor:
        """Get pre-padded size."""
        scale = longest_side / torch.max(input_image_size)
        transformed_size = scale * input_image_size
        return torch.floor(transformed_size + 0.5).to(torch.int64)


class OTXSegmentAnything(OTXVisualPromptingModel):
    """Visual Prompting model."""

    def __init__(self, backbone: Literal["tiny_vit"], num_classes: int = 0, **kwargs):
        self.config = {"backbone": backbone, **DEFAULT_CONFIG_SEGMENT_ANYTHING[backbone], **kwargs}
        super().__init__(num_classes=num_classes)

    def _create_model(self) -> nn.Module:
        """Create a PyTorch model for this class."""
        return SegmentAnything(**self.config)

    def _customize_inputs(self, inputs: VisualPromptingBatchDataEntity) -> dict[str, Any]:
        """Customize the inputs for the model."""
        images = tv_tensors.wrap(torch.stack(inputs.images, dim=0).to(dtype=torch.float32), like=inputs.images[0])
        return {
            "images": images,
            "ori_shapes": [torch.tensor(info.ori_shape) for info in inputs.imgs_info],
            "gt_masks": inputs.masks,
            "bboxes": self._inspect_prompts(inputs.bboxes),
            "points": [
                (tv_tensors.wrap(point.unsqueeze(1), like=point), torch.ones(len(point), 1, device=point.device))
                if point is not None
                else None
                for point in self._inspect_prompts(inputs.points)
            ],
            "labels": inputs.labels,
        }

    def _customize_outputs(
        self,
        outputs: Any,  # noqa: ANN401
        inputs: VisualPromptingBatchDataEntity,
    ) -> VisualPromptingBatchPredEntity | OTXBatchLossEntity:
        """Customize OTX output batch data entity if needed for you model."""
        if self.training:
            return outputs

        masks: list[tv_tensors.Mask] = []
        scores: list[torch.Tensor] = []
        labels: list[torch.LongTensor] = []
        for mask, score, label in zip(*outputs):
            masks.append(tv_tensors.Mask(mask, dtype=torch.float32))
            scores.append(score)
            labels.append(label)

        return VisualPromptingBatchPredEntity(
            batch_size=len(outputs),
            images=inputs.images,
            imgs_info=inputs.imgs_info,
            scores=scores,
            masks=masks,
            polygons=[],
            points=[],
            bboxes=[],
            labels=labels,
        )

    def _inspect_prompts(self, prompts: list[tv_tensors.TVTensor]) -> list[tv_tensors.TVTensor | None]:
        """Inspect if given prompts are empty.

        If there are empty prompts (shape=0), they will be converted to None.
        """
        return [None if p is None else None if p.shape[0] == 0 else p for p in prompts]<|MERGE_RESOLUTION|>--- conflicted
+++ resolved
@@ -136,12 +136,8 @@
                 Point coordinates are BxNx2 arrays of point prompts to the model.
                 Each point is in (X,Y) in pixels. Labels are BxN arrays of labels for the point prompts.
                 1 indicates a foreground point and 0 indicates a background point.
-<<<<<<< HEAD
-            gt_masks (List[Tensor], optional): Ground truth masks for loss calculation.
-=======
             labels (List[Tensor]): List of labels stacked in the order, points and bounding boxes.
             gt_masks (List[tv_tensors.Mask], optional): Ground truth masks for loss calculation.
->>>>>>> a464e0ff
 
         Returns:
             (Tensor): Calculated loss values.
