--- conflicted
+++ resolved
@@ -58,12 +58,7 @@
             return self.loss(logits, labels)
         return self.softmax(logits)
 
-<<<<<<< HEAD
 class DINOv2RegisterClassifier(OTXMulticlassClsModel):
-=======
-
-class DINOv2RegisterClassifier(OTXClassificationModel):
->>>>>>> cdba222e
     """DINO-v2 Classification Model with register."""
 
     def __init__(self, config: DictConfig) -> None:
