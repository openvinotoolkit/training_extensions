--- conflicted
+++ resolved
@@ -14,7 +14,6 @@
 from otx.core.data.entity.base import OTXBatchLossEntity
 from otx.core.data.entity.classification import MulticlassClsBatchDataEntity, MulticlassClsBatchPredEntity
 from otx.core.model.entity.classification import OTXClassificationModel
-
 
 
 class DINOv2(nn.Module):
@@ -60,16 +59,10 @@
 
 class DINOv2RegisterClassifier(OTXClassificationModel):
     """DINO-v2 Classification Model with register."""
-<<<<<<< HEAD
+
     def __init__(self, config: DictConfig | dict) -> None:
         self.config = DictConfig(config)
-        super().__init__() # create the model
-=======
-
-    def __init__(self, config: DictConfig) -> None:
-        self.config = config
         super().__init__()  # create the model
->>>>>>> cdba222e
 
     def _create_model(self) -> nn.Module:
         """Create the model."""
