--- conflicted
+++ resolved
@@ -30,7 +30,7 @@
     """
 
     def __init__(self, in_features: int, out_features: int) -> None:
-        """Init fuction of AngularLinear class."""
+        """Init function of AngularLinear class."""
         super().__init__()
         self.in_features = in_features
         self.out_features = out_features
@@ -38,7 +38,7 @@
         self.weight.data.normal_().renorm_(2, 0, 1e-5).mul_(1e5)
 
     def forward(self, x: torch.Tensor) -> torch.Tensor:
-        """Forward fuction of AngularLinear class."""
+        """Forward function of AngularLinear class."""
         cos_theta = functional.normalize(x.view(x.shape[0], -1), dim=1).mm(
             functional.normalize(self.weight.t(), p=2, dim=0),
         )
@@ -169,20 +169,11 @@
         num_classes (int): Number of categories.
         in_channels (int): Number of channels in the input feature map.
         hid_channels (int): Number of channels in the hidden feature map.
-<<<<<<< HEAD
-        activation (Callable[..., nn.Module]): Activation layer module.
+        activation (Callable[..., nn.Module] | nn.Module): Activation layer module.
             Defaults to ``nn.ReLU``.
-        scale (float): Positive scale parameter.
-        loss (dict): Config of classification loss.
         dropout (bool): Whether use the dropout or not.
         normalized (bool): Normalize input features and weights in the last linear layer.
-=======
-        activation_callable (Callable[..., nn.Module]): Activation layer module.
-            Defaults to nn.ReLU.
-        dropout (bool): Whether use the dropout or not.
-        normalized (bool): Normalize input features and weights in the last linar layer.
         init_cfg (dict | None, optional): Initialize configuration key-values, Defaults to None.
->>>>>>> 43f1fc9b
     """
 
     def __init__(
@@ -190,12 +181,7 @@
         num_classes: int,
         in_channels: int,
         hid_channels: int = 1280,
-<<<<<<< HEAD
-        activation: Callable[..., nn.Module] = nn.ReLU,
-        scale: float = 1.0,
-=======
-        activation_callable: Callable[..., nn.Module] = nn.ReLU,
->>>>>>> 43f1fc9b
+        activation: Callable[..., nn.Module] | nn.Module = nn.ReLU,
         dropout: bool = False,
         normalized: bool = False,
         init_cfg: dict | None = None,
@@ -237,7 +223,7 @@
         self._init_weights()
 
     def _init_weights(self) -> None:
-        """Iniitalize weights of model."""
+        """Initialize weights of model."""
         for module in self.classifier:
             if isinstance(module, nn.Linear):
                 normal_init(module, mean=0, std=0.01, bias=0)
