--- conflicted
+++ resolved
@@ -189,12 +189,7 @@
         num_classes: int,
         in_channels: int,
         hid_channels: int = 1280,
-<<<<<<< HEAD
         activation_callable: Callable[[], nn.Module] = nn.ReLU,
-=======
-        activation_callable: Callable[..., nn.Module] = nn.ReLU,
-        scale: float = 1.0,
->>>>>>> 1a8e10e0
         dropout: bool = False,
         normalized: bool = False,
         init_cfg: dict | None = None,
