--- conflicted
+++ resolved
@@ -5,11 +5,7 @@
 
 from __future__ import annotations
 
-<<<<<<< HEAD
 from typing import TYPE_CHECKING, Any, Callable, Literal
-=======
-from typing import Any, Callable, Literal
->>>>>>> 021e7932
 
 import torch
 from torch import nn
@@ -116,12 +112,8 @@
         self,
         backbone: TVModelType,
         num_classes: int,
-<<<<<<< HEAD
         loss: nn.Module,
-=======
-        loss: Callable | None = None,
         freeze_backbone: bool = False,
->>>>>>> 021e7932
     ) -> None:
         super().__init__()
         self.num_classes = num_classes
@@ -189,15 +181,17 @@
         self,
         backbone: TVModelType,
         num_classes: int,
-<<<<<<< HEAD
         loss_callable: Callable[[], nn.Module] = nn.CrossEntropyLoss,
         optimizer: list[OptimizerCallable] | OptimizerCallable = DefaultOptimizerCallable,
         scheduler: list[LRSchedulerCallable] | LRSchedulerCallable = DefaultSchedulerCallable,
         metric: MetricCallable = MultiClassClsMetricCallable,
         torch_compile: bool = False,
+        freeze_backbone: bool = False,
     ) -> None:
         self.backbone = backbone
         self.loss_callable = loss_callable
+        self.backbone = backbone
+        self.freeze_backbone = freeze_backbone
 
         super().__init__(
             num_classes=num_classes,
@@ -206,27 +200,13 @@
             metric=metric,
             torch_compile=torch_compile,
         )
-=======
-        loss: Callable | None = None,
-        freeze_backbone: bool = False,
-    ) -> None:
-        self.backbone = backbone
-        self.loss = loss
-        self.freeze_backbone = freeze_backbone
-
-        super().__init__(num_classes=num_classes)
->>>>>>> 021e7932
 
     def _create_model(self) -> nn.Module:
         return TVModelWithLossComputation(
             backbone=self.backbone,
             num_classes=self.num_classes,
-<<<<<<< HEAD
             loss=self.loss_callable(),
-=======
-            loss=self.loss,
             freeze_backbone=self.freeze_backbone,
->>>>>>> 021e7932
         )
 
     def _customize_inputs(self, inputs: MulticlassClsBatchDataEntity) -> dict[str, Any]:
