--- conflicted
+++ resolved
@@ -9,23 +9,16 @@
 from typing import TYPE_CHECKING, Literal
 
 import torch
-<<<<<<< HEAD
 from torch import nn
 
 from otx.algo.classification.backbones.torchvision import TorchvisionBackbone, TVModelType
 from otx.algo.classification.classifier import HLabelClassifier, ImageClassifier, SemiSLClassifier
 from otx.algo.classification.heads import (
-    HierarchicalLinearClsHead,
+    HierarchicalCBAMClsHead,
     LinearClsHead,
     MultiLabelLinearClsHead,
     SemiSLLinearClsHead,
 )
-=======
-from torch import Tensor, nn
-from torchvision.models import get_model, get_model_weights
-
-from otx.algo.classification.heads import HierarchicalCBAMClsHead, MultiLabelLinearClsHead, OTXSemiSLLinearClsHead
->>>>>>> 962d26c2
 from otx.algo.classification.losses import AsymmetricAngularLossWithIgnore
 from otx.algo.classification.necks.gap import GlobalAveragePooling
 from otx.algo.classification.utils import get_classification_layers
@@ -68,86 +61,8 @@
         torch_compile: bool = False,
         train_type: Literal[OTXTrainType.SUPERVISED, OTXTrainType.SEMI_SUPERVISED] = OTXTrainType.SUPERVISED,
     ) -> None:
-<<<<<<< HEAD
         self.backbone = backbone
         self.pretrained = pretrained
-=======
-        super().__init__()
-        self.num_classes = num_classes
-        self.task = task
-        self.train_type = train_type
-        self.head_config = head_config if head_config else {}
-
-        net = get_model(name=backbone, weights=get_model_weights(backbone))
-
-        self.backbone = nn.Sequential(*list(net.children())[:-1])
-        self.use_layer_norm_2d = False
-
-        if freeze_backbone:
-            for param in self.backbone.parameters():
-                param.requires_grad = False
-
-        self.softmax = nn.Softmax(dim=-1)
-        self.loss_module = loss
-        self.neck: nn.Module | None = None
-        self.head = self._get_head(net)
-
-        avgpool_index = 0
-        for i, layer in enumerate(self.backbone.children()):
-            if isinstance(layer, nn.AdaptiveAvgPool2d):
-                avgpool_index = i
-        self.feature_extractor = nn.Sequential(*list(self.backbone.children())[:avgpool_index])
-        self.avgpool = nn.Sequential(
-            *list(self.backbone.children())[avgpool_index:],
-        )  # Avgpool and Dropout (if the model has it)
-
-        self.explainer = ReciproCAM(
-            self._head_forward_fn,
-            num_classes=num_classes,
-            optimize_gap=True,
-        )
-
-    def _get_head(self, net: nn.Module) -> nn.Module:
-        """Returns the head of the model."""
-        last_layer = list(net.children())[-1]
-        layers = []
-        classifier_len = len(list(last_layer.children()))
-        if classifier_len >= 1:
-            feature_channel = list(last_layer.children())[-1].in_features
-            layers = list(last_layer.children())[:-1]
-            self.use_layer_norm_2d = layers[0].__class__.__name__ == "LayerNorm2d"
-        else:
-            feature_channel = last_layer.in_features
-        if self.task == OTXTaskType.MULTI_CLASS_CLS:
-            if self.train_type == OTXTrainType.SEMI_SUPERVISED:
-                self.neck = nn.Sequential(*layers) if layers else None
-                return OTXSemiSLLinearClsHead(
-                    num_classes=self.num_classes,
-                    in_channels=feature_channel,
-                    loss=self.loss_module,
-                )
-            if classifier_len >= 1:
-                return nn.Sequential(*layers, nn.Linear(feature_channel, self.num_classes))
-            return nn.Linear(feature_channel, self.num_classes)
-        if self.task == OTXTaskType.MULTI_LABEL_CLS:
-            self.neck = nn.Sequential(*layers) if layers else None
-            return MultiLabelLinearClsHead(
-                num_classes=self.num_classes,
-                in_channels=feature_channel,
-                scale=7.0,
-                normalized=True,
-                loss=self.loss_module,
-            )
-        if self.task == OTXTaskType.H_LABEL_CLS:
-            self.neck = nn.Sequential(*layers, nn.Identity()) if layers else None
-            return HierarchicalCBAMClsHead(
-                in_channels=feature_channel,
-                multiclass_loss=nn.CrossEntropyLoss(),
-                multilabel_loss=self.loss_module,
-                **self.head_config,
-                step_size=1,
-            )
->>>>>>> 962d26c2
 
         super().__init__(
             label_info=label_info,
@@ -340,8 +255,8 @@
         backbone = TorchvisionBackbone(backbone=self.backbone, pretrained=self.pretrained)
         return HLabelClassifier(
             backbone=backbone,
-            neck=GlobalAveragePooling(dim=2),
-            head=HierarchicalLinearClsHead(
+            neck=nn.Identity(),
+            head=HierarchicalCBAMClsHead(
                 in_channels=backbone.in_features,
                 multiclass_loss=nn.CrossEntropyLoss(),
                 multilabel_loss=AsymmetricAngularLossWithIgnore(gamma_pos=0.0, gamma_neg=1.0, reduction="sum"),
