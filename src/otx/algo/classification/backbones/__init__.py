--- conflicted
+++ resolved
@@ -3,13 +3,8 @@
 #
 """Backbone modules for OTX custom model."""
 
-<<<<<<< HEAD
 from .efficientnet import OTXEfficientNet
-from .otx_efficientnet_v2 import OTXEfficientNetV2
-=======
-from .otx_efficientnet import OTXEfficientNet
 from .timm import TimmBackbone
->>>>>>> ab4b754f
 from .mobilenet_v3 import OTXMobileNetV3
 
 __all__ = ["OTXEfficientNet", "TimmBackbone", "OTXMobileNetV3"]