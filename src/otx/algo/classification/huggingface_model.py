--- conflicted
+++ resolved
@@ -121,25 +121,6 @@
             labels=preds,
         )
 
-<<<<<<< HEAD
-    @property
-    def _exporter(self) -> OTXModelExporter:
-        """Creates OTXModelExporter object that can export the model."""
-        return OTXNativeModelExporter(
-            task_level_export_parameters=self._export_parameters,
-            input_size=self.input_size,
-            mean=(123.675, 116.28, 103.53),
-            std=(58.395, 57.12, 57.375),
-            resize_mode="standard",
-            pad_value=0,
-            swap_rgb=False,
-            via_onnx=False,
-            onnx_export_configuration=None,
-            output_names=["logits", "feature_vector", "saliency_map"] if self.explain_mode else None,
-        )
-
-=======
->>>>>>> 4a5e66c4
     def forward_for_tracing(self, image: Tensor) -> Tensor | dict[str, Tensor]:
         """Model forward function used for the model tracing during model exportation."""
         if self.explain_mode:
