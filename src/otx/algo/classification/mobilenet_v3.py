--- conflicted
+++ resolved
@@ -73,11 +73,8 @@
         scheduler: LRSchedulerCallable | LRSchedulerListCallable = DefaultSchedulerCallable,
         metric: MetricCallable = MultiClassClsMetricCallable,
         torch_compile: bool = False,
-<<<<<<< HEAD
         input_size: tuple[int, ...] = (1, 3, 224, 224),
-=======
         train_type: Literal[OTXTrainType.SUPERVISED, OTXTrainType.SEMI_SUPERVISED] = OTXTrainType.SUPERVISED,
->>>>>>> 4a5e66c4
     ) -> None:
         self.mode = mode
 
@@ -87,11 +84,8 @@
             scheduler=scheduler,
             metric=metric,
             torch_compile=torch_compile,
-<<<<<<< HEAD
             input_size=input_size,
-=======
             train_type=train_type,
->>>>>>> 4a5e66c4
         )
 
     def _create_model(self) -> nn.Module:
@@ -109,7 +103,7 @@
         return model
 
     def _build_model(self, num_classes: int) -> nn.Module:
-        backbone = OTXMobileNetV3(mode=self.mode)
+        backbone = OTXMobileNetV3(mode=self.mode, input_size=self.input_size[-2:])
         neck = GlobalAveragePooling(dim=2)
         loss = nn.CrossEntropyLoss(reduction="none")
         in_channels = 960 if self.mode == "large" else 576
@@ -125,13 +119,8 @@
             )
 
         return ImageClassifier(
-<<<<<<< HEAD
-            backbone=OTXMobileNetV3(mode=self.mode, input_size=self.input_size[-2:]),
-            neck=GlobalAveragePooling(dim=2),
-=======
             backbone=backbone,
             neck=neck,
->>>>>>> 4a5e66c4
             head=LinearClsHead(
                 num_classes=num_classes,
                 in_channels=in_channels,
@@ -144,61 +133,6 @@
         """Load the previous OTX ckpt according to OTX2.0."""
         return OTXv1Helper.load_cls_mobilenet_v3_ckpt(state_dict, "multiclass", add_prefix)
 
-<<<<<<< HEAD
-    def _customize_inputs(self, inputs: MulticlassClsBatchDataEntity) -> dict[str, Any]:
-        if self.training:
-            mode = "loss"
-        elif self.explain_mode:
-            mode = "explain"
-        else:
-            mode = "predict"
-
-        return {
-            "images": inputs.stacked_images,
-            "labels": torch.cat(inputs.labels, dim=0),
-            "imgs_info": inputs.imgs_info,
-            "mode": mode,
-        }
-
-    def _customize_outputs(
-        self,
-        outputs: Any,  # noqa: ANN401
-        inputs: MulticlassClsBatchDataEntity,
-    ) -> MulticlassClsBatchPredEntity | OTXBatchLossEntity:
-        if self.training:
-            return OTXBatchLossEntity(loss=outputs)
-
-        # To list, batch-wise
-        logits = outputs if isinstance(outputs, torch.Tensor) else outputs["logits"]
-        scores = torch.unbind(logits, 0)
-        preds = logits.argmax(-1, keepdim=True).unbind(0)
-
-        return MulticlassClsBatchPredEntity(
-            batch_size=inputs.batch_size,
-            images=inputs.images,
-            imgs_info=inputs.imgs_info,
-            scores=scores,
-            labels=preds,
-        )
-
-    @property
-    def _exporter(self) -> OTXModelExporter:
-        """Creates OTXModelExporter object that can export the model."""
-        return OTXNativeModelExporter(
-            task_level_export_parameters=self._export_parameters,
-            input_size=self.input_size,
-            mean=(123.675, 116.28, 103.53),
-            std=(58.395, 57.12, 57.375),
-            resize_mode="standard",
-            pad_value=0,
-            swap_rgb=False,
-            via_onnx=False,
-            onnx_export_configuration=None,
-            output_names=["logits", "feature_vector", "saliency_map"] if self.explain_mode else None,
-        )
-
-=======
->>>>>>> 4a5e66c4
     def forward_explain(self, inputs: MulticlassClsBatchDataEntity) -> MulticlassClsBatchPredEntity:
         """Model forward explain function."""
         outputs = self.model(images=inputs.stacked_images, mode="explain")
@@ -221,96 +155,6 @@
         return self.model(images=image, mode="tensor")
 
 
-<<<<<<< HEAD
-class MobileNetV3ForMulticlassClsSemiSL(MobileNetV3ForMulticlassCls):
-    """MobileNetV3 model for multiclass classification with semi-supervised learning.
-
-    This class extends the `MobileNetV3ForMulticlassCls` class and adds support for semi-supervised learning.
-    It overrides the `_build_model` and `_customize_inputs` methods to incorporate the semi-supervised learning.
-
-    Args:
-        MobileNetV3ForMulticlassCls (class): The base class for MobileNetV3 multiclass classification.
-
-    Attributes:
-        mode (str): The mode of the OTXMobileNetV3 model.
-    """
-
-    def _build_model(self, num_classes: int) -> nn.Module:
-        return SemiSLClassifier(
-            backbone=OTXMobileNetV3(mode=self.mode, input_size=self.input_size[-2:]),
-            neck=GlobalAveragePooling(dim=2),
-            head=OTXSemiSLLinearClsHead(
-                num_classes=num_classes,
-                in_channels=960,
-                loss=nn.CrossEntropyLoss(reduction="none"),
-            ),
-        )
-
-    def _customize_inputs(self, inputs: MulticlassClsBatchDataEntity) -> dict[str, Any]:
-        """Customizes the input data for the model based on the current mode.
-
-        Args:
-            inputs (MulticlassClsBatchDataEntity): The input batch of data.
-
-        Returns:
-            dict[str, Any]: The customized input data.
-        """
-        if self.training:
-            mode = "loss"
-        elif self.explain_mode:
-            mode = "explain"
-        else:
-            mode = "predict"
-
-        if isinstance(inputs, dict):
-            # When used with an unlabeled dataset, it comes in as a dict.
-            images = {key: inputs[key].images for key in inputs}
-            labels = {key: torch.cat(inputs[key].labels, dim=0) for key in inputs}
-            imgs_info = {key: inputs[key].imgs_info for key in inputs}
-            return {
-                "images": images,
-                "labels": labels,
-                "imgs_info": imgs_info,
-                "mode": mode,
-            }
-        return {
-            "images": inputs.stacked_images,
-            "labels": torch.cat(inputs.labels, dim=0),
-            "imgs_info": inputs.imgs_info,
-            "mode": mode,
-        }
-
-    def training_step(self, batch: MulticlassClsBatchDataEntity, batch_idx: int) -> Tensor:
-        """Performs a single training step on a batch of data.
-
-        Args:
-            batch (MulticlassClsBatchDataEntity): The input batch of data.
-            batch_idx (int): The index of the current batch.
-
-        Returns:
-            Tensor: The computed loss for the training step.
-        """
-        loss = super().training_step(batch, batch_idx)
-        # Collect metrics related to Semi-SL Training.
-        self.log(
-            "train/unlabeled_coef",
-            self.model.head.unlabeled_coef,
-            on_step=True,
-            on_epoch=False,
-            prog_bar=True,
-        )
-        self.log(
-            "train/num_pseudo_label",
-            self.model.head.num_pseudo_label,
-            on_step=True,
-            on_epoch=False,
-            prog_bar=True,
-        )
-        return loss
-
-
-=======
->>>>>>> 4a5e66c4
 class MobileNetV3ForMultilabelCls(OTXMultilabelClsModel):
     """MobileNetV3 Model for multi-class classification task."""
 
