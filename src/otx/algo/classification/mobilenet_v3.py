--- conflicted
+++ resolved
@@ -330,26 +330,15 @@
         if not isinstance(self.label_info, HLabelInfo):
             raise TypeError(self.label_info)
 
-<<<<<<< HEAD
-        return HLabelClassifier(
-            backbone=OTXMobileNetV3(mode=self.mode),
-            neck=nn.Identity(),
-            head=HierarchicalCBAMClsHead(
-                in_channels=960,
-                **head_config,
-=======
         copied_head_config = copy(head_config)
         copied_head_config["step_size"] = (ceil(self.input_size[0] / 32), ceil(self.input_size[1] / 32))
 
-        return ImageClassifier(
+        return HLabelClassifier(
             backbone=OTXMobileNetV3(mode=self.mode, input_size=self.input_size),
             neck=nn.Identity(),
             head=HierarchicalCBAMClsHead(
                 in_channels=960,
-                multiclass_loss=nn.CrossEntropyLoss(),
-                multilabel_loss=AsymmetricAngularLossWithIgnore(gamma_pos=0.0, gamma_neg=1.0, reduction="sum"),
                 **copied_head_config,
->>>>>>> 0b5ed3be
             ),
             multiclass_loss=nn.CrossEntropyLoss(),
             multilabel_loss=AsymmetricAngularLossWithIgnore(gamma_pos=0.0, gamma_neg=1.0, reduction="sum"),
