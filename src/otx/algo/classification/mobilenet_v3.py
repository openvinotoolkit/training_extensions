# Copyright (C) 2024 Intel Corporation
# SPDX-License-Identifier: Apache-2.0

"""MobileNetV3 model implementation."""


from __future__ import annotations

from copy import deepcopy
from typing import TYPE_CHECKING, Any, Literal

import torch
from torch import Tensor, nn

from otx.algo.classification.backbones import OTXMobileNetV3
from otx.algo.classification.classifier import ImageClassifier, SemiSLClassifier
from otx.algo.classification.heads import (
    HierarchicalCBAMClsHead,
    LinearClsHead,
    MultiLabelNonLinearClsHead,
    OTXSemiSLLinearClsHead,
)
from otx.algo.classification.losses.asymmetric_angular_loss_with_ignore import AsymmetricAngularLossWithIgnore
from otx.algo.classification.necks.gap import GlobalAveragePooling
from otx.algo.classification.utils import get_classification_layers
from otx.algo.utils.support_otx_v1 import OTXv1Helper
from otx.core.data.entity.base import OTXBatchLossEntity
from otx.core.data.entity.classification import (
    HlabelClsBatchDataEntity,
    HlabelClsBatchPredEntity,
    MulticlassClsBatchDataEntity,
    MulticlassClsBatchPredEntity,
    MultilabelClsBatchDataEntity,
    MultilabelClsBatchPredEntity,
)
from otx.core.exporter.base import OTXModelExporter
from otx.core.exporter.native import OTXNativeModelExporter
from otx.core.metrics import MetricInput
from otx.core.metrics.accuracy import HLabelClsMetricCallble, MultiClassClsMetricCallable, MultiLabelClsMetricCallable
from otx.core.model.base import DefaultOptimizerCallable, DefaultSchedulerCallable
from otx.core.model.classification import OTXHlabelClsModel, OTXMulticlassClsModel, OTXMultilabelClsModel
from otx.core.schedulers import LRSchedulerListCallable
from otx.core.types.label import HLabelInfo, LabelInfoTypes
from otx.core.types.task import OTXTrainType

if TYPE_CHECKING:
    from lightning.pytorch.cli import LRSchedulerCallable, OptimizerCallable

    from otx.core.metrics import MetricCallable


class MobileNetV3ForMulticlassCls(OTXMulticlassClsModel):
    """MobileNetV3ForMulticlassCls is a class that represents a MobileNetV3 model for multiclass classification.

    Args:
        mode (Literal["large", "small"]): The mode of the MobileNetV3 model, either "large" or "small".
        num_classes (int): The number of classes for classification.
        loss_callable (Callable[[], nn.Module], optional): The loss function callable. Defaults to nn.CrossEntropyLoss.
        optimizer (OptimizerCallable, optional): The optimizer callable. Defaults to DefaultOptimizerCallable.
        scheduler (LRSchedulerCallable | LRSchedulerListCallable, optional): The learning rate scheduler callable.
            Defaults to DefaultSchedulerCallable.
        metric (MetricCallable, optional): The metric callable. Defaults to MultiClassClsMetricCallable.
        torch_compile (bool, optional): Whether to compile the model using TorchScript. Defaults to False.
        freeze_backbone (bool, optional): Whether to freeze the backbone layers during training. Defaults to False.
        input_size (tuple[int, int], optional):
            Model input size in the order of height and width. Defaults to (224, 224)
    """

    def __init__(
        self,
        label_info: LabelInfoTypes,
        mode: Literal["large", "small"] = "large",
        optimizer: OptimizerCallable = DefaultOptimizerCallable,
        scheduler: LRSchedulerCallable | LRSchedulerListCallable = DefaultSchedulerCallable,
        metric: MetricCallable = MultiClassClsMetricCallable,
        torch_compile: bool = False,
        input_size: tuple[int, int] = (224, 224),
        train_type: Literal[OTXTrainType.SUPERVISED, OTXTrainType.SEMI_SUPERVISED] = OTXTrainType.SUPERVISED,
    ) -> None:
        self.mode = mode

        super().__init__(
            label_info=label_info,
            optimizer=optimizer,
            scheduler=scheduler,
            metric=metric,
            torch_compile=torch_compile,
            input_size=input_size,
            train_type=train_type,
        )

    def _create_model(self) -> nn.Module:
        # Get classification_layers for class-incr learning
        sample_model_dict = self._build_model(num_classes=5).state_dict()
        incremental_model_dict = self._build_model(num_classes=6).state_dict()
        self.classification_layers = get_classification_layers(
            sample_model_dict,
            incremental_model_dict,
            prefix="model.",
        )

        model = self._build_model(num_classes=self.num_classes)
        model.init_weights()
        return model

    def _build_model(self, num_classes: int) -> nn.Module:
        backbone = OTXMobileNetV3(mode=self.mode, input_size=self.input_size)
        neck = GlobalAveragePooling(dim=2)
        loss = nn.CrossEntropyLoss(reduction="none")
        in_channels = 960 if self.mode == "large" else 576
        if self.train_type == OTXTrainType.SEMI_SUPERVISED:
            return SemiSLClassifier(
                backbone=backbone,
                neck=neck,
                head=OTXSemiSLLinearClsHead(
                    num_classes=num_classes,
                    in_channels=in_channels,
                    loss=loss,
                ),
            )

        return ImageClassifier(
            backbone=backbone,
            neck=neck,
            head=LinearClsHead(
                num_classes=num_classes,
                in_channels=in_channels,
                topk=(1, 5) if num_classes >= 5 else (1,),
                loss=loss,
            ),
        )

    def load_from_otx_v1_ckpt(self, state_dict: dict, add_prefix: str = "model.") -> dict:
        """Load the previous OTX ckpt according to OTX2.0."""
        return OTXv1Helper.load_cls_mobilenet_v3_ckpt(state_dict, "multiclass", add_prefix)

    def forward_explain(self, inputs: MulticlassClsBatchDataEntity) -> MulticlassClsBatchPredEntity:
        """Model forward explain function."""
        outputs = self.model(images=inputs.stacked_images, mode="explain")

        return MulticlassClsBatchPredEntity(
            batch_size=len(outputs["preds"]),
            images=inputs.images,
            imgs_info=inputs.imgs_info,
            labels=outputs["preds"],
            scores=outputs["scores"],
            saliency_map=outputs["saliency_map"],
            feature_vector=outputs["feature_vector"],
        )

    def forward_for_tracing(self, image: Tensor) -> Tensor | dict[str, Tensor]:
        """Model forward function used for the model tracing during model exportation."""
        if self.explain_mode:
            return self.model(images=image, mode="explain")

        return self.model(images=image, mode="tensor")


class MobileNetV3ForMultilabelCls(OTXMultilabelClsModel):
    """MobileNetV3 Model for multi-class classification task."""

    def __init__(
        self,
        label_info: LabelInfoTypes,
        mode: Literal["large", "small"] = "large",
        optimizer: OptimizerCallable = DefaultOptimizerCallable,
        scheduler: LRSchedulerCallable | LRSchedulerListCallable = DefaultSchedulerCallable,
        metric: MetricCallable = MultiLabelClsMetricCallable,
        torch_compile: bool = False,
        input_size: tuple[int, int] = (224, 224),
    ) -> None:
        self.mode = mode
        super().__init__(
            label_info=label_info,
            optimizer=optimizer,
            scheduler=scheduler,
            metric=metric,
            torch_compile=torch_compile,
            input_size=input_size,
        )

    def _create_model(self) -> nn.Module:
        # Get classification_layers for class-incr learning
        sample_model_dict = self._build_model(num_classes=5).state_dict()
        incremental_model_dict = self._build_model(num_classes=6).state_dict()
        self.classification_layers = get_classification_layers(
            sample_model_dict,
            incremental_model_dict,
            prefix="model.",
        )

        model = self._build_model(num_classes=self.num_classes)
        model.init_weights()
        return model

    def _build_model(self, num_classes: int) -> nn.Module:
        return ImageClassifier(
            backbone=OTXMobileNetV3(mode=self.mode, input_size=self.input_size),
            neck=GlobalAveragePooling(dim=2),
            head=MultiLabelNonLinearClsHead(
                num_classes=num_classes,
                in_channels=960,
                hid_channels=1280,
                normalized=True,
                scale=7.0,
                activation_callable=nn.PReLU(),
                loss=AsymmetricAngularLossWithIgnore(gamma_pos=0.0, gamma_neg=1.0, reduction="sum"),
            ),
        )

    def load_from_otx_v1_ckpt(self, state_dict: dict, add_prefix: str = "model.") -> dict:
        """Load the previous OTX ckpt according to OTX2.0."""
        return OTXv1Helper.load_cls_mobilenet_v3_ckpt(state_dict, "multilabel", add_prefix)

    def _customize_inputs(self, inputs: MultilabelClsBatchDataEntity) -> dict[str, Any]:
        if self.training:
            mode = "loss"
        elif self.explain_mode:
            mode = "explain"
        else:
            mode = "predict"

        return {
            "images": inputs.stacked_images,
            "labels": torch.stack(inputs.labels),
            "imgs_info": inputs.imgs_info,
            "mode": mode,
        }

    def _customize_outputs(
        self,
        outputs: Any,  # noqa: ANN401
        inputs: MultilabelClsBatchDataEntity,
    ) -> MultilabelClsBatchPredEntity | OTXBatchLossEntity:
        if self.training:
            return OTXBatchLossEntity(loss=outputs)

        # To list, batch-wise
        logits = outputs if isinstance(outputs, torch.Tensor) else outputs["logits"]
        scores = torch.unbind(logits, 0)

        return MultilabelClsBatchPredEntity(
            batch_size=inputs.batch_size,
            images=inputs.images,
            imgs_info=inputs.imgs_info,
            scores=scores,
            labels=logits.argmax(-1, keepdim=True).unbind(0),
        )

    @property
    def _exporter(self) -> OTXModelExporter:
        """Creates OTXModelExporter object that can export the model."""
        return OTXNativeModelExporter(
            task_level_export_parameters=self._export_parameters,
            input_size=(1, 3, *self.input_size),
            mean=(123.675, 116.28, 103.53),
            std=(58.395, 57.12, 57.375),
            resize_mode="standard",
            pad_value=0,
            swap_rgb=False,
            via_onnx=False,
            onnx_export_configuration=None,
            output_names=["logits", "feature_vector", "saliency_map"] if self.explain_mode else None,
        )

    def forward_explain(self, inputs: MultilabelClsBatchDataEntity) -> MultilabelClsBatchPredEntity:
        """Model forward explain function."""
        outputs = self.model(images=inputs.stacked_images, mode="explain")

        return MultilabelClsBatchPredEntity(
            batch_size=len(outputs["preds"]),
            images=inputs.images,
            imgs_info=inputs.imgs_info,
            labels=outputs["preds"],
            scores=outputs["scores"],
            saliency_map=outputs["saliency_map"],
            feature_vector=outputs["feature_vector"],
        )

    def forward_for_tracing(self, image: Tensor) -> Tensor | dict[str, Tensor]:
        """Model forward function used for the model tracing during model exportation."""
        if self.explain_mode:
            return self.model(images=image, mode="explain")

        return self.model(images=image, mode="tensor")


class MobileNetV3ForHLabelCls(OTXHlabelClsModel):
    """MobileNetV3 Model for hierarchical label classification task."""

    label_info: HLabelInfo

    def __init__(
        self,
        label_info: HLabelInfo,
        mode: Literal["large", "small"] = "large",
        optimizer: OptimizerCallable = DefaultOptimizerCallable,
        scheduler: LRSchedulerCallable | LRSchedulerListCallable = DefaultSchedulerCallable,
        metric: MetricCallable = HLabelClsMetricCallble,
        torch_compile: bool = False,
        input_size: tuple[int, int] = (224, 224),
    ) -> None:
        self.mode = mode
        super().__init__(
            label_info=label_info,
            optimizer=optimizer,
            scheduler=scheduler,
            metric=metric,
            torch_compile=torch_compile,
            input_size=input_size,
        )

    def _create_model(self) -> nn.Module:
        # Get classification_layers for class-incr learning
        sample_config = deepcopy(self.label_info.as_head_config_dict())
        sample_config["num_classes"] = 5
        sample_model_dict = self._build_model(head_config=sample_config).state_dict()
        sample_config["num_classes"] = 6
        incremental_model_dict = self._build_model(head_config=sample_config).state_dict()
        self.classification_layers = get_classification_layers(
            sample_model_dict,
            incremental_model_dict,
            prefix="model.",
        )

        model = self._build_model(head_config=self.label_info.as_head_config_dict())
        model.init_weights()
        return model

    def _build_model(self, head_config: dict) -> nn.Module:
        if not isinstance(self.label_info, HLabelInfo):
            raise TypeError(self.label_info)

        return ImageClassifier(
<<<<<<< HEAD
            backbone=OTXMobileNetV3(mode=self.mode, input_size=self.input_size),
            neck=GlobalAveragePooling(dim=2),
            head=HierarchicalNonLinearClsHead(
=======
            backbone=OTXMobileNetV3(mode=self.mode),
            neck=nn.Identity(),
            head=HierarchicalCBAMClsHead(
>>>>>>> 962d26c2
                in_channels=960,
                multiclass_loss=nn.CrossEntropyLoss(),
                multilabel_loss=AsymmetricAngularLossWithIgnore(gamma_pos=0.0, gamma_neg=1.0, reduction="sum"),
                **head_config,
            ),
            optimize_gap=False,
        )

    def load_from_otx_v1_ckpt(self, state_dict: dict, add_prefix: str = "model.") -> dict:
        """Load the previous OTX ckpt according to OTX2.0."""
        return OTXv1Helper.load_cls_mobilenet_v3_ckpt(state_dict, "hlabel", add_prefix)

    def _customize_inputs(self, inputs: HlabelClsBatchDataEntity) -> dict[str, Any]:
        if self.training:
            mode = "loss"
        elif self.explain_mode:
            mode = "explain"
        else:
            mode = "predict"

        return {
            "images": inputs.stacked_images,
            "labels": torch.stack(inputs.labels),
            "imgs_info": inputs.imgs_info,
            "mode": mode,
        }

    def _customize_outputs(
        self,
        outputs: Any,  # noqa: ANN401
        inputs: HlabelClsBatchDataEntity,
    ) -> HlabelClsBatchPredEntity | OTXBatchLossEntity:
        if self.training:
            return OTXBatchLossEntity(loss=outputs)

        # To list, batch-wise
        if isinstance(outputs, dict):
            scores = outputs["scores"]
            labels = outputs["labels"]
        else:
            scores = outputs
            labels = outputs.argmax(-1, keepdim=True)

        return HlabelClsBatchPredEntity(
            batch_size=inputs.batch_size,
            images=inputs.images,
            imgs_info=inputs.imgs_info,
            scores=scores,
            labels=labels,
        )

    def _convert_pred_entity_to_compute_metric(
        self,
        preds: HlabelClsBatchPredEntity,
        inputs: HlabelClsBatchDataEntity,
    ) -> MetricInput:
        hlabel_info: HLabelInfo = self.label_info  # type: ignore[assignment]

        _labels = torch.stack(preds.labels) if isinstance(preds.labels, list) else preds.labels
        _scores = torch.stack(preds.scores) if isinstance(preds.scores, list) else preds.scores
        if hlabel_info.num_multilabel_classes > 0:
            preds_multiclass = _labels[:, : hlabel_info.num_multiclass_heads]
            preds_multilabel = _scores[:, hlabel_info.num_multiclass_heads :]
            pred_result = torch.cat([preds_multiclass, preds_multilabel], dim=1)
        else:
            pred_result = _labels
        return {
            "preds": pred_result,
            "target": torch.stack(inputs.labels),
        }

    @property
    def _exporter(self) -> OTXModelExporter:
        """Creates OTXModelExporter object that can export the model."""
        return OTXNativeModelExporter(
            task_level_export_parameters=self._export_parameters,
            input_size=(1, 3, *self.input_size),
            mean=(123.675, 116.28, 103.53),
            std=(58.395, 57.12, 57.375),
            resize_mode="standard",
            pad_value=0,
            swap_rgb=False,
            via_onnx=False,
            onnx_export_configuration=None,
            output_names=["logits", "feature_vector", "saliency_map"] if self.explain_mode else None,
        )

    def forward_explain(self, inputs: HlabelClsBatchDataEntity) -> HlabelClsBatchPredEntity:
        """Model forward explain function."""
        outputs = self.model(images=inputs.stacked_images, mode="explain")

        return HlabelClsBatchPredEntity(
            batch_size=len(outputs["preds"]),
            images=inputs.images,
            imgs_info=inputs.imgs_info,
            labels=outputs["preds"],
            scores=outputs["scores"],
            saliency_map=outputs["saliency_map"],
            feature_vector=outputs["feature_vector"],
        )

    def forward_for_tracing(self, image: Tensor) -> Tensor | dict[str, Tensor]:
        """Model forward function used for the model tracing during model exportation."""
        if self.explain_mode:
            return self.model(images=image, mode="explain")

        return self.model(images=image, mode="tensor")<|MERGE_RESOLUTION|>--- conflicted
+++ resolved
@@ -332,15 +332,9 @@
             raise TypeError(self.label_info)
 
         return ImageClassifier(
-<<<<<<< HEAD
             backbone=OTXMobileNetV3(mode=self.mode, input_size=self.input_size),
-            neck=GlobalAveragePooling(dim=2),
-            head=HierarchicalNonLinearClsHead(
-=======
-            backbone=OTXMobileNetV3(mode=self.mode),
             neck=nn.Identity(),
             head=HierarchicalCBAMClsHead(
->>>>>>> 962d26c2
                 in_channels=960,
                 multiclass_loss=nn.CrossEntropyLoss(),
                 multilabel_loss=AsymmetricAngularLossWithIgnore(gamma_pos=0.0, gamma_neg=1.0, reduction="sum"),
