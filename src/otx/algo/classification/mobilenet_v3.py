# Copyright (C) 2024 Intel Corporation
# SPDX-License-Identifier: Apache-2.0

"""MobileNetV3 model implementation."""

from __future__ import annotations

from copy import copy, deepcopy
from math import ceil
from typing import TYPE_CHECKING, Any, Literal

import torch
from torch import Tensor, nn

from otx.algo.classification.backbones import OTXMobileNetV3
from otx.algo.classification.classifier import HLabelClassifier, ImageClassifier, SemiSLClassifier
from otx.algo.classification.heads import (
    HierarchicalCBAMClsHead,
    LinearClsHead,
    MultiLabelNonLinearClsHead,
    SemiSLLinearClsHead,
)
from otx.algo.classification.losses.asymmetric_angular_loss_with_ignore import AsymmetricAngularLossWithIgnore
from otx.algo.classification.necks.gap import GlobalAveragePooling
from otx.algo.classification.utils import get_classification_layers
from otx.algo.utils.support_otx_v1 import OTXv1Helper
from otx.core.data.entity.base import OTXBatchLossEntity
from otx.core.data.entity.classification import (
    HlabelClsBatchDataEntity,
    HlabelClsBatchPredEntity,
    MulticlassClsBatchDataEntity,
    MulticlassClsBatchPredEntity,
    MultilabelClsBatchDataEntity,
    MultilabelClsBatchPredEntity,
)
from otx.core.metrics import MetricInput
from otx.core.metrics.accuracy import HLabelClsMetricCallble, MultiClassClsMetricCallable, MultiLabelClsMetricCallable
from otx.core.model.base import DefaultOptimizerCallable, DefaultSchedulerCallable
from otx.core.model.classification import OTXHlabelClsModel, OTXMulticlassClsModel, OTXMultilabelClsModel
from otx.core.schedulers import LRSchedulerListCallable
from otx.core.types.label import HLabelInfo, LabelInfoTypes
from otx.core.types.task import OTXTrainType

if TYPE_CHECKING:
    from lightning.pytorch.cli import LRSchedulerCallable, OptimizerCallable

    from otx.core.metrics import MetricCallable


class MobileNetV3ForMulticlassCls(OTXMulticlassClsModel):
    """MobileNetV3ForMulticlassCls is a class that represents a MobileNetV3 model for multiclass classification.

    Args:
        mode (Literal["large", "small"]): The mode of the MobileNetV3 model, either "large" or "small".
        num_classes (int): The number of classes for classification.
        loss_callable (Callable[[], nn.Module], optional): The loss function callable. Defaults to nn.CrossEntropyLoss.
        optimizer (OptimizerCallable, optional): The optimizer callable. Defaults to DefaultOptimizerCallable.
        scheduler (LRSchedulerCallable | LRSchedulerListCallable, optional): The learning rate scheduler callable.
            Defaults to DefaultSchedulerCallable.
        metric (MetricCallable, optional): The metric callable. Defaults to MultiClassClsMetricCallable.
        torch_compile (bool, optional): Whether to compile the model using TorchScript. Defaults to False.
        freeze_backbone (bool, optional): Whether to freeze the backbone layers during training. Defaults to False.
        input_size (tuple[int, int], optional):
            Model input size in the order of height and width. Defaults to (224, 224)
    """

    def __init__(
        self,
        label_info: LabelInfoTypes,
        mode: Literal["large", "small"] = "large",
        optimizer: OptimizerCallable = DefaultOptimizerCallable,
        scheduler: LRSchedulerCallable | LRSchedulerListCallable = DefaultSchedulerCallable,
        metric: MetricCallable = MultiClassClsMetricCallable,
        torch_compile: bool = False,
        input_size: tuple[int, int] = (224, 224),
        train_type: Literal[OTXTrainType.SUPERVISED, OTXTrainType.SEMI_SUPERVISED] = OTXTrainType.SUPERVISED,
    ) -> None:
        self.mode = mode

        super().__init__(
            label_info=label_info,
            optimizer=optimizer,
            scheduler=scheduler,
            metric=metric,
            torch_compile=torch_compile,
            input_size=input_size,
            train_type=train_type,
        )

    def _create_model(self) -> nn.Module:
        # Get classification_layers for class-incr learning
        sample_model_dict = self._build_model(num_classes=5).state_dict()
        incremental_model_dict = self._build_model(num_classes=6).state_dict()
        self.classification_layers = get_classification_layers(
            sample_model_dict,
            incremental_model_dict,
            prefix="model.",
        )

        model = self._build_model(num_classes=self.num_classes)
        model.init_weights()
        return model

    def _build_model(self, num_classes: int) -> nn.Module:
        backbone = OTXMobileNetV3(mode=self.mode, input_size=self.input_size)
        neck = GlobalAveragePooling(dim=2)
        in_channels = 960 if self.mode == "large" else 576
        if self.train_type == OTXTrainType.SEMI_SUPERVISED:
            return SemiSLClassifier(
                backbone=backbone,
                neck=neck,
                head=SemiSLLinearClsHead(
                    num_classes=num_classes,
                    in_channels=in_channels,
                ),
                loss=nn.CrossEntropyLoss(reduction="none"),
            )

        return ImageClassifier(
            backbone=backbone,
            neck=neck,
            head=LinearClsHead(
                num_classes=num_classes,
                in_channels=in_channels,
            ),
            loss=nn.CrossEntropyLoss(),
        )

    def load_from_otx_v1_ckpt(self, state_dict: dict, add_prefix: str = "model.") -> dict:
        """Load the previous OTX ckpt according to OTX2.0."""
        return OTXv1Helper.load_cls_mobilenet_v3_ckpt(state_dict, "multiclass", add_prefix)

    def forward_explain(self, inputs: MulticlassClsBatchDataEntity) -> MulticlassClsBatchPredEntity:
        """Model forward explain function."""
        outputs = self.model(images=inputs.stacked_images, mode="explain")

        return MulticlassClsBatchPredEntity(
            batch_size=len(outputs["preds"]),
            images=inputs.images,
            imgs_info=inputs.imgs_info,
            labels=outputs["preds"],
            scores=outputs["scores"],
            saliency_map=outputs["saliency_map"],
            feature_vector=outputs["feature_vector"],
        )

    def forward_for_tracing(self, image: Tensor) -> Tensor | dict[str, Tensor]:
        """Model forward function used for the model tracing during model exportation."""
        if self.explain_mode:
            return self.model(images=image, mode="explain")

        return self.model(images=image, mode="tensor")


class MobileNetV3ForMultilabelCls(OTXMultilabelClsModel):
    """MobileNetV3 Model for multi-class classification task."""

    def __init__(
        self,
        label_info: LabelInfoTypes,
        mode: Literal["large", "small"] = "large",
        optimizer: OptimizerCallable = DefaultOptimizerCallable,
        scheduler: LRSchedulerCallable | LRSchedulerListCallable = DefaultSchedulerCallable,
        metric: MetricCallable = MultiLabelClsMetricCallable,
        torch_compile: bool = False,
        input_size: tuple[int, int] = (224, 224),
    ) -> None:
        self.mode = mode
        super().__init__(
            label_info=label_info,
            optimizer=optimizer,
            scheduler=scheduler,
            metric=metric,
            torch_compile=torch_compile,
            input_size=input_size,
        )

    def _create_model(self) -> nn.Module:
        # Get classification_layers for class-incr learning
        sample_model_dict = self._build_model(num_classes=5).state_dict()
        incremental_model_dict = self._build_model(num_classes=6).state_dict()
        self.classification_layers = get_classification_layers(
            sample_model_dict,
            incremental_model_dict,
            prefix="model.",
        )

        model = self._build_model(num_classes=self.num_classes)
        model.init_weights()
        return model

    def _build_model(self, num_classes: int) -> nn.Module:
        return ImageClassifier(
            backbone=OTXMobileNetV3(mode=self.mode, input_size=self.input_size),
            neck=GlobalAveragePooling(dim=2),
            head=MultiLabelNonLinearClsHead(
                num_classes=num_classes,
                in_channels=960,
                hid_channels=1280,
                normalized=True,
<<<<<<< HEAD
                scale=7.0,
                activation=nn.PReLU(),
                loss=AsymmetricAngularLossWithIgnore(gamma_pos=0.0, gamma_neg=1.0, reduction="sum"),
=======
                activation_callable=nn.PReLU(),
>>>>>>> 43f1fc9b
            ),
            loss=AsymmetricAngularLossWithIgnore(gamma_pos=0.0, gamma_neg=1.0, reduction="sum"),
            loss_scale=7.0,
        )

    def load_from_otx_v1_ckpt(self, state_dict: dict, add_prefix: str = "model.") -> dict:
        """Load the previous OTX ckpt according to OTX2.0."""
        return OTXv1Helper.load_cls_mobilenet_v3_ckpt(state_dict, "multilabel", add_prefix)

    def _customize_inputs(self, inputs: MultilabelClsBatchDataEntity) -> dict[str, Any]:
        if self.training:
            mode = "loss"
        elif self.explain_mode:
            mode = "explain"
        else:
            mode = "predict"

        return {
            "images": inputs.stacked_images,
            "labels": torch.stack(inputs.labels),
            "imgs_info": inputs.imgs_info,
            "mode": mode,
        }

    def _customize_outputs(
        self,
        outputs: Any,  # noqa: ANN401
        inputs: MultilabelClsBatchDataEntity,
    ) -> MultilabelClsBatchPredEntity | OTXBatchLossEntity:
        if self.training:
            return OTXBatchLossEntity(loss=outputs)

        # To list, batch-wise
        logits = outputs if isinstance(outputs, torch.Tensor) else outputs["logits"]
        scores = torch.unbind(logits, 0)

        return MultilabelClsBatchPredEntity(
            batch_size=inputs.batch_size,
            images=inputs.images,
            imgs_info=inputs.imgs_info,
            scores=scores,
            labels=logits.argmax(-1, keepdim=True).unbind(0),
        )

    def forward_explain(self, inputs: MultilabelClsBatchDataEntity) -> MultilabelClsBatchPredEntity:
        """Model forward explain function."""
        outputs = self.model(images=inputs.stacked_images, mode="explain")

        return MultilabelClsBatchPredEntity(
            batch_size=len(outputs["preds"]),
            images=inputs.images,
            imgs_info=inputs.imgs_info,
            labels=outputs["preds"],
            scores=outputs["scores"],
            saliency_map=outputs["saliency_map"],
            feature_vector=outputs["feature_vector"],
        )

    def forward_for_tracing(self, image: Tensor) -> Tensor | dict[str, Tensor]:
        """Model forward function used for the model tracing during model exportation."""
        if self.explain_mode:
            return self.model(images=image, mode="explain")

        return self.model(images=image, mode="tensor")


class MobileNetV3ForHLabelCls(OTXHlabelClsModel):
    """MobileNetV3 Model for hierarchical label classification task."""

    label_info: HLabelInfo

    def __init__(
        self,
        label_info: HLabelInfo,
        mode: Literal["large", "small"] = "large",
        optimizer: OptimizerCallable = DefaultOptimizerCallable,
        scheduler: LRSchedulerCallable | LRSchedulerListCallable = DefaultSchedulerCallable,
        metric: MetricCallable = HLabelClsMetricCallble,
        torch_compile: bool = False,
        input_size: tuple[int, int] = (224, 224),
    ) -> None:
        self.mode = mode
        super().__init__(
            label_info=label_info,
            optimizer=optimizer,
            scheduler=scheduler,
            metric=metric,
            torch_compile=torch_compile,
            input_size=input_size,
        )

    def _create_model(self) -> nn.Module:
        # Get classification_layers for class-incr learning
        sample_config = deepcopy(self.label_info.as_head_config_dict())
        sample_config["num_classes"] = 5
        sample_model_dict = self._build_model(head_config=sample_config).state_dict()
        sample_config["num_classes"] = 6
        incremental_model_dict = self._build_model(head_config=sample_config).state_dict()
        self.classification_layers = get_classification_layers(
            sample_model_dict,
            incremental_model_dict,
            prefix="model.",
        )

        model = self._build_model(head_config=self.label_info.as_head_config_dict())
        model.init_weights()
        return model

    def _build_model(self, head_config: dict) -> nn.Module:
        if not isinstance(self.label_info, HLabelInfo):
            raise TypeError(self.label_info)

        copied_head_config = copy(head_config)
        copied_head_config["step_size"] = (ceil(self.input_size[0] / 32), ceil(self.input_size[1] / 32))

        return HLabelClassifier(
            backbone=OTXMobileNetV3(mode=self.mode, input_size=self.input_size),
            neck=nn.Identity(),
            head=HierarchicalCBAMClsHead(
                in_channels=960,
                **copied_head_config,
            ),
            multiclass_loss=nn.CrossEntropyLoss(),
            multilabel_loss=AsymmetricAngularLossWithIgnore(gamma_pos=0.0, gamma_neg=1.0, reduction="sum"),
        )

    def load_from_otx_v1_ckpt(self, state_dict: dict, add_prefix: str = "model.") -> dict:
        """Load the previous OTX ckpt according to OTX2.0."""
        return OTXv1Helper.load_cls_mobilenet_v3_ckpt(state_dict, "hlabel", add_prefix)

    def _customize_inputs(self, inputs: HlabelClsBatchDataEntity) -> dict[str, Any]:
        if self.training:
            mode = "loss"
        elif self.explain_mode:
            mode = "explain"
        else:
            mode = "predict"

        return {
            "images": inputs.stacked_images,
            "labels": torch.stack(inputs.labels),
            "imgs_info": inputs.imgs_info,
            "mode": mode,
        }

    def _customize_outputs(
        self,
        outputs: Any,  # noqa: ANN401
        inputs: HlabelClsBatchDataEntity,
    ) -> HlabelClsBatchPredEntity | OTXBatchLossEntity:
        if self.training:
            return OTXBatchLossEntity(loss=outputs)

        # To list, batch-wise
        if isinstance(outputs, dict):
            scores = outputs["scores"]
            labels = outputs["labels"]
        else:
            scores = outputs
            labels = outputs.argmax(-1, keepdim=True)

        return HlabelClsBatchPredEntity(
            batch_size=inputs.batch_size,
            images=inputs.images,
            imgs_info=inputs.imgs_info,
            scores=scores,
            labels=labels,
        )

    def _convert_pred_entity_to_compute_metric(
        self,
        preds: HlabelClsBatchPredEntity,
        inputs: HlabelClsBatchDataEntity,
    ) -> MetricInput:
        hlabel_info: HLabelInfo = self.label_info  # type: ignore[assignment]

        _labels = torch.stack(preds.labels) if isinstance(preds.labels, list) else preds.labels
        _scores = torch.stack(preds.scores) if isinstance(preds.scores, list) else preds.scores
        if hlabel_info.num_multilabel_classes > 0:
            preds_multiclass = _labels[:, : hlabel_info.num_multiclass_heads]
            preds_multilabel = _scores[:, hlabel_info.num_multiclass_heads :]
            pred_result = torch.cat([preds_multiclass, preds_multilabel], dim=1)
        else:
            pred_result = _labels
        return {
            "preds": pred_result,
            "target": torch.stack(inputs.labels),
        }

    def forward_explain(self, inputs: HlabelClsBatchDataEntity) -> HlabelClsBatchPredEntity:
        """Model forward explain function."""
        outputs = self.model(images=inputs.stacked_images, mode="explain")

        return HlabelClsBatchPredEntity(
            batch_size=len(outputs["preds"]),
            images=inputs.images,
            imgs_info=inputs.imgs_info,
            labels=outputs["preds"],
            scores=outputs["scores"],
            saliency_map=outputs["saliency_map"],
            feature_vector=outputs["feature_vector"],
        )

    def forward_for_tracing(self, image: Tensor) -> Tensor | dict[str, Tensor]:
        """Model forward function used for the model tracing during model exportation."""
        if self.explain_mode:
            return self.model(images=image, mode="explain")

        return self.model(images=image, mode="tensor")<|MERGE_RESOLUTION|>--- conflicted
+++ resolved
@@ -34,7 +34,7 @@
     MultilabelClsBatchPredEntity,
 )
 from otx.core.metrics import MetricInput
-from otx.core.metrics.accuracy import HLabelClsMetricCallble, MultiClassClsMetricCallable, MultiLabelClsMetricCallable
+from otx.core.metrics.accuracy import HLabelClsMetricCallable, MultiClassClsMetricCallable, MultiLabelClsMetricCallable
 from otx.core.model.base import DefaultOptimizerCallable, DefaultSchedulerCallable
 from otx.core.model.classification import OTXHlabelClsModel, OTXMulticlassClsModel, OTXMultilabelClsModel
 from otx.core.schedulers import LRSchedulerListCallable
@@ -198,13 +198,7 @@
                 in_channels=960,
                 hid_channels=1280,
                 normalized=True,
-<<<<<<< HEAD
-                scale=7.0,
                 activation=nn.PReLU(),
-                loss=AsymmetricAngularLossWithIgnore(gamma_pos=0.0, gamma_neg=1.0, reduction="sum"),
-=======
-                activation_callable=nn.PReLU(),
->>>>>>> 43f1fc9b
             ),
             loss=AsymmetricAngularLossWithIgnore(gamma_pos=0.0, gamma_neg=1.0, reduction="sum"),
             loss_scale=7.0,
@@ -282,7 +276,7 @@
         mode: Literal["large", "small"] = "large",
         optimizer: OptimizerCallable = DefaultOptimizerCallable,
         scheduler: LRSchedulerCallable | LRSchedulerListCallable = DefaultSchedulerCallable,
-        metric: MetricCallable = HLabelClsMetricCallble,
+        metric: MetricCallable = HLabelClsMetricCallable,
         torch_compile: bool = False,
         input_size: tuple[int, int] = (224, 224),
     ) -> None:
