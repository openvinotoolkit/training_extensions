--- conflicted
+++ resolved
@@ -47,12 +47,8 @@
 
     def __init__(
         self,
-<<<<<<< HEAD
-        num_classes: int,
+        label_info: HLabelInfo,
         loss_callable: Callable[[], nn.Module] = nn.CrossEntropyLoss,
-=======
-        label_info: HLabelInfo,
->>>>>>> cdb379d9
         optimizer: OptimizerCallable = DefaultOptimizerCallable,
         scheduler: LRSchedulerCallable | LRSchedulerListCallable = DefaultSchedulerCallable,
         metric: MetricCallable = MultiClassClsMetricCallable,
@@ -61,12 +57,7 @@
         self.head_config = {"loss_callable": loss_callable}
 
         super().__init__(
-<<<<<<< HEAD
-            num_classes=num_classes,
-=======
             label_info=label_info,
-            config=config,
->>>>>>> cdb379d9
             optimizer=optimizer,
             scheduler=scheduler,
             metric=metric,
@@ -79,9 +70,9 @@
             backbone=TimmBackbone(backbone="efficientnetv2_s_21k", pretrained=True),
             neck=GlobalAveragePooling(dim=2),
             head=LinearClsHead(
-                num_classes=self.num_classes,
+                num_classes=self.label_info.num_classes,
                 in_channels=1280,
-                topk=(1, 5) if self.num_classes >= 5 else (1,),
+                topk=(1, 5) if self.label_info.num_classes >= 5 else (1,),
                 loss=loss if isinstance(loss, nn.Module) else loss(),
             ),
         )
@@ -168,13 +159,8 @@
 
     def __init__(
         self,
-<<<<<<< HEAD
-        num_classes: int,
+        label_info: LabelInfoTypes,
         loss_callable: Callable[[], nn.Module] = nn.CrossEntropyLoss,
-=======
-        label_info: LabelInfoTypes,
-        light: bool = False,
->>>>>>> cdb379d9
         optimizer: OptimizerCallable = DefaultOptimizerCallable,
         scheduler: LRSchedulerCallable | LRSchedulerListCallable = DefaultSchedulerCallable,
         metric: MetricCallable = MultiLabelClsMetricCallable,
@@ -183,12 +169,7 @@
         self.head_config = {"loss_callable": loss_callable}
 
         super().__init__(
-<<<<<<< HEAD
-            num_classes=num_classes,
-=======
             label_info=label_info,
-            config=config,
->>>>>>> cdb379d9
             optimizer=optimizer,
             scheduler=scheduler,
             metric=metric,
@@ -201,7 +182,7 @@
             backbone=TimmBackbone(backbone="efficientnetv2_s_21k", pretrained=True),
             neck=GlobalAveragePooling(dim=2),
             head=MultiLabelLinearClsHead(
-                num_classes=self.num_classes,
+                num_classes=self.label_info.num_classes,
                 in_channels=1280,
                 loss=loss if isinstance(loss, nn.Module) else loss(),
                 normalized=True,
@@ -289,15 +270,13 @@
 class EfficientNetV2ForHLabelCls(OTXHlabelClsModel):
     """EfficientNetV2 Model for hierarchical label classification task."""
 
+    label_info: HLabelInfo
+
     def __init__(
         self,
-<<<<<<< HEAD
-        hlabel_info: HLabelInfo,
+        label_info: HLabelInfo,
         multiclass_loss_callable: Callable[[], nn.Module] = nn.CrossEntropyLoss,
         multilabel_loss_callable: Callable[[], nn.Module] = nn.CrossEntropyLoss,
-=======
-        label_info: LabelInfoTypes,
->>>>>>> cdb379d9
         optimizer: OptimizerCallable = DefaultOptimizerCallable,
         scheduler: LRSchedulerCallable | LRSchedulerListCallable = DefaultSchedulerCallable,
         metric: MetricCallable = HLabelClsMetricCallble,
@@ -307,15 +286,9 @@
             "multiclass_loss_callable": multiclass_loss_callable,
             "multilabel_loss_callable": multilabel_loss_callable,
         }
-        self.hlabel_info = hlabel_info
 
         super().__init__(
-<<<<<<< HEAD
-            hlabel_info=hlabel_info,
-=======
             label_info=label_info,
-            config=config,
->>>>>>> cdb379d9
             optimizer=optimizer,
             scheduler=scheduler,
             metric=metric,
@@ -332,7 +305,7 @@
                 in_channels=1280,
                 multiclass_loss=multiclass_loss if isinstance(multiclass_loss, nn.Module) else multiclass_loss(),
                 multilabel_loss=multilabel_loss if isinstance(multilabel_loss, nn.Module) else multilabel_loss(),
-                **self.hlabel_info.as_head_config_dict(),
+                **self.label_info.as_head_config_dict(),
             ),
         )
 
