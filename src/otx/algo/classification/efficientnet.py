--- conflicted
+++ resolved
@@ -266,28 +266,18 @@
         if not isinstance(self.label_info, HLabelInfo):
             raise TypeError(self.label_info)
 
-<<<<<<< HEAD
-        backbone = OTXEfficientNet(version=self.version, pretrained=self.pretrained)
-        return HLabelClassifier(
-=======
         backbone = OTXEfficientNet(version=self.version, input_size=self.input_size, pretrained=self.pretrained)
 
         copied_head_config = copy(head_config)
         copied_head_config["step_size"] = (ceil(self.input_size[0] / 32), ceil(self.input_size[1] / 32))
 
-        return ImageClassifier(
->>>>>>> 0b5ed3be
+        return HLabelClassifier(
             backbone=backbone,
             neck=nn.Identity(),
             head=HierarchicalCBAMClsHead(
                 in_channels=backbone.num_features,
-<<<<<<< HEAD
                 **head_config,
-=======
-                multiclass_loss=nn.CrossEntropyLoss(),
-                multilabel_loss=AsymmetricAngularLossWithIgnore(gamma_pos=0.0, gamma_neg=1.0, reduction="sum"),
                 **copied_head_config,
->>>>>>> 0b5ed3be
             ),
             multiclass_loss=nn.CrossEntropyLoss(),
             multilabel_loss=AsymmetricAngularLossWithIgnore(gamma_pos=0.0, gamma_neg=1.0, reduction="sum"),
