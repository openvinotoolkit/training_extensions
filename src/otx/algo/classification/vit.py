--- conflicted
+++ resolved
@@ -351,11 +351,7 @@
         """Creates OTXModelExporter object that can export the model."""
         return OTXNativeModelExporter(
             task_level_export_parameters=self._export_parameters,
-<<<<<<< HEAD
-            input_size=self.image_size,
-=======
             input_size=self.input_size,
->>>>>>> 4c0781f5
             mean=(123.675, 116.28, 103.53),
             std=(58.395, 57.12, 57.375),
             resize_mode="standard",
