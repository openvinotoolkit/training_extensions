# Copyright (C) 2024 Intel Corporation
# SPDX-License-Identifier: Apache-2.0

"""ViT model implementation."""
from __future__ import annotations

import types
from copy import deepcopy
from pathlib import Path
from typing import TYPE_CHECKING, Any, Callable, Generic, Literal
from urllib.parse import urlparse

import numpy as np
import torch
from torch import nn
from torch.hub import download_url_to_file

from otx.algo.classification.backbones.vision_transformer import VIT_ARCH_TYPE, VisionTransformer
from otx.algo.classification.classifier import ImageClassifier, SemiSLClassifier
from otx.algo.classification.heads import (
    HierarchicalLinearClsHead,
    MultiLabelLinearClsHead,
    OTXSemiSLVisionTransformerClsHead,
    VisionTransformerClsHead,
)
from otx.algo.classification.losses import AsymmetricAngularLossWithIgnore
from otx.algo.classification.utils import get_classification_layers
from otx.algo.explain.explain_algo import ViTReciproCAM, feature_vector_fn
from otx.algo.utils.support_otx_v1 import OTXv1Helper
from otx.core.data.entity.base import OTXBatchLossEntity, T_OTXBatchDataEntity, T_OTXBatchPredEntity
from otx.core.data.entity.classification import (
    CLASSIFICATION_BATCH_DATA_ENTITY,
    CLASSIFICATION_BATCH_PRED_ENTITY,
    HlabelClsBatchPredEntity,
    MulticlassClsBatchPredEntity,
    MultilabelClsBatchPredEntity,
)
from otx.core.exporter.base import OTXModelExporter
from otx.core.exporter.native import OTXNativeModelExporter
from otx.core.metrics.accuracy import DefaultClsMetricCallable
from otx.core.model.base import DefaultOptimizerCallable, DefaultSchedulerCallable
from otx.core.model.classification import OTXClassificationModel
from otx.core.schedulers import LRSchedulerListCallable
from otx.core.types.label import HLabelInfo, LabelInfoTypes
from otx.core.types.task import OTXTaskType, OTXTrainType

if TYPE_CHECKING:
    from lightning.pytorch.cli import LRSchedulerCallable, OptimizerCallable

    from otx.core.metrics import MetricCallablePerTask


augreg_url = "https://storage.googleapis.com/vit_models/augreg/"
dinov2_url = "https://dl.fbaipublicfiles.com/dinov2/"
pretrained_urls = {
    "vit-tiny": augreg_url
    + "Ti_16-i21k-300ep-lr_0.001-aug_none-wd_0.03-do_0.0-sd_0.0--imagenet2012-steps_20k-lr_0.03-res_224.npz",
    "vit-small": augreg_url
    + "S_16-i21k-300ep-lr_0.001-aug_light1-wd_0.03-do_0.0-sd_0.0--imagenet2012-steps_20k-lr_0.03-res_224.npz",
    "vit-base": augreg_url
    + "B_16-i21k-300ep-lr_0.001-aug_medium1-wd_0.1-do_0.0-sd_0.0--imagenet2012-steps_20k-lr_0.01-res_224.npz",
    "vit-large": augreg_url
    + "L_16-i21k-300ep-lr_0.001-aug_medium1-wd_0.1-do_0.1-sd_0.1--imagenet2012-steps_20k-lr_0.01-res_224.npz",
    "dinov2-small": dinov2_url + "dinov2_vits14/dinov2_vits14_reg4_pretrain.pth",
    "dinov2-base": dinov2_url + "dinov2_vitb14/dinov2_vitb14_reg4_pretrain.pth",
    "dinov2-large": dinov2_url + "dinov2_vitl14/dinov2_vitl14_reg4_pretrain.pth",
    "dinov2-giant": dinov2_url + "dinov2_vitg14/dinov2_vitg14_reg4_pretrain.pth",
}


class ForwardExplainMixInForViT(Generic[T_OTXBatchPredEntity, T_OTXBatchDataEntity]):
    """ViT model which can attach a XAI (Explainable AI) branch."""

    explain_mode: bool
    num_classes: int
    model: ImageClassifier

    @torch.no_grad()
    def head_forward_fn(self, x: torch.Tensor) -> torch.Tensor:
        """Performs model's neck and head forward."""
        if not hasattr(self.model.backbone, "blocks"):
            raise ValueError

        # Part of the last transformer_encoder block (except first LayerNorm)
        target_layer = self.model.backbone.blocks[-1]
        x = x + target_layer.attn(x)
        x = target_layer.mlp(target_layer.norm2(x))

        # Final LayerNorm and neck
        x = self.model.backbone.norm(x)
        if self.model.neck is not None:
            x = self.model.neck(x)
        # Head
        cls_token = x[:, 0]
        layer_output = [None, cls_token]
        logit = self.model.head.forward(layer_output)
        if isinstance(logit, list):
            logit = torch.from_numpy(np.array(logit))
        return logit

    @staticmethod
    def _forward_explain_image_classifier(
        self: ImageClassifier,
        images: torch.Tensor,
        mode: str = "tensor",
        **kwargs,  # noqa: ARG004
    ) -> dict[str, torch.Tensor]:
        """Forward func of the ImageClassifier instance, which located in is in OTXModel().model."""
        backbone = self.backbone

        feat = backbone.forward(images, out_type="raw")[-1]
        x = (feat[:, 0],)

        saliency_map = self.explain_fn(feat)

        if self.neck is not None:
            x = self.neck(x)

        feature_vector = x[-1]

        if mode in ("tensor", "explain"):
            logits = self.head(x)
        elif mode == "predict":
            logits = self.head.predict(x)
        else:
            msg = f'Invalid mode "{mode}".'
            raise RuntimeError(msg)

        # H-Label Classification Case
        pred_results = self.head._get_predictions(logits)  # noqa: SLF001
        if isinstance(pred_results, dict):
            scores = pred_results["scores"]
            labels = pred_results["labels"]
        else:
            scores = pred_results.unbind(0)
            labels = logits.argmax(-1, keepdim=True).unbind(0)

        outputs = {
            "logits": logits,
            "feature_vector": feature_vector,
            "saliency_map": saliency_map,
        }

        if not torch.jit.is_tracing():
            outputs["scores"] = scores
            outputs["labels"] = labels

        return outputs

    def get_explain_fn(self) -> Callable:
        """Returns explain function."""
        explainer = ViTReciproCAM(
            self.head_forward_fn,
            num_classes=self.num_classes,
        )
        return explainer.func

    @property
    def _optimization_config(self) -> dict[str, Any]:
        """PTQ config for DeitTinyForMultilabelCls."""
        return {"model_type": "transformer"}

    @property
    def has_gap(self) -> bool:
        """Defines if GAP is used right after backbone.

        Note:
            Can be redefined at the model's level.
        """
        return True

    def _register(self) -> None:
        if getattr(self, "_registered", False):
            return
        self.model.feature_vector_fn = feature_vector_fn
        self.model.explain_fn = self.get_explain_fn()
        self._registered = True

    def forward_explain(
        self,
        inputs: T_OTXBatchDataEntity,
    ) -> T_OTXBatchPredEntity:
        """Model forward function."""
        self._register()
        orig_model_forward = self.model.forward

        try:
            self.model.forward = types.MethodType(self._forward_explain_image_classifier, self.model)  # type: ignore[method-assign, assignment]

            forward_func: Callable[[T_OTXBatchDataEntity], T_OTXBatchPredEntity] | None = getattr(self, "forward", None)

            if forward_func is None:
                msg = (
                    "This instance has no forward function. "
                    "Did you attach this mixin into a class derived from OTXModel?"
                )
                raise RuntimeError(msg)

            return forward_func(inputs)
        finally:
            self.model.forward = orig_model_forward  # type: ignore[method-assign, assignment]

    def forward_for_tracing(self, image: torch.Tensor) -> torch.Tensor | dict[str, torch.Tensor]:
        """Model forward function used for the model tracing during model exportation."""
        if self.explain_mode:
            self._register()
            forward_explain = types.MethodType(self._forward_explain_image_classifier, self.model)
            return forward_explain(images=image, mode="tensor")

        return self.model(images=image, mode="tensor")


class VisionTransformerForClassification(ForwardExplainMixInForViT, OTXClassificationModel):
    """Vision Transformer model for classification tasks.

    Args:
        label_info (LabelInfoTypes): Information about the labels.
        arch (VIT_ARCH_TYPE, optional): Architecture type of the Vision Transformer. Defaults to "vit-tiny".
        lora (bool, optional): Whether to use LoRA attention. Defaults to False.
        pretrained (bool, optional): Whether to use pretrained weights. Defaults to True.
        optimizer (OptimizerCallable, optional): Optimizer for training. Defaults to DefaultOptimizerCallable.
        scheduler (LRSchedulerCallable | LRSchedulerListCallable, optional): Learning rate scheduler.
            Defaults to DefaultSchedulerCallable.
        metric (MetricCallablePerTask, optional): Metric for evaluation. Defaults to DefaultClsMetricCallable.
        torch_compile (bool, optional): Whether to compile the model using TorchScript. Defaults to False.
        task (Literal[OTXTaskType.MULTI_CLASS_CLS, OTXTaskType.MULTI_LABEL_CLS, OTXTaskType.H_LABEL_CLS], optional):
            Type of classification task. Defaults to OTXTaskType.MULTI_CLASS_CLS.
        train_type (Literal[OTXTrainType.SUPERVISED, OTXTrainType.SEMI_SUPERVISED], optional): Type of training.
            Defaults to OTXTrainType.SUPERVISED.
    """

    model: ImageClassifier

    def __init__(
        self,
        label_info: LabelInfoTypes,
        arch: VIT_ARCH_TYPE = "vit-tiny",
        lora: bool = False,
        pretrained: bool = True,
        optimizer: OptimizerCallable = DefaultOptimizerCallable,
        scheduler: LRSchedulerCallable | LRSchedulerListCallable = DefaultSchedulerCallable,
        metric: MetricCallablePerTask = DefaultClsMetricCallable,
        torch_compile: bool = False,
        task: Literal[
            OTXTaskType.MULTI_CLASS_CLS,
            OTXTaskType.MULTI_LABEL_CLS,
            OTXTaskType.H_LABEL_CLS,
        ] = OTXTaskType.MULTI_CLASS_CLS,
        train_type: Literal[OTXTrainType.SUPERVISED, OTXTrainType.SEMI_SUPERVISED] = OTXTrainType.SUPERVISED,
    ) -> None:
        self.arch = arch
        self.lora = lora
        self.pretrained = pretrained
        super().__init__(
            label_info=label_info,
            optimizer=optimizer,
            scheduler=scheduler,
            metric=metric,
            torch_compile=torch_compile,
            task=task,
            train_type=train_type,
        )

    def _create_model(self) -> nn.Module:
        # Get classification_layers for class-incr learning
        sample_model_dict = self._build_model(num_classes=5).state_dict()
        incremental_model_dict = self._build_model(num_classes=6).state_dict()
        self.classification_layers = get_classification_layers(
            sample_model_dict,
            incremental_model_dict,
            prefix="model.",
        )

        model = self._build_model(num_classes=self.num_classes)
        model.init_weights()
        if self.pretrained and self.arch in pretrained_urls:
            print(f"init weight - {pretrained_urls[self.arch]}")
            parts = urlparse(pretrained_urls[self.arch])
            filename = Path(parts.path).name

            cache_dir = Path.home() / ".cache" / "torch" / "hub" / "checkpoints"
            cache_file = cache_dir / filename
            if not Path.exists(cache_file):
                download_url_to_file(pretrained_urls[self.arch], str(cache_file), "", progress=True)
            model.backbone.load_pretrained(checkpoint_path=cache_file)

        return model

    def _build_model(self, num_classes: int) -> nn.Module:
        init_cfg = [
            {"std": 0.2, "layer": "Linear", "type": "TruncNormal"},
            {"bias": 0.0, "val": 1.0, "layer": "LayerNorm", "type": "Constant"},
        ]
        vit_backbone = VisionTransformer(arch=self.arch, img_size=224, lora=self.lora)
        classifier = ImageClassifier if self.train_type == OTXTrainType.SUPERVISED else SemiSLClassifier
        head = self._build_head(num_classes, vit_backbone.embed_dim)
        return classifier(
            backbone=vit_backbone,
            neck=None,
            head=head,
            init_cfg=init_cfg,
        )

<<<<<<< HEAD
    def _build_head(self, num_classes: int, embed_dim: int) -> nn.Module:
        if self.task == OTXTaskType.MULTI_CLASS_CLS:
            loss = nn.CrossEntropyLoss(reduction="none")
            if self.train_type == OTXTrainType.SEMI_SUPERVISED:
                return OTXSemiSLVisionTransformerClsHead(
                    num_classes=num_classes,
                    in_channels=embed_dim,
                    loss=loss,
                )
            return VisionTransformerClsHead(
=======
    def _customize_inputs(self, inputs: MulticlassClsBatchDataEntity) -> dict[str, Any]:
        if self.training:
            mode = "loss"
        elif self.explain_mode:
            mode = "explain"
        else:
            mode = "predict"

        return {
            "images": inputs.stacked_images,
            "labels": torch.cat(inputs.labels, dim=0),
            "imgs_info": inputs.imgs_info,
            "mode": mode,
        }

    def _customize_outputs(
        self,
        outputs: Any,  # noqa: ANN401
        inputs: MulticlassClsBatchDataEntity,
    ) -> MulticlassClsBatchPredEntity | OTXBatchLossEntity:
        if self.training:
            return OTXBatchLossEntity(loss=outputs)

        if self.explain_mode:
            return MulticlassClsBatchPredEntity(
                batch_size=inputs.batch_size,
                images=inputs.images,
                imgs_info=inputs.imgs_info,
                scores=outputs["scores"],
                labels=outputs["labels"],
                saliency_map=outputs["saliency_map"],
                feature_vector=outputs["feature_vector"],
            )

        # To list, batch-wise
        logits = outputs if isinstance(outputs, torch.Tensor) else outputs["logits"]
        scores = torch.unbind(logits, 0)
        preds = logits.argmax(-1, keepdim=True).unbind(0)

        return MulticlassClsBatchPredEntity(
            batch_size=inputs.batch_size,
            images=inputs.images,
            imgs_info=inputs.imgs_info,
            scores=scores,
            labels=preds,
        )

    @property
    def _exporter(self) -> OTXModelExporter:
        """Creates OTXModelExporter object that can export the model."""
        return OTXNativeModelExporter(
            task_level_export_parameters=self._export_parameters,
            input_size=self.image_size,
            mean=(123.675, 116.28, 103.53),
            std=(58.395, 57.12, 57.375),
            resize_mode="standard",
            pad_value=0,
            swap_rgb=False,
            via_onnx=False,
            onnx_export_configuration=None,
            output_names=["logits", "feature_vector", "saliency_map"] if self.explain_mode else None,
        )


class VisionTransformerForMulticlassClsSemiSL(VisionTransformerForMulticlassCls):
    """VisionTransformer model for multiclass classification with semi-supervised learning.

    This class extends the `VisionTransformerForMulticlassCls` class and adds support for semi-supervised learning.
    It overrides the `_build_model` and `_customize_inputs` methods to incorporate the semi-supervised learning.

    Args:
        VisionTransformerForMulticlassCls (class): The base class for VisionTransformer multiclass classification.
    """

    def _build_model(self, num_classes: int) -> nn.Module:
        init_cfg = [
            {"std": 0.2, "layer": "Linear", "type": "TruncNormal"},
            {"bias": 0.0, "val": 1.0, "layer": "LayerNorm", "type": "Constant"},
        ]
        vit_backbone = VisionTransformer(arch=self.arch, img_size=224)
        return SemiSLClassifier(
            backbone=vit_backbone,
            neck=None,
            head=OTXSemiSLVisionTransformerClsHead(
>>>>>>> 6012bd29
                num_classes=num_classes,
                in_channels=embed_dim,
                topk=(1, 5) if num_classes >= 5 else (1,),
                loss=loss,
            )
        if self.task == OTXTaskType.MULTI_LABEL_CLS:
            if self.train_type == OTXTrainType.SEMI_SUPERVISED:
                msg = "Semi-supervised learning is not supported for multi-label classification."
                raise NotImplementedError(msg)
            return MultiLabelLinearClsHead(
                num_classes=num_classes,
                in_channels=embed_dim,
                loss=AsymmetricAngularLossWithIgnore(gamma_pos=0.0, gamma_neg=1.0, reduction="sum"),
            )
<<<<<<< HEAD
        if self.task == OTXTaskType.H_LABEL_CLS:
            if self.train_type == OTXTrainType.SEMI_SUPERVISED:
                msg = "Semi-supervised learning is not supported for h-label classification."
                raise NotImplementedError(msg)
            if not isinstance(self.label_info, HLabelInfo):
                msg = "LabelInfo should be HLabelInfo for H-label classification."
                raise ValueError(msg)
            head_config = deepcopy(self.label_info.as_head_config_dict())
            head_config["num_classes"] = num_classes
            return HierarchicalLinearClsHead(
                in_channels=embed_dim,
                multiclass_loss=nn.CrossEntropyLoss(),
                multilabel_loss=AsymmetricAngularLossWithIgnore(gamma_pos=0.0, gamma_neg=1.0, reduction="sum"),
                **head_config,
            )
        msg = f"Unsupported task: {self.task}"
        raise NotImplementedError(msg)
=======

        # To list, batch-wise
        logits = outputs if isinstance(outputs, torch.Tensor) else outputs["logits"]
        scores = torch.unbind(logits, 0)
        preds = logits.argmax(-1, keepdim=True).unbind(0)

        return MultilabelClsBatchPredEntity(
            batch_size=inputs.batch_size,
            images=inputs.images,
            imgs_info=inputs.imgs_info,
            scores=scores,
            labels=preds,
        )

    @property
    def _exporter(self) -> OTXModelExporter:
        """Creates OTXModelExporter object that can export the model."""
        return OTXNativeModelExporter(
            task_level_export_parameters=self._export_parameters,
            input_size=(1, 3, 224, 224),
            mean=(123.675, 116.28, 103.53),
            std=(58.395, 57.12, 57.375),
            resize_mode="standard",
            pad_value=0,
            swap_rgb=False,
            via_onnx=False,
            onnx_export_configuration=None,
            output_names=["logits", "feature_vector", "saliency_map"] if self.explain_mode else None,
        )


class VisionTransformerForHLabelCls(ForwardExplainMixInForViT, OTXHlabelClsModel):
    """DeitTiny Model for hierarchical label classification task."""

    model: ImageClassifier
    label_info: HLabelInfo

    def __init__(
        self,
        label_info: HLabelInfo,
        arch: VIT_ARCH_TYPE = "vit-tiny",
        lora: bool = False,
        pretrained: bool = True,
        optimizer: OptimizerCallable = DefaultOptimizerCallable,
        scheduler: LRSchedulerCallable | LRSchedulerListCallable = DefaultSchedulerCallable,
        metric: MetricCallable = HLabelClsMetricCallble,
        torch_compile: bool = False,
    ) -> None:
        self.arch = arch
        self.lora = lora
        self.pretrained = pretrained

        super().__init__(
            label_info=label_info,
            optimizer=optimizer,
            scheduler=scheduler,
            metric=metric,
            torch_compile=torch_compile,
        )
>>>>>>> 6012bd29

    def load_from_otx_v1_ckpt(self, state_dict: dict, add_prefix: str = "model.") -> dict:
        """Load the previous OTX ckpt according to OTX2.0."""
        for key in list(state_dict.keys()):
            new_key = key.replace("patch_embed.projection", "patch_embed.proj")
            new_key = new_key.replace("backbone.ln1", "backbone.norm")
            new_key = new_key.replace("ffn.layers.0.0", "mlp.fc1")
            new_key = new_key.replace("ffn.layers.1", "mlp.fc2")
            new_key = new_key.replace("layers", "blocks")
            new_key = new_key.replace("ln", "norm")
            if new_key != key:
                state_dict[new_key] = state_dict.pop(key)
        label_type = {
            OTXTaskType.MULTI_CLASS_CLS: "multiclass",
            OTXTaskType.MULTI_LABEL_CLS: "multilabel",
            OTXTaskType.H_LABEL_CLS: "hlabel",
        }[self.task]
        return OTXv1Helper.load_cls_effnet_b0_ckpt(state_dict, label_type, add_prefix)

    def _customize_outputs(
        self,
        outputs: Any,  # noqa: ANN401
        inputs: CLASSIFICATION_BATCH_DATA_ENTITY,
    ) -> CLASSIFICATION_BATCH_PRED_ENTITY | OTXBatchLossEntity:
        if self.training:
            return OTXBatchLossEntity(loss=outputs)

        entity_kwargs = {
            "batch_size": inputs.batch_size,
            "images": inputs.images,
            "imgs_info": inputs.imgs_info,
        }

        if self.explain_mode:
            # TODO(harimkang): Let's see if we can move it to common
            entity_kwargs["scores"] = outputs["scores"]
            entity_kwargs["labels"] = outputs["labels"]
            entity_kwargs["saliency_map"] = outputs["saliency_map"]
            entity_kwargs["feature_vector"] = outputs["feature_vector"]
        elif self.task == OTXTaskType.H_LABEL_CLS and isinstance(outputs, dict):
            entity_kwargs["scores"] = outputs["scores"]
            entity_kwargs["labels"] = outputs["labels"]
        else:
            # To list, batch-wise
            logits = outputs if isinstance(outputs, torch.Tensor) else outputs["logits"]
            scores = torch.unbind(logits, 0)
            labels = logits.argmax(-1, keepdim=True).unbind(0)
            entity_kwargs["scores"] = scores
            entity_kwargs["labels"] = labels

        if self.task == OTXTaskType.MULTI_CLASS_CLS:
            return MulticlassClsBatchPredEntity(**entity_kwargs)  # type: ignore[arg-type]
        if self.task == OTXTaskType.MULTI_LABEL_CLS:
            return MultilabelClsBatchPredEntity(**entity_kwargs)  # type: ignore[arg-type]
        if self.task == OTXTaskType.H_LABEL_CLS:
            return HlabelClsBatchPredEntity(**entity_kwargs)  # type: ignore[arg-type]
        msg = f"Task type {self.task} is not supported."
        raise NotImplementedError(msg)

    @property
    def _exporter(self) -> OTXModelExporter:
        """Creates OTXModelExporter object that can export the model."""
        return OTXNativeModelExporter(
            task_level_export_parameters=self._export_parameters,
            input_size=self.image_size,
            mean=(123.675, 116.28, 103.53),
            std=(58.395, 57.12, 57.375),
            resize_mode="standard",
            pad_value=0,
            swap_rgb=False,
            via_onnx=False,
            onnx_export_configuration=None,
            output_names=["logits", "feature_vector", "saliency_map"] if self.explain_mode else None,
        )<|MERGE_RESOLUTION|>--- conflicted
+++ resolved
@@ -35,8 +35,6 @@
     MulticlassClsBatchPredEntity,
     MultilabelClsBatchPredEntity,
 )
-from otx.core.exporter.base import OTXModelExporter
-from otx.core.exporter.native import OTXNativeModelExporter
 from otx.core.metrics.accuracy import DefaultClsMetricCallable
 from otx.core.model.base import DefaultOptimizerCallable, DefaultSchedulerCallable
 from otx.core.model.classification import OTXClassificationModel
@@ -301,7 +299,6 @@
             init_cfg=init_cfg,
         )
 
-<<<<<<< HEAD
     def _build_head(self, num_classes: int, embed_dim: int) -> nn.Module:
         if self.task == OTXTaskType.MULTI_CLASS_CLS:
             loss = nn.CrossEntropyLoss(reduction="none")
@@ -312,92 +309,6 @@
                     loss=loss,
                 )
             return VisionTransformerClsHead(
-=======
-    def _customize_inputs(self, inputs: MulticlassClsBatchDataEntity) -> dict[str, Any]:
-        if self.training:
-            mode = "loss"
-        elif self.explain_mode:
-            mode = "explain"
-        else:
-            mode = "predict"
-
-        return {
-            "images": inputs.stacked_images,
-            "labels": torch.cat(inputs.labels, dim=0),
-            "imgs_info": inputs.imgs_info,
-            "mode": mode,
-        }
-
-    def _customize_outputs(
-        self,
-        outputs: Any,  # noqa: ANN401
-        inputs: MulticlassClsBatchDataEntity,
-    ) -> MulticlassClsBatchPredEntity | OTXBatchLossEntity:
-        if self.training:
-            return OTXBatchLossEntity(loss=outputs)
-
-        if self.explain_mode:
-            return MulticlassClsBatchPredEntity(
-                batch_size=inputs.batch_size,
-                images=inputs.images,
-                imgs_info=inputs.imgs_info,
-                scores=outputs["scores"],
-                labels=outputs["labels"],
-                saliency_map=outputs["saliency_map"],
-                feature_vector=outputs["feature_vector"],
-            )
-
-        # To list, batch-wise
-        logits = outputs if isinstance(outputs, torch.Tensor) else outputs["logits"]
-        scores = torch.unbind(logits, 0)
-        preds = logits.argmax(-1, keepdim=True).unbind(0)
-
-        return MulticlassClsBatchPredEntity(
-            batch_size=inputs.batch_size,
-            images=inputs.images,
-            imgs_info=inputs.imgs_info,
-            scores=scores,
-            labels=preds,
-        )
-
-    @property
-    def _exporter(self) -> OTXModelExporter:
-        """Creates OTXModelExporter object that can export the model."""
-        return OTXNativeModelExporter(
-            task_level_export_parameters=self._export_parameters,
-            input_size=self.image_size,
-            mean=(123.675, 116.28, 103.53),
-            std=(58.395, 57.12, 57.375),
-            resize_mode="standard",
-            pad_value=0,
-            swap_rgb=False,
-            via_onnx=False,
-            onnx_export_configuration=None,
-            output_names=["logits", "feature_vector", "saliency_map"] if self.explain_mode else None,
-        )
-
-
-class VisionTransformerForMulticlassClsSemiSL(VisionTransformerForMulticlassCls):
-    """VisionTransformer model for multiclass classification with semi-supervised learning.
-
-    This class extends the `VisionTransformerForMulticlassCls` class and adds support for semi-supervised learning.
-    It overrides the `_build_model` and `_customize_inputs` methods to incorporate the semi-supervised learning.
-
-    Args:
-        VisionTransformerForMulticlassCls (class): The base class for VisionTransformer multiclass classification.
-    """
-
-    def _build_model(self, num_classes: int) -> nn.Module:
-        init_cfg = [
-            {"std": 0.2, "layer": "Linear", "type": "TruncNormal"},
-            {"bias": 0.0, "val": 1.0, "layer": "LayerNorm", "type": "Constant"},
-        ]
-        vit_backbone = VisionTransformer(arch=self.arch, img_size=224)
-        return SemiSLClassifier(
-            backbone=vit_backbone,
-            neck=None,
-            head=OTXSemiSLVisionTransformerClsHead(
->>>>>>> 6012bd29
                 num_classes=num_classes,
                 in_channels=embed_dim,
                 topk=(1, 5) if num_classes >= 5 else (1,),
@@ -412,7 +323,6 @@
                 in_channels=embed_dim,
                 loss=AsymmetricAngularLossWithIgnore(gamma_pos=0.0, gamma_neg=1.0, reduction="sum"),
             )
-<<<<<<< HEAD
         if self.task == OTXTaskType.H_LABEL_CLS:
             if self.train_type == OTXTrainType.SEMI_SUPERVISED:
                 msg = "Semi-supervised learning is not supported for h-label classification."
@@ -430,67 +340,6 @@
             )
         msg = f"Unsupported task: {self.task}"
         raise NotImplementedError(msg)
-=======
-
-        # To list, batch-wise
-        logits = outputs if isinstance(outputs, torch.Tensor) else outputs["logits"]
-        scores = torch.unbind(logits, 0)
-        preds = logits.argmax(-1, keepdim=True).unbind(0)
-
-        return MultilabelClsBatchPredEntity(
-            batch_size=inputs.batch_size,
-            images=inputs.images,
-            imgs_info=inputs.imgs_info,
-            scores=scores,
-            labels=preds,
-        )
-
-    @property
-    def _exporter(self) -> OTXModelExporter:
-        """Creates OTXModelExporter object that can export the model."""
-        return OTXNativeModelExporter(
-            task_level_export_parameters=self._export_parameters,
-            input_size=(1, 3, 224, 224),
-            mean=(123.675, 116.28, 103.53),
-            std=(58.395, 57.12, 57.375),
-            resize_mode="standard",
-            pad_value=0,
-            swap_rgb=False,
-            via_onnx=False,
-            onnx_export_configuration=None,
-            output_names=["logits", "feature_vector", "saliency_map"] if self.explain_mode else None,
-        )
-
-
-class VisionTransformerForHLabelCls(ForwardExplainMixInForViT, OTXHlabelClsModel):
-    """DeitTiny Model for hierarchical label classification task."""
-
-    model: ImageClassifier
-    label_info: HLabelInfo
-
-    def __init__(
-        self,
-        label_info: HLabelInfo,
-        arch: VIT_ARCH_TYPE = "vit-tiny",
-        lora: bool = False,
-        pretrained: bool = True,
-        optimizer: OptimizerCallable = DefaultOptimizerCallable,
-        scheduler: LRSchedulerCallable | LRSchedulerListCallable = DefaultSchedulerCallable,
-        metric: MetricCallable = HLabelClsMetricCallble,
-        torch_compile: bool = False,
-    ) -> None:
-        self.arch = arch
-        self.lora = lora
-        self.pretrained = pretrained
-
-        super().__init__(
-            label_info=label_info,
-            optimizer=optimizer,
-            scheduler=scheduler,
-            metric=metric,
-            torch_compile=torch_compile,
-        )
->>>>>>> 6012bd29
 
     def load_from_otx_v1_ckpt(self, state_dict: dict, add_prefix: str = "model.") -> dict:
         """Load the previous OTX ckpt according to OTX2.0."""
@@ -548,20 +397,4 @@
         if self.task == OTXTaskType.H_LABEL_CLS:
             return HlabelClsBatchPredEntity(**entity_kwargs)  # type: ignore[arg-type]
         msg = f"Task type {self.task} is not supported."
-        raise NotImplementedError(msg)
-
-    @property
-    def _exporter(self) -> OTXModelExporter:
-        """Creates OTXModelExporter object that can export the model."""
-        return OTXNativeModelExporter(
-            task_level_export_parameters=self._export_parameters,
-            input_size=self.image_size,
-            mean=(123.675, 116.28, 103.53),
-            std=(58.395, 57.12, 57.375),
-            resize_mode="standard",
-            pad_value=0,
-            swap_rgb=False,
-            via_onnx=False,
-            onnx_export_configuration=None,
-            output_names=["logits", "feature_vector", "saliency_map"] if self.explain_mode else None,
-        )+        raise NotImplementedError(msg)