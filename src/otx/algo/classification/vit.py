--- conflicted
+++ resolved
@@ -219,11 +219,8 @@
         scheduler: LRSchedulerCallable | LRSchedulerListCallable = DefaultSchedulerCallable,
         metric: MetricCallable = MultiClassClsMetricCallable,
         torch_compile: bool = False,
-<<<<<<< HEAD
         input_size: tuple[int, ...] = (1, 3, 224, 224),
-=======
         train_type: Literal[OTXTrainType.SUPERVISED, OTXTrainType.SEMI_SUPERVISED] = OTXTrainType.SUPERVISED,
->>>>>>> 4a5e66c4
     ) -> None:
         self.arch = arch
         self.lora = lora
@@ -235,11 +232,8 @@
             scheduler=scheduler,
             metric=metric,
             torch_compile=torch_compile,
-<<<<<<< HEAD
             input_size=input_size,
-=======
             train_type=train_type,
->>>>>>> 4a5e66c4
         )
 
     def load_from_otx_v1_ckpt(self, state_dict: dict, add_prefix: str = "model.") -> dict:
@@ -285,10 +279,7 @@
             {"std": 0.2, "layer": "Linear", "type": "TruncNormal"},
             {"bias": 0.0, "val": 1.0, "layer": "LayerNorm", "type": "Constant"},
         ]
-<<<<<<< HEAD
         vit_backbone = VisionTransformer(arch=self.arch, img_size=self.input_size[-2:], lora=self.lora)
-=======
-        vit_backbone = VisionTransformer(arch=self.arch, img_size=224, lora=self.lora)
         if self.train_type == OTXTrainType.SEMI_SUPERVISED:
             return SemiSLClassifier(
                 backbone=vit_backbone,
@@ -301,7 +292,6 @@
                 init_cfg=init_cfg,
             )
 
->>>>>>> 4a5e66c4
         return ImageClassifier(
             backbone=vit_backbone,
             neck=None,
@@ -314,72 +304,6 @@
             init_cfg=init_cfg,
         )
 
-<<<<<<< HEAD
-    def _customize_inputs(self, inputs: MulticlassClsBatchDataEntity) -> dict[str, Any]:
-        if self.training:
-            mode = "loss"
-        elif self.explain_mode:
-            mode = "explain"
-        else:
-            mode = "predict"
-
-        return {
-            "images": inputs.stacked_images,
-            "labels": torch.cat(inputs.labels, dim=0),
-            "imgs_info": inputs.imgs_info,
-            "mode": mode,
-        }
-
-    def _customize_outputs(
-        self,
-        outputs: Any,  # noqa: ANN401
-        inputs: MulticlassClsBatchDataEntity,
-    ) -> MulticlassClsBatchPredEntity | OTXBatchLossEntity:
-        if self.training:
-            return OTXBatchLossEntity(loss=outputs)
-
-        if self.explain_mode:
-            return MulticlassClsBatchPredEntity(
-                batch_size=inputs.batch_size,
-                images=inputs.images,
-                imgs_info=inputs.imgs_info,
-                scores=outputs["scores"],
-                labels=outputs["labels"],
-                saliency_map=outputs["saliency_map"],
-                feature_vector=outputs["feature_vector"],
-            )
-
-        # To list, batch-wise
-        logits = outputs if isinstance(outputs, torch.Tensor) else outputs["logits"]
-        scores = torch.unbind(logits, 0)
-        preds = logits.argmax(-1, keepdim=True).unbind(0)
-
-        return MulticlassClsBatchPredEntity(
-            batch_size=inputs.batch_size,
-            images=inputs.images,
-            imgs_info=inputs.imgs_info,
-            scores=scores,
-            labels=preds,
-        )
-
-    @property
-    def _exporter(self) -> OTXModelExporter:
-        """Creates OTXModelExporter object that can export the model."""
-        return OTXNativeModelExporter(
-            task_level_export_parameters=self._export_parameters,
-            input_size=self.input_size,
-            mean=(123.675, 116.28, 103.53),
-            std=(58.395, 57.12, 57.375),
-            resize_mode="standard",
-            pad_value=0,
-            swap_rgb=False,
-            via_onnx=False,
-            onnx_export_configuration=None,
-            output_names=["logits", "feature_vector", "saliency_map"] if self.explain_mode else None,
-        )
-
-=======
->>>>>>> 4a5e66c4
 
 class VisionTransformerForMulticlassClsSemiSL(VisionTransformerForMulticlassCls):
     """VisionTransformer model for multiclass classification with semi-supervised learning.
@@ -493,72 +417,6 @@
             init_cfg=init_cfg,
         )
 
-<<<<<<< HEAD
-    def _customize_inputs(self, inputs: MultilabelClsBatchDataEntity) -> dict[str, Any]:
-        if self.training:
-            mode = "loss"
-        elif self.explain_mode:
-            mode = "explain"
-        else:
-            mode = "predict"
-
-        return {
-            "images": inputs.stacked_images,
-            "labels": torch.stack(inputs.labels),
-            "imgs_info": inputs.imgs_info,
-            "mode": mode,
-        }
-
-    def _customize_outputs(
-        self,
-        outputs: Any,  # noqa: ANN401
-        inputs: MultilabelClsBatchDataEntity,
-    ) -> MultilabelClsBatchPredEntity | OTXBatchLossEntity:
-        if self.training:
-            return OTXBatchLossEntity(loss=outputs)
-
-        if self.explain_mode:
-            return MultilabelClsBatchPredEntity(
-                batch_size=inputs.batch_size,
-                images=inputs.images,
-                imgs_info=inputs.imgs_info,
-                scores=outputs["scores"],
-                labels=outputs["labels"],
-                saliency_map=outputs["saliency_map"],
-                feature_vector=outputs["feature_vector"],
-            )
-
-        # To list, batch-wise
-        logits = outputs if isinstance(outputs, torch.Tensor) else outputs["logits"]
-        scores = torch.unbind(logits, 0)
-        preds = logits.argmax(-1, keepdim=True).unbind(0)
-
-        return MultilabelClsBatchPredEntity(
-            batch_size=inputs.batch_size,
-            images=inputs.images,
-            imgs_info=inputs.imgs_info,
-            scores=scores,
-            labels=preds,
-        )
-
-    @property
-    def _exporter(self) -> OTXModelExporter:
-        """Creates OTXModelExporter object that can export the model."""
-        return OTXNativeModelExporter(
-            task_level_export_parameters=self._export_parameters,
-            input_size=self.input_size,
-            mean=(123.675, 116.28, 103.53),
-            std=(58.395, 57.12, 57.375),
-            resize_mode="standard",
-            pad_value=0,
-            swap_rgb=False,
-            via_onnx=False,
-            onnx_export_configuration=None,
-            output_names=["logits", "feature_vector", "saliency_map"] if self.explain_mode else None,
-        )
-
-=======
->>>>>>> 4a5e66c4
 
 class VisionTransformerForHLabelCls(ForwardExplainMixInForViT, OTXHlabelClsModel):
     """DeitTiny Model for hierarchical label classification task."""
@@ -649,92 +507,4 @@
                 **head_config,
             ),
             init_cfg=init_cfg,
-<<<<<<< HEAD
-        )
-
-    def _customize_inputs(self, inputs: HlabelClsBatchDataEntity) -> dict[str, Any]:
-        if self.training:
-            mode = "loss"
-        elif self.explain_mode:
-            mode = "explain"
-        else:
-            mode = "predict"
-
-        return {
-            "images": inputs.stacked_images,
-            "labels": torch.stack(inputs.labels),
-            "imgs_info": inputs.imgs_info,
-            "mode": mode,
-        }
-
-    def _customize_outputs(
-        self,
-        outputs: Any,  # noqa: ANN401
-        inputs: HlabelClsBatchDataEntity,
-    ) -> HlabelClsBatchPredEntity | OTXBatchLossEntity:
-        if self.training:
-            return OTXBatchLossEntity(loss=outputs)
-
-        if isinstance(outputs, dict):
-            scores = outputs["scores"]
-            labels = outputs["labels"]
-        else:
-            scores = outputs
-            labels = outputs.argmax(-1, keepdim=True)
-
-        if self.explain_mode:
-            return HlabelClsBatchPredEntity(
-                batch_size=inputs.batch_size,
-                images=inputs.images,
-                imgs_info=inputs.imgs_info,
-                scores=scores,
-                labels=labels,
-                saliency_map=outputs["saliency_map"],
-                feature_vector=outputs["feature_vector"],
-            )
-
-        return HlabelClsBatchPredEntity(
-            batch_size=inputs.batch_size,
-            images=inputs.images,
-            imgs_info=inputs.imgs_info,
-            scores=scores,
-            labels=labels,
-        )
-
-    def _convert_pred_entity_to_compute_metric(
-        self,
-        preds: HlabelClsBatchPredEntity,
-        inputs: HlabelClsBatchDataEntity,
-    ) -> MetricInput:
-        hlabel_info: HLabelInfo = self.label_info  # type: ignore[assignment]
-
-        _labels = torch.stack(preds.labels) if isinstance(preds.labels, list) else preds.labels
-        _scores = torch.stack(preds.scores) if isinstance(preds.scores, list) else preds.scores
-        if hlabel_info.num_multilabel_classes > 0:
-            preds_multiclass = _labels[:, : hlabel_info.num_multiclass_heads]
-            preds_multilabel = _scores[:, hlabel_info.num_multiclass_heads :]
-            pred_result = torch.cat([preds_multiclass, preds_multilabel], dim=1)
-        else:
-            pred_result = _labels
-        return {
-            "preds": pred_result,
-            "target": torch.stack(inputs.labels),
-        }
-
-    @property
-    def _exporter(self) -> OTXModelExporter:
-        """Creates OTXModelExporter object that can export the model."""
-        return OTXNativeModelExporter(
-            task_level_export_parameters=self._export_parameters,
-            input_size=self.input_size,
-            mean=(123.675, 116.28, 103.53),
-            std=(58.395, 57.12, 57.375),
-            resize_mode="standard",
-            pad_value=0,
-            swap_rgb=False,
-            via_onnx=False,
-            onnx_export_configuration=None,
-            output_names=["logits", "feature_vector", "saliency_map"] if self.explain_mode else None,
-=======
->>>>>>> 4a5e66c4
         )