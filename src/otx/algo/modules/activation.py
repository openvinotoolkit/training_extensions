--- conflicted
+++ resolved
@@ -61,11 +61,7 @@
     Returns:
         nn.Module: Created activation layer.
     """
-<<<<<<< HEAD
-    _cfg = cfg.copy()
-=======
     _cfg = copy.deepcopy(cfg)
->>>>>>> 4c18ab18
     activation_type = _cfg.pop("type", None)
     if activation_type is None:
         msg = "The cfg dict must contain the key 'type'"
