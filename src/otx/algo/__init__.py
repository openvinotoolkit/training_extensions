--- conflicted
+++ resolved
@@ -3,9 +3,6 @@
 #
 """Module for OTX custom algorithms, e.g., model, losses, hook, etc..."""
 
-<<<<<<< HEAD
-from . import action_classification, classification, detection, instance_segmentation, segmentation, visual_prompting
-=======
 from . import (
     accelerators,
     action_classification,
@@ -15,8 +12,8 @@
     segmentation,
     strategies,
     visual_prompting,
+    instance_segmentation,
 )
->>>>>>> 6cce9000
 
 __all__ = [
     "action_classification",
@@ -24,11 +21,8 @@
     "detection",
     "segmentation",
     "visual_prompting",
-<<<<<<< HEAD
-    "instance_segmentation",
-=======
     "strategies",
     "accelerators",
     "plugins",
->>>>>>> 6cce9000
+    "instance_segmentation",
 ]