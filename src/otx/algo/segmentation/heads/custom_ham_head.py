--- conflicted
+++ resolved
@@ -25,12 +25,7 @@
 
         # (B, C, H, W) -> (B * S, D, N)
         scale = channels // self.S
-<<<<<<< HEAD
-        N = height * width
-        x = x.view(batch * self.S, scale, N)
-=======
         x = x.view(batch * self.S, scale, height * width)
->>>>>>> 935934ad
 
         # (S, D, R) -> (B * S, D, R)
         if self.training:
