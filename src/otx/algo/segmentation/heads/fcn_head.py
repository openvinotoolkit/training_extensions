# Copyright (C) 2024 Intel Corporation
# SPDX-License-Identifier: Apache-2.0
#
"""Custom FCNHead modules for OTX segmentation model."""

from __future__ import annotations

<<<<<<< HEAD
from typing import Any, Callable
=======
from typing import TYPE_CHECKING, Any, Callable, ClassVar
>>>>>>> d77423e1

import torch
from torch import Tensor, nn

from otx.algo.modules import Conv2dModule
from otx.algo.modules.activation import build_activation_layer
from otx.algo.modules.norm import build_norm_layer
from otx.algo.segmentation.modules import IterativeAggregator

from .base_segm_head import BaseSegmHead

if TYPE_CHECKING:
    from pathlib import Path


class NNFCNHead(BaseSegmHead):
    """Fully Convolution Networks for Semantic Segmentation with aggregation.

    This head is implemented of `FCNNet <https://arxiv.org/abs/1411.4038>`_.

    Args:
        normalization (Callable[..., nn.Module] | None): Normalization layer module.
            Defaults to None.
        num_convs (int): Number of convs in the head. Default: 2.
        kernel_size (int): The kernel size for convs in the head. Default: 3.
        concat_input (bool): Whether concat the input and output of convs
            before classification layer.
        dilation (int): The dilation rate for convs in the head. Default: 1.
    """

    def __init__(
        self,
        in_channels: list[int] | int,
        in_index: list[int] | int,
<<<<<<< HEAD
        normalization: Callable[..., nn.Module] | None = None,
=======
        channels: int,
        norm_cfg: dict[str, Any] | None = None,
>>>>>>> d77423e1
        input_transform: str | None = None,
        num_classes: int = 80,
        num_convs: int = 1,
        kernel_size: int = 1,
        concat_input: bool = False,
        dilation: int = 1,
        enable_aggregator: bool = False,
        aggregator_min_channels: int = 0,
        aggregator_merge_norm: str | None = None,
        aggregator_use_concat: bool = False,
        align_corners: bool = False,
        dropout_ratio: float = -1,
        activation_callable: Callable[..., nn.Module] | None = nn.ReLU,
        pretrained_weights: Path | str | None = None,
    ) -> None:
        """Initialize a Fully Convolution Networks head."""
        if not isinstance(dilation, int):
            msg = f"dilation should be int, but got {type(dilation)}"
            raise TypeError(msg)
        if num_convs < 0 and dilation <= 0:
            msg = "num_convs and dilation should be larger than 0"
            raise ValueError(msg)
        if norm_cfg is None:
            norm_cfg = {"type": "BN", "requires_grad": True}

        self.num_convs = num_convs
        self.concat_input = concat_input
        self.kernel_size = kernel_size

        if enable_aggregator:  # Lite-HRNet aggregator
            if in_channels is None or isinstance(in_channels, int):
                msg = "'in_channels' should be List[int]."
                raise ValueError(msg)
            aggregator = IterativeAggregator(
                in_channels=in_channels,
                min_channels=aggregator_min_channels,
                normalization=normalization,
                merge_norm=aggregator_merge_norm,
                use_concat=aggregator_use_concat,
            )

            aggregator_min_channels = aggregator_min_channels if aggregator_min_channels is not None else 0
            # change arguments temporarily
            in_channels = max(in_channels[0], aggregator_min_channels)
            input_transform = None
            if isinstance(in_index, list):
                in_index = in_index[0]
        else:
            aggregator = None

        super().__init__(
            in_index=in_index,
            normalization=normalization,
            input_transform=input_transform,
            in_channels=in_channels,
            align_corners=align_corners,
            dropout_ratio=dropout_ratio,
            channels=channels,
            num_classes=num_classes,
            activation_callable=activation_callable,
            pretrained_weights=pretrained_weights,
        )

        self.aggregator = aggregator

        if num_convs == 0 and (self.in_channels != self.channels):
            msg = "in_channels and channels should be equal when num_convs is 0"
            raise ValueError(msg)

        conv_padding = (kernel_size // 2) * dilation
        convs = [
            Conv2dModule(
                self.in_channels,
                self.channels,
                kernel_size=kernel_size,
                padding=conv_padding,
                dilation=dilation,
                normalization=build_norm_layer(self.normalization, num_features=self.channels),
                activation=build_activation_layer(self.activation),
            ),
        ]
        convs.extend(
            [
                Conv2dModule(
                    self.channels,
                    self.channels,
                    kernel_size=kernel_size,
                    padding=conv_padding,
                    dilation=dilation,
                    normalization=build_norm_layer(self.normalization, num_features=self.channels),
                    activation=build_activation_layer(self.activation),
                )
                for _ in range(num_convs - 1)
            ],
        )
        if num_convs == 0:
            self.convs = nn.Identity()
        else:
            self.convs = nn.Sequential(*convs)
        if self.concat_input:
            self.conv_cat = Conv2dModule(
                self.in_channels + self.channels,
                self.channels,
                kernel_size=kernel_size,
                padding=kernel_size // 2,
                normalization=build_norm_layer(self.normalization, num_features=self.channels),
                activation=build_activation_layer(self.activation),
            )

        if self.activation:
            self.convs[-1].with_activation = False
            delattr(self.convs[-1], "activation")  # why we delete last activation?

    def _forward_feature(self, inputs: Tensor) -> Tensor:
        """Forward function for feature maps.

        Args:
            inputs (list[Tensor]): List of multi-level img features.

        Returns:
            feats (Tensor): A tensor of shape (batch_size, self.channels,
                H, W) which is feature map for last layer of decoder head.
        """
        x = self._transform_inputs(inputs)
        feats = self.convs(x)
        if self.concat_input:
            feats = self.conv_cat(torch.cat([x, feats], dim=1))
        return feats

    def forward(self, inputs: Tensor) -> Tensor:
        """Forward function."""
        output = self._forward_feature(inputs)
        return self.cls_seg(output)

    def _transform_inputs(self, inputs: list[Tensor]) -> Tensor | list:
        """Transform inputs for decoder.

        Args:
            inputs (list[Tensor]): List of multi-level img features.

        Returns:
            Tensor: The transformed inputs
        """
        return self.aggregator(inputs)[0] if self.aggregator is not None else super()._transform_inputs(inputs)


class FCNHead:
    """FCNHead factory for segmentation."""

    FCNHEAD_CFG: ClassVar[dict[str, Any]] = {
        "lite_hrnet_s": {
            "in_channels": [60, 120, 240],
            "in_index": [0, 1, 2],
            "input_transform": "multiple_select",
            "channels": 60,
            "enable_aggregator": True,
            "aggregator_merge_norm": "None",
            "aggregator_use_concat": False,
        },
        "lite_hrnet_18": {
            "in_channels": [40, 80, 160, 320],
            "in_index": [0, 1, 2, 3],
            "input_transform": "multiple_select",
            "channels": 40,
            "enable_aggregator": True,
        },
        "lite_hrnet_x": {
            "in_channels": [18, 60, 80, 160, 320],
            "in_index": [0, 1, 2, 3, 4],
            "input_transform": "multiple_select",
            "channels": 60,
            "enable_aggregator": True,
            "aggregator_min_channels": 60,
            "aggregator_merge_norm": "None",
            "aggregator_use_concat": False,
        },
        "dinov2_vits14": {
            "norm_cfg": {"type": "SyncBN", "requires_grad": True},
            "in_channels": [384, 384, 384, 384],
            "in_index": [0, 1, 2, 3],
            "input_transform": "resize_concat",
            "channels": 1536,
            "pretrained_weights": "https://dl.fbaipublicfiles.com/dinov2/dinov2_vits14/dinov2_vits14_ade20k_linear_head.pth",
        },
    }

    def __new__(cls, version: str, num_classes: int) -> NNFCNHead:
        """Constructor for FCNHead."""
        if version not in cls.FCNHEAD_CFG:
            msg = f"model type '{version}' is not supported"
            raise KeyError(msg)

        return NNFCNHead(**cls.FCNHEAD_CFG[version], num_classes=num_classes)<|MERGE_RESOLUTION|>--- conflicted
+++ resolved
@@ -5,11 +5,8 @@
 
 from __future__ import annotations
 
-<<<<<<< HEAD
-from typing import Any, Callable
-=======
+from functools import partial
 from typing import TYPE_CHECKING, Any, Callable, ClassVar
->>>>>>> d77423e1
 
 import torch
 from torch import Tensor, nn
@@ -44,12 +41,8 @@
         self,
         in_channels: list[int] | int,
         in_index: list[int] | int,
-<<<<<<< HEAD
-        normalization: Callable[..., nn.Module] | None = None,
-=======
         channels: int,
-        norm_cfg: dict[str, Any] | None = None,
->>>>>>> d77423e1
+        normalization: Callable[..., nn.Module] = partial(build_norm_layer, nn.BatchNorm2d, requires_grad=True),
         input_transform: str | None = None,
         num_classes: int = 80,
         num_convs: int = 1,
@@ -72,8 +65,6 @@
         if num_convs < 0 and dilation <= 0:
             msg = "num_convs and dilation should be larger than 0"
             raise ValueError(msg)
-        if norm_cfg is None:
-            norm_cfg = {"type": "BN", "requires_grad": True}
 
         self.num_convs = num_convs
         self.concat_input = concat_input
