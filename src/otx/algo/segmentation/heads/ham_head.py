--- conflicted
+++ resolved
@@ -5,11 +5,7 @@
 
 from __future__ import annotations
 
-<<<<<<< HEAD
-from typing import Any, Callable
-=======
 from typing import TYPE_CHECKING, Any, Callable, ClassVar
->>>>>>> d77423e1
 
 import torch
 import torch.nn.functional as f
@@ -43,12 +39,7 @@
         self,
         ham_channels: int,
         ham_kwargs: dict[str, Any],
-<<<<<<< HEAD
         normalization: Callable[..., nn.Module] | None = None,
-        **kwargs: Any,  # noqa: ANN401
-=======
-        norm_cfg: dict[str, Any] | None = None,
->>>>>>> d77423e1
     ) -> None:
         """Initialize Hamburger Module."""
         super().__init__()
