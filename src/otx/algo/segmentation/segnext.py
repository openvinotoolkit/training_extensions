# Copyright (C) 2023-2024 Intel Corporation
# SPDX-License-Identifier: Apache-2.0
#
"""SegNext model implementations."""
from __future__ import annotations

from functools import partial
from typing import TYPE_CHECKING, Any, ClassVar

<<<<<<< HEAD
import torch
from torch import nn

from otx.algo.modules.norm import build_norm_layer
=======
>>>>>>> d77423e1
from otx.algo.segmentation.backbones import MSCAN
from otx.algo.segmentation.heads import LightHamHead
from otx.algo.segmentation.losses import CrossEntropyLossWithIgnore
from otx.algo.segmentation.segmentors import BaseSegmModel
from otx.algo.utils.support_otx_v1 import OTXv1Helper
from otx.core.model.segmentation import OTXSegmentationModel

if TYPE_CHECKING:
<<<<<<< HEAD
    from lightning.pytorch.cli import LRSchedulerCallable, OptimizerCallable

    from otx.core.metrics import MetricCallable
    from otx.core.schedulers import LRSchedulerListCallable
    from otx.core.types.label import LabelInfoTypes


class SegNextB(BaseSegmModel):
    """SegNextB Model."""

    default_backbone_configuration: ClassVar[dict[str, Any]] = {
        "activation": nn.GELU,
        "attention_kernel_paddings": [2, [0, 3], [0, 5], [0, 10]],
        "attention_kernel_sizes": [5, [1, 7], [1, 11], [1, 21]],
        "depths": [3, 3, 12, 3],
        "drop_path_rate": 0.1,
        "drop_rate": 0.0,
        "embed_dims": [64, 128, 320, 512],
        "mlp_ratios": [8, 8, 4, 4],
        "normalization": partial(build_norm_layer, nn.BatchNorm2d, requires_grad=True),
        "pretrained_weights": "https://download.openmmlab.com/mmsegmentation/v0.5/pretrain/segnext/mscan_b_20230227-3ab7d230.pth",
    }
    default_decode_head_configuration: ClassVar[dict[str, Any]] = {
        "ham_kwargs": {"md_r": 16, "md_s": 1, "eval_steps": 7, "train_steps": 6},
        "in_channels": [128, 320, 512],
        "in_index": [1, 2, 3],
        "normalization": partial(build_norm_layer, nn.GroupNorm, num_groups=32, requires_grad=True),
        "align_corners": False,
        "channels": 512,
        "dropout_ratio": 0.1,
        "ham_channels": 512,
    }


class SegNextS(BaseSegmModel):
    """SegNextS Model."""

    default_backbone_configuration: ClassVar[dict[str, Any]] = {
        "activation": nn.GELU,
        "attention_kernel_paddings": [2, [0, 3], [0, 5], [0, 10]],
        "attention_kernel_sizes": [5, [1, 7], [1, 11], [1, 21]],
        "depths": [2, 2, 4, 2],
        "drop_path_rate": 0.1,
        "drop_rate": 0.0,
        "embed_dims": [64, 128, 320, 512],
        "mlp_ratios": [8, 8, 4, 4],
        "normalization": partial(build_norm_layer, nn.BatchNorm2d, requires_grad=True),
        "pretrained_weights": "https://download.openmmlab.com/mmsegmentation/v0.5/pretrain/segnext/mscan_s_20230227-f33ccdf2.pth",
    }
    default_decode_head_configuration: ClassVar[dict[str, Any]] = {
        "normalization": partial(build_norm_layer, nn.GroupNorm, num_groups=32, requires_grad=True),
        "ham_kwargs": {"md_r": 16, "md_s": 1, "eval_steps": 7, "rand_init": True, "train_steps": 6},
        "in_channels": [128, 320, 512],
        "in_index": [1, 2, 3],
        "align_corners": False,
        "channels": 256,
        "dropout_ratio": 0.1,
        "ham_channels": 256,
    }


class SegNextT(BaseSegmModel):
    """SegNextT Model."""

    default_backbone_configuration: ClassVar[dict[str, Any]] = {
        "activation": nn.GELU,
        "attention_kernel_paddings": [2, [0, 3], [0, 5], [0, 10]],
        "attention_kernel_sizes": [5, [1, 7], [1, 11], [1, 21]],
        "depths": [3, 3, 5, 2],
        "drop_path_rate": 0.1,
        "drop_rate": 0.0,
        "embed_dims": [32, 64, 160, 256],
        "mlp_ratios": [8, 8, 4, 4],
        "normalization": partial(build_norm_layer, nn.BatchNorm2d, requires_grad=True),
        "pretrained_weights": "https://download.openmmlab.com/mmsegmentation/v0.5/pretrain/segnext/mscan_t_20230227-119e8c9f.pth",
    }
    default_decode_head_configuration: ClassVar[dict[str, Any]] = {
        "ham_kwargs": {"md_r": 16, "md_s": 1, "eval_steps": 7, "rand_init": True, "train_steps": 6},
        "normalization": partial(build_norm_layer, nn.GroupNorm, num_groups=32, requires_grad=True),
        "in_channels": [64, 160, 256],
        "in_index": [1, 2, 3],
        "align_corners": False,
        "channels": 256,
        "dropout_ratio": 0.1,
        "ham_channels": 256,
    }


SEGNEXT_VARIANTS = {
    "SegNextB": SegNextB,
    "SegNextS": SegNextS,
    "SegNextT": SegNextT,
}


class OTXSegNext(TorchVisionCompatibleModel):
=======
    from torch import nn


class SegNext(OTXSegmentationModel):
>>>>>>> d77423e1
    """SegNext Model."""

    AVAILABLE_MODEL_VERSIONS: ClassVar[list[str]] = [
        "segnext_tiny",
        "segnext_small",
        "segnext_base",
    ]

    def _build_model(self) -> nn.Module:
        # initialize backbones
        if self.model_version not in self.AVAILABLE_MODEL_VERSIONS:
            msg = f"Model version {self.model_version} is not supported."
            raise ValueError(msg)

        backbone = MSCAN(version=self.model_version)
        decode_head = LightHamHead(version=self.model_version, num_classes=self.num_classes)
        criterion = CrossEntropyLossWithIgnore(ignore_index=self.label_info.ignore_index)  # type: ignore[attr-defined]
        return BaseSegmModel(
            backbone=backbone,
            decode_head=decode_head,
            criterion=criterion,
        )

    def load_from_otx_v1_ckpt(self, state_dict: dict, add_prefix: str = "model.model.") -> dict:
        """Load the previous OTX ckpt according to OTX2.0."""
        return OTXv1Helper.load_seg_segnext_ckpt(state_dict, add_prefix)

    @property
    def _optimization_config(self) -> dict[str, Any]:
        """PTQ config for SegNext."""
        # TODO(Kirill): check PTQ removing hamburger from ignored_scope
        return {
            "ignored_scope": {
                "patterns": ["__module.model.decode_head.hamburger*"],
                "types": [
                    "Add",
                    "MVN",
                    "Divide",
                    "Multiply",
                ],
            },
        }<|MERGE_RESOLUTION|>--- conflicted
+++ resolved
@@ -2,18 +2,13 @@
 # SPDX-License-Identifier: Apache-2.0
 #
 """SegNext model implementations."""
+
 from __future__ import annotations
 
-from functools import partial
 from typing import TYPE_CHECKING, Any, ClassVar
 
-<<<<<<< HEAD
-import torch
 from torch import nn
 
-from otx.algo.modules.norm import build_norm_layer
-=======
->>>>>>> d77423e1
 from otx.algo.segmentation.backbones import MSCAN
 from otx.algo.segmentation.heads import LightHamHead
 from otx.algo.segmentation.losses import CrossEntropyLossWithIgnore
@@ -22,109 +17,10 @@
 from otx.core.model.segmentation import OTXSegmentationModel
 
 if TYPE_CHECKING:
-<<<<<<< HEAD
-    from lightning.pytorch.cli import LRSchedulerCallable, OptimizerCallable
-
-    from otx.core.metrics import MetricCallable
-    from otx.core.schedulers import LRSchedulerListCallable
-    from otx.core.types.label import LabelInfoTypes
-
-
-class SegNextB(BaseSegmModel):
-    """SegNextB Model."""
-
-    default_backbone_configuration: ClassVar[dict[str, Any]] = {
-        "activation": nn.GELU,
-        "attention_kernel_paddings": [2, [0, 3], [0, 5], [0, 10]],
-        "attention_kernel_sizes": [5, [1, 7], [1, 11], [1, 21]],
-        "depths": [3, 3, 12, 3],
-        "drop_path_rate": 0.1,
-        "drop_rate": 0.0,
-        "embed_dims": [64, 128, 320, 512],
-        "mlp_ratios": [8, 8, 4, 4],
-        "normalization": partial(build_norm_layer, nn.BatchNorm2d, requires_grad=True),
-        "pretrained_weights": "https://download.openmmlab.com/mmsegmentation/v0.5/pretrain/segnext/mscan_b_20230227-3ab7d230.pth",
-    }
-    default_decode_head_configuration: ClassVar[dict[str, Any]] = {
-        "ham_kwargs": {"md_r": 16, "md_s": 1, "eval_steps": 7, "train_steps": 6},
-        "in_channels": [128, 320, 512],
-        "in_index": [1, 2, 3],
-        "normalization": partial(build_norm_layer, nn.GroupNorm, num_groups=32, requires_grad=True),
-        "align_corners": False,
-        "channels": 512,
-        "dropout_ratio": 0.1,
-        "ham_channels": 512,
-    }
-
-
-class SegNextS(BaseSegmModel):
-    """SegNextS Model."""
-
-    default_backbone_configuration: ClassVar[dict[str, Any]] = {
-        "activation": nn.GELU,
-        "attention_kernel_paddings": [2, [0, 3], [0, 5], [0, 10]],
-        "attention_kernel_sizes": [5, [1, 7], [1, 11], [1, 21]],
-        "depths": [2, 2, 4, 2],
-        "drop_path_rate": 0.1,
-        "drop_rate": 0.0,
-        "embed_dims": [64, 128, 320, 512],
-        "mlp_ratios": [8, 8, 4, 4],
-        "normalization": partial(build_norm_layer, nn.BatchNorm2d, requires_grad=True),
-        "pretrained_weights": "https://download.openmmlab.com/mmsegmentation/v0.5/pretrain/segnext/mscan_s_20230227-f33ccdf2.pth",
-    }
-    default_decode_head_configuration: ClassVar[dict[str, Any]] = {
-        "normalization": partial(build_norm_layer, nn.GroupNorm, num_groups=32, requires_grad=True),
-        "ham_kwargs": {"md_r": 16, "md_s": 1, "eval_steps": 7, "rand_init": True, "train_steps": 6},
-        "in_channels": [128, 320, 512],
-        "in_index": [1, 2, 3],
-        "align_corners": False,
-        "channels": 256,
-        "dropout_ratio": 0.1,
-        "ham_channels": 256,
-    }
-
-
-class SegNextT(BaseSegmModel):
-    """SegNextT Model."""
-
-    default_backbone_configuration: ClassVar[dict[str, Any]] = {
-        "activation": nn.GELU,
-        "attention_kernel_paddings": [2, [0, 3], [0, 5], [0, 10]],
-        "attention_kernel_sizes": [5, [1, 7], [1, 11], [1, 21]],
-        "depths": [3, 3, 5, 2],
-        "drop_path_rate": 0.1,
-        "drop_rate": 0.0,
-        "embed_dims": [32, 64, 160, 256],
-        "mlp_ratios": [8, 8, 4, 4],
-        "normalization": partial(build_norm_layer, nn.BatchNorm2d, requires_grad=True),
-        "pretrained_weights": "https://download.openmmlab.com/mmsegmentation/v0.5/pretrain/segnext/mscan_t_20230227-119e8c9f.pth",
-    }
-    default_decode_head_configuration: ClassVar[dict[str, Any]] = {
-        "ham_kwargs": {"md_r": 16, "md_s": 1, "eval_steps": 7, "rand_init": True, "train_steps": 6},
-        "normalization": partial(build_norm_layer, nn.GroupNorm, num_groups=32, requires_grad=True),
-        "in_channels": [64, 160, 256],
-        "in_index": [1, 2, 3],
-        "align_corners": False,
-        "channels": 256,
-        "dropout_ratio": 0.1,
-        "ham_channels": 256,
-    }
-
-
-SEGNEXT_VARIANTS = {
-    "SegNextB": SegNextB,
-    "SegNextS": SegNextS,
-    "SegNextT": SegNextT,
-}
-
-
-class OTXSegNext(TorchVisionCompatibleModel):
-=======
     from torch import nn
 
 
 class SegNext(OTXSegmentationModel):
->>>>>>> d77423e1
     """SegNext Model."""
 
     AVAILABLE_MODEL_VERSIONS: ClassVar[list[str]] = [
