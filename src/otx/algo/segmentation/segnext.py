--- conflicted
+++ resolved
@@ -5,12 +5,8 @@
 
 from __future__ import annotations
 
-<<<<<<< HEAD
 from functools import partial
-from typing import Any, ClassVar
-=======
 from typing import TYPE_CHECKING, Any, ClassVar
->>>>>>> 617b5a7f
 
 import torch
 from torch import nn
