# Copyright (C) 2023-2024 Intel Corporation
# SPDX-License-Identifier: Apache-2.0
#
"""LiteHRNet model implementations."""

from __future__ import annotations

from typing import TYPE_CHECKING, Any, ClassVar

from torch.onnx import OperatorExportTypes

from otx.algo.segmentation.backbones import LiteHRNetBackbone
from otx.algo.segmentation.heads import FCNHead
from otx.algo.segmentation.losses import CrossEntropyLossWithIgnore
from otx.algo.segmentation.segmentors import BaseSegmentationModel
from otx.algo.utils.support_otx_v1 import OTXv1Helper
from otx.core.exporter.base import OTXModelExporter
from otx.core.exporter.native import OTXNativeModelExporter
from otx.core.model.segmentation import OTXSegmentationModel

if TYPE_CHECKING:
    from torch import nn


class LiteHRNet(OTXSegmentationModel):
    """LiteHRNet Model."""

    AVAILABLE_MODEL_VERSIONS: ClassVar[list[str]] = [
        "lite_hrnet_s",
        "lite_hrnet_18",
        "lite_hrnet_x",
    ]

    def _build_model(self) -> nn.Module:
        if self.model_name not in self.AVAILABLE_MODEL_VERSIONS:
            msg = f"Model version {self.model_name} is not supported."
            raise ValueError(msg)

        backbone = LiteHRNetBackbone(self.model_name)
        decode_head = FCNHead(self.model_name, num_classes=self.num_classes)
        criterion = CrossEntropyLossWithIgnore(ignore_index=self.label_info.ignore_index)  # type: ignore[attr-defined]
        return BaseSegmentationModel(
            backbone=backbone,
            decode_head=decode_head,
            criterion=criterion,
        )

    def load_from_otx_v1_ckpt(self, state_dict: dict, add_prefix: str = "model.model.") -> dict:
        """Load the previous OTX ckpt according to OTX2.0."""
        return OTXv1Helper.load_seg_lite_hrnet_ckpt(state_dict, add_prefix)

    @property
    def _optimization_config(self) -> dict[str, Any]:
        """PTQ config for LiteHRNet."""
        ignored_scope = self.ignore_scope
        optim_config = {
            "advanced_parameters": {
                "activations_range_estimator_params": {
                    "min": {"statistics_type": "QUANTILE", "aggregator_type": "MIN", "quantile_outlier_prob": 1e-4},
                    "max": {"statistics_type": "QUANTILE", "aggregator_type": "MAX", "quantile_outlier_prob": 1e-4},
                },
            },
        }
        optim_config.update(ignored_scope)
        return optim_config

    @property
    def _exporter(self) -> OTXModelExporter:
        """Creates OTXModelExporter object that can export the model."""
        if self.input_size is None:
            msg = f"Input size attribute is not set for {self.__class__}"
            raise ValueError(msg)

        return OTXNativeModelExporter(
            task_level_export_parameters=self._export_parameters,
            input_size=(1, 3, *self.input_size),
            mean=self.mean,
            std=self.scale,
            resize_mode="standard",
            pad_value=0,
            swap_rgb=False,
            via_onnx=False,
            onnx_export_configuration={"operator_export_type": OperatorExportTypes.ONNX_ATEN_FALLBACK},
            output_names=None,
        )

    @property
    def ignore_scope(self) -> dict[str, Any]:
        """Get the ignored scope for LiteHRNet."""
<<<<<<< HEAD
        if self.model_version == "lite_hrnet_x":
=======
        if self.model_name == "large":
>>>>>>> b99770a9
            return {
                "ignored_scope": {
                    "patterns": ["__module.model.decode_head.aggregator/*"],
                    "names": [
                        "__module.model.backbone.stage0.0.layers.0.cross_resolution_weighting/aten::mul/Multiply",
                        "__module.model.backbone.stage0.0.layers.0.cross_resolution_weighting/aten::mul/Multiply_1",
                        "__module.model.backbone.stage0.0.layers.1.cross_resolution_weighting/aten::mul/Multiply",
                        "__module.model.backbone.stage0.0.layers.1.cross_resolution_weighting/aten::mul/Multiply_1",
                        "__module.model.backbone.stage0.0/aten::add_/Add_1",
                        "__module.model.backbone.stage0.1.layers.0.cross_resolution_weighting/aten::mul/Multiply",
                        "__module.model.backbone.stage0.1.layers.0.cross_resolution_weighting/aten::mul/Multiply_1",
                        "__module.model.backbone.stage0.1.layers.1.cross_resolution_weighting/aten::mul/Multiply",
                        "__module.model.backbone.stage0.1.layers.1.cross_resolution_weighting/aten::mul/Multiply_1",
                        "__module.model.backbone.stage0.1/aten::add_/Add_1",
                        "__module.model.backbone.stage1.0.layers.0.cross_resolution_weighting/aten::mul/Multiply",
                        "__module.model.backbone.stage1.0.layers.0.cross_resolution_weighting/aten::mul/Multiply_1",
                        "__module.model.backbone.stage1.0.layers.0.cross_resolution_weighting/aten::mul/Multiply_2",
                        "__module.model.backbone.stage1.0.layers.1.cross_resolution_weighting/aten::mul/Multiply",
                        "__module.model.backbone.stage1.0.layers.1.cross_resolution_weighting/aten::mul/Multiply_1",
                        "__module.model.backbone.stage1.0/aten::add_/Add_1",
                        "__module.model.backbone.stage1.0.layers.1.cross_resolution_weighting/aten::mul/Multiply_2",
                        "__module.model.backbone.stage1.0/aten::add_/Add_2",
                        "__module.model.backbone.stage1.0/aten::add_/Add_5",
                        "__module.model.backbone.stage1.1.layers.0.cross_resolution_weighting/aten::mul/Multiply",
                        "__module.model.backbone.stage1.1.layers.0.cross_resolution_weighting/aten::mul/Multiply_1",
                        "__module.model.backbone.stage1.1.layers.0.cross_resolution_weighting/aten::mul/Multiply_2",
                        "__module.model.backbone.stage1.1.layers.1.cross_resolution_weighting/aten::mul/Multiply",
                        "__module.model.backbone.stage1.1.layers.1.cross_resolution_weighting/aten::mul/Multiply_1",
                        "__module.model.backbone.stage1.1/aten::add_/Add_1",
                        "__module.model.backbone.stage1.1.layers.1.cross_resolution_weighting/aten::mul/Multiply_2",
                        "__module.model.backbone.stage1.1/aten::add_/Add_2",
                        "__module.model.backbone.stage1.1/aten::add_/Add_5",
                        "__module.model.backbone.stage1.2.layers.0.cross_resolution_weighting/aten::mul/Multiply",
                        "__module.model.backbone.stage1.2.layers.0.cross_resolution_weighting/aten::mul/Multiply_1",
                        "__module.model.backbone.stage1.2.layers.0.cross_resolution_weighting/aten::mul/Multiply_2",
                        "__module.model.backbone.stage1.2.layers.1.cross_resolution_weighting/aten::mul/Multiply",
                        "__module.model.backbone.stage1.2.layers.1.cross_resolution_weighting/aten::mul/Multiply_1",
                        "__module.model.backbone.stage1.2/aten::add_/Add_1",
                        "__module.model.backbone.stage1.2.layers.1.cross_resolution_weighting/aten::mul/Multiply_2",
                        "__module.model.backbone.stage1.2/aten::add_/Add_2",
                        "__module.model.backbone.stage1.2/aten::add_/Add_5",
                        "__module.model.backbone.stage1.3.layers.0.cross_resolution_weighting/aten::mul/Multiply",
                        "__module.model.backbone.stage1.3.layers.0.cross_resolution_weighting/aten::mul/Multiply_1",
                        "__module.model.backbone.stage1.3.layers.0.cross_resolution_weighting/aten::mul/Multiply_2",
                        "__module.model.backbone.stage1.3.layers.1.cross_resolution_weighting/aten::mul/Multiply",
                        "__module.model.backbone.stage1.3.layers.1.cross_resolution_weighting/aten::mul/Multiply_1",
                        "__module.model.backbone.stage1.3/aten::add_/Add_1",
                        "__module.model.backbone.stage1.3.layers.1.cross_resolution_weighting/aten::mul/Multiply_2",
                        "__module.model.backbone.stage1.3/aten::add_/Add_2",
                        "__module.model.backbone.stage1.3/aten::add_/Add_5",
                        "__module.model.backbone.stage2.0.layers.0.cross_resolution_weighting/aten::mul/Multiply",
                        "__module.model.backbone.stage2.0.layers.0.cross_resolution_weighting/aten::mul/Multiply_1",
                        "__module.model.backbone.stage2.0.layers.0.cross_resolution_weighting/aten::mul/Multiply_2",
                        "__module.model.backbone.stage2.0.layers.0.cross_resolution_weighting/aten::mul/Multiply_3",
                        "__module.model.backbone.stage2.0.layers.1.cross_resolution_weighting/aten::mul/Multiply",
                        "__module.model.backbone.stage2.0.layers.1.cross_resolution_weighting/aten::mul/Multiply_1",
                        "__module.model.backbone.stage2.0/aten::add_/Add_1",
                        "__module.model.backbone.stage2.0.layers.1.cross_resolution_weighting/aten::mul/Multiply_2",
                        "__module.model.backbone.stage2.0/aten::add_/Add_2",
                        "__module.model.backbone.stage2.0.layers.1.cross_resolution_weighting/aten::mul/Multiply_3",
                        "__module.model.backbone.stage2.0/aten::add_/Add_3",
                        "__module.model.backbone.stage2.0/aten::add_/Add_6",
                        "__module.model.backbone.stage2.0/aten::add_/Add_7",
                        "__module.model.backbone.stage2.0/aten::add_/Add_11",
                        "__module.model.backbone.stage2.1.layers.0.cross_resolution_weighting/aten::mul/Multiply",
                        "__module.model.backbone.stage2.1.layers.0.cross_resolution_weighting/aten::mul/Multiply_1",
                        "__module.model.backbone.stage2.1.layers.0.cross_resolution_weighting/aten::mul/Multiply_2",
                        "__module.model.backbone.stage2.1.layers.0.cross_resolution_weighting/aten::mul/Multiply_3",
                        "__module.model.backbone.stage2.1.layers.1.cross_resolution_weighting/aten::mul/Multiply",
                        "__module.model.backbone.stage2.1.layers.1.cross_resolution_weighting/aten::mul/Multiply_1",
                        "__module.model.backbone.stage2.1/aten::add_/Add_1",
                        "__module.model.backbone.stage2.1.layers.1.cross_resolution_weighting/aten::mul/Multiply_2",
                        "__module.model.backbone.stage2.1/aten::add_/Add_2",
                        "__module.model.backbone.stage2.1.layers.1.cross_resolution_weighting/aten::mul/Multiply_3",
                        "__module.model.backbone.stage2.1/aten::add_/Add_3",
                        "__module.model.backbone.stage2.1/aten::add_/Add_6",
                        "__module.model.backbone.stage2.1/aten::add_/Add_7",
                        "__module.model.backbone.stage2.1/aten::add_/Add_11",
                        "__module.model.decode_head.aggregator/aten::add/Add",
                        "__module.model.decode_head.aggregator/aten::add/Add_1",
                        "__module.model.decode_head.aggregator/aten::add/Add_2",
                        "__module.model.backbone.stage2.1/aten::add_/Add",
                    ],
                },
                "preset": "performance",
            }

<<<<<<< HEAD
        if self.model_version == "lite_hrnet_18":
=======
        if self.model_name == "medium":
>>>>>>> b99770a9
            return {
                "ignored_scope": {
                    "patterns": ["__module.model.backbone/*"],
                    "names": [
                        "__module.model.backbone.stage0.0.layers.0.cross_resolution_weighting/aten::mul/Multiply",
                        "__module.model.backbone.stage0.0.layers.0.cross_resolution_weighting/aten::mul/Multiply_1",
                        "__module.model.backbone.stage0.0.layers.1.cross_resolution_weighting/aten::mul/Multiply",
                        "__module.model.backbone.stage0.0.layers.1.cross_resolution_weighting/aten::mul/Multiply_1",
                        "__module.model.backbone.stage0.0/aten::add_/Add_1",
                        "__module.model.backbone.stage0.1.layers.0.cross_resolution_weighting/aten::mul/Multiply",
                        "__module.model.backbone.stage0.1.layers.0.cross_resolution_weighting/aten::mul/Multiply_1",
                        "__module.model.backbone.stage0.1.layers.1.cross_resolution_weighting/aten::mul/Multiply",
                        "__module.model.backbone.stage0.1.layers.1.cross_resolution_weighting/aten::mul/Multiply_1",
                        "__module.model.backbone.stage0.1/aten::add_/Add_1",
                        "__module.model.backbone.stage1.0.layers.0.cross_resolution_weighting/aten::mul/Multiply",
                        "__module.model.backbone.stage1.0.layers.0.cross_resolution_weighting/aten::mul/Multiply_1",
                        "__module.model.backbone.stage1.0.layers.0.cross_resolution_weighting/aten::mul/Multiply_2",
                        "__module.model.backbone.stage1.0.layers.1.cross_resolution_weighting/aten::mul/Multiply",
                        "__module.model.backbone.stage1.0.layers.1.cross_resolution_weighting/aten::mul/Multiply_1",
                        "__module.model.backbone.stage1.0/aten::add_/Add_1",
                        "__module.model.backbone.stage1.0.layers.1.cross_resolution_weighting/aten::mul/Multiply_2",
                        "__module.model.backbone.stage1.0/aten::add_/Add_2",
                        "__module.model.backbone.stage1.0/aten::add_/Add_5",
                        "__module.model.backbone.stage1.1.layers.0.cross_resolution_weighting/aten::mul/Multiply",
                        "__module.model.backbone.stage1.1.layers.0.cross_resolution_weighting/aten::mul/Multiply_1",
                        "__module.model.backbone.stage1.1.layers.0.cross_resolution_weighting/aten::mul/Multiply_2",
                        "__module.model.backbone.stage1.1.layers.1.cross_resolution_weighting/aten::mul/Multiply",
                        "__module.model.backbone.stage1.1.layers.1.cross_resolution_weighting/aten::mul/Multiply_1",
                        "__module.model.backbone.stage1.1/aten::add_/Add_1",
                        "__module.model.backbone.stage1.1.layers.1.cross_resolution_weighting/aten::mul/Multiply_2",
                        "__module.model.backbone.stage1.1/aten::add_/Add_2",
                        "__module.model.backbone.stage1.1/aten::add_/Add_5",
                        "__module.model.backbone.stage1.2.layers.0.cross_resolution_weighting/aten::mul/Multiply",
                        "__module.model.backbone.stage1.2.layers.0.cross_resolution_weighting/aten::mul/Multiply_1",
                        "__module.model.backbone.stage1.2.layers.0.cross_resolution_weighting/aten::mul/Multiply_2",
                        "__module.model.backbone.stage1.2.layers.1.cross_resolution_weighting/aten::mul/Multiply",
                        "__module.model.backbone.stage1.2.layers.1.cross_resolution_weighting/aten::mul/Multiply_1",
                        "__module.model.backbone.stage1.2/aten::add_/Add_1",
                        "__module.model.backbone.stage1.2.layers.1.cross_resolution_weighting/aten::mul/Multiply_2",
                        "__module.model.backbone.stage1.2/aten::add_/Add_2",
                        "__module.model.backbone.stage1.2/aten::add_/Add_5",
                        "__module.model.backbone.stage1.3.layers.0.cross_resolution_weighting/aten::mul/Multiply",
                        "__module.model.backbone.stage1.3.layers.0.cross_resolution_weighting/aten::mul/Multiply_1",
                        "__module.model.backbone.stage1.3.layers.0.cross_resolution_weighting/aten::mul/Multiply_2",
                        "__module.model.backbone.stage1.3.layers.1.cross_resolution_weighting/aten::mul/Multiply",
                        "__module.model.backbone.stage1.3.layers.1.cross_resolution_weighting/aten::mul/Multiply_1",
                        "__module.model.backbone.stage1.3/aten::add_/Add_1",
                        "__module.model.backbone.stage1.3.layers.1.cross_resolution_weighting/aten::mul/Multiply_2",
                        "__module.model.backbone.stage1.3/aten::add_/Add_2",
                        "__module.model.backbone.stage1.3/aten::add_/Add_5",
                        "__module.model.backbone.stage2.0.layers.0.cross_resolution_weighting/aten::mul/Multiply",
                        "__module.model.backbone.stage2.0.layers.0.cross_resolution_weighting/aten::mul/Multiply_1",
                        "__module.model.backbone.stage2.0.layers.0.cross_resolution_weighting/aten::mul/Multiply_2",
                        "__module.model.backbone.stage2.0.layers.0.cross_resolution_weighting/aten::mul/Multiply_3",
                        "__module.model.backbone.stage2.0.layers.1.cross_resolution_weighting/aten::mul/Multiply",
                        "__module.model.backbone.stage2.0.layers.1.cross_resolution_weighting/aten::mul/Multiply_1",
                        "__module.model.backbone.stage2.0/aten::add_/Add_1",
                        "__module.model.backbone.stage2.0.layers.1.cross_resolution_weighting/aten::mul/Multiply_2",
                        "__module.model.backbone.stage2.0/aten::add_/Add_2",
                        "__module.model.backbone.stage2.0.layers.1.cross_resolution_weighting/aten::mul/Multiply_3",
                        "__module.model.backbone.stage2.0/aten::add_/Add_3",
                        "__module.model.backbone.stage2.0/aten::add_/Add_6",
                        "__module.model.backbone.stage2.0/aten::add_/Add_7",
                        "__module.model.backbone.stage2.0/aten::add_/Add_11",
                        "__module.model.backbone.stage2.1.layers.0.cross_resolution_weighting/aten::mul/Multiply",
                        "__module.model.backbone.stage2.1.layers.0.cross_resolution_weighting/aten::mul/Multiply_1",
                        "__module.model.backbone.stage2.1.layers.0.cross_resolution_weighting/aten::mul/Multiply_2",
                        "__module.model.backbone.stage2.1.layers.0.cross_resolution_weighting/aten::mul/Multiply_3",
                        "__module.model.backbone.stage2.1.layers.1.cross_resolution_weighting/aten::mul/Multiply",
                        "__module.model.backbone.stage2.1.layers.1.cross_resolution_weighting/aten::mul/Multiply_1",
                        "__module.model.backbone.stage2.1/aten::add_/Add_1",
                        "__module.model.backbone.stage2.1.layers.1.cross_resolution_weighting/aten::mul/Multiply_2",
                        "__module.model.backbone.stage2.1/aten::add_/Add_2",
                        "__module.model.backbone.stage2.1.layers.1.cross_resolution_weighting/aten::mul/Multiply_3",
                        "__module.model.backbone.stage2.1/aten::add_/Add_3",
                        "__module.model.backbone.stage2.1/aten::add_/Add_6",
                        "__module.model.backbone.stage2.1/aten::add_/Add_7",
                        "__module.model.backbone.stage2.1/aten::add_/Add_11",
                        "__module.model.decode_head.aggregator/aten::add/Add",
                        "__module.model.decode_head.aggregator/aten::add/Add_1",
                        "__module.model.decode_head.aggregator/aten::add/Add_2",
                        "__module.model.backbone.stage2.1/aten::add_/Add",
                    ],
                },
                "preset": "mixed",
            }

<<<<<<< HEAD
        if self.model_version == "lite_hrnet_s":
=======
        if self.model_name == "small":
>>>>>>> b99770a9
            return {
                "ignored_scope": {
                    "names": [
                        "__module.model.backbone.stage0.0.layers.0.cross_resolution_weighting/aten::mul/Multiply",
                        "__module.model.backbone.stage0.0.layers.0.cross_resolution_weighting/aten::mul/Multiply_1",
                        "__module.model.backbone.stage0.0.layers.1.cross_resolution_weighting/aten::mul/Multiply",
                        "__module.model.backbone.stage0.0.layers.1.cross_resolution_weighting/aten::mul/Multiply_1",
                        "__module.model.backbone.stage0.0/aten::add_/Add_1",
                        "__module.model.backbone.stage0.1.layers.0.cross_resolution_weighting/aten::mul/Multiply",
                        "__module.model.backbone.stage0.1.layers.0.cross_resolution_weighting/aten::mul/Multiply_1",
                        "__module.model.backbone.stage0.1.layers.1.cross_resolution_weighting/aten::mul/Multiply",
                        "__module.model.backbone.stage0.1.layers.1.cross_resolution_weighting/aten::mul/Multiply_1",
                        "__module.model.backbone.stage0.1/aten::add_/Add_1",
                        "__module.model.backbone.stage0.2.layers.0.cross_resolution_weighting/aten::mul/Multiply",
                        "__module.model.backbone.stage0.2.layers.0.cross_resolution_weighting/aten::mul/Multiply_1",
                        "__module.model.backbone.stage0.2.layers.1.cross_resolution_weighting/aten::mul/Multiply",
                        "__module.model.backbone.stage0.2.layers.1.cross_resolution_weighting/aten::mul/Multiply_1",
                        "__module.model.backbone.stage0.2/aten::add_/Add_1",
                        "__module.model.backbone.stage0.3.layers.0.cross_resolution_weighting/aten::mul/Multiply",
                        "__module.model.backbone.stage0.3.layers.0.cross_resolution_weighting/aten::mul/Multiply_1",
                        "__module.model.backbone.stage0.3.layers.1.cross_resolution_weighting/aten::mul/Multiply",
                        "__module.model.backbone.stage0.3.layers.1.cross_resolution_weighting/aten::mul/Multiply_1",
                        "__module.model.backbone.stage0.3/aten::add_/Add_1",
                        "__module.model.backbone.stage1.0.layers.0.cross_resolution_weighting/aten::mul/Multiply",
                        "__module.model.backbone.stage1.0.layers.0.cross_resolution_weighting/aten::mul/Multiply_1",
                        "__module.model.backbone.stage1.0.layers.0.cross_resolution_weighting/aten::mul/Multiply_2",
                        "__module.model.backbone.stage1.0.layers.1.cross_resolution_weighting/aten::mul/Multiply",
                        "__module.model.backbone.stage1.0.layers.1.cross_resolution_weighting/aten::mul/Multiply_1",
                        "__module.model.backbone.stage1.0/aten::add_/Add_1",
                        "__module.model.backbone.stage1.0.layers.1.cross_resolution_weighting/aten::mul/Multiply_2",
                        "__module.model.backbone.stage1.0/aten::add_/Add_2",
                        "__module.model.backbone.stage1.0/aten::add_/Add_5",
                        "__module.model.backbone.stage1.1.layers.0.cross_resolution_weighting/aten::mul/Multiply",
                        "__module.model.backbone.stage1.1.layers.0.cross_resolution_weighting/aten::mul/Multiply_1",
                        "__module.model.backbone.stage1.1.layers.0.cross_resolution_weighting/aten::mul/Multiply_2",
                        "__module.model.backbone.stage1.1.layers.1.cross_resolution_weighting/aten::mul/Multiply",
                        "__module.model.backbone.stage1.1.layers.1.cross_resolution_weighting/aten::mul/Multiply_1",
                        "__module.model.backbone.stage1.1/aten::add_/Add_1",
                        "__module.model.backbone.stage1.1.layers.1.cross_resolution_weighting/aten::mul/Multiply_2",
                        "__module.model.backbone.stage1.1/aten::add_/Add_2",
                        "__module.model.backbone.stage1.1/aten::add_/Add_5",
                        "__module.model.backbone.stage1.2.layers.0.cross_resolution_weighting/aten::mul/Multiply",
                        "__module.model.backbone.stage1.2.layers.0.cross_resolution_weighting/aten::mul/Multiply_1",
                        "__module.model.backbone.stage1.2.layers.0.cross_resolution_weighting/aten::mul/Multiply_2",
                        "__module.model.backbone.stage1.2.layers.1.cross_resolution_weighting/aten::mul/Multiply",
                        "__module.model.backbone.stage1.2.layers.1.cross_resolution_weighting/aten::mul/Multiply_1",
                        "__module.model.backbone.stage1.2/aten::add_/Add_1",
                        "__module.model.backbone.stage1.2.layers.1.cross_resolution_weighting/aten::mul/Multiply_2",
                        "__module.model.backbone.stage1.2/aten::add_/Add_2",
                        "__module.model.backbone.stage1.2/aten::add_/Add_5",
                        "__module.model.backbone.stage1.3.layers.0.cross_resolution_weighting/aten::mul/Multiply",
                        "__module.model.backbone.stage1.3.layers.0.cross_resolution_weighting/aten::mul/Multiply_1",
                        "__module.model.backbone.stage1.3.layers.0.cross_resolution_weighting/aten::mul/Multiply_2",
                        "__module.model.backbone.stage1.3.layers.1.cross_resolution_weighting/aten::mul/Multiply",
                        "__module.model.backbone.stage1.3.layers.1.cross_resolution_weighting/aten::mul/Multiply_1",
                        "__module.model.backbone.stage1.3/aten::add_/Add_1",
                        "__module.model.backbone.stage1.3.layers.1.cross_resolution_weighting/aten::mul/Multiply_2",
                        "__module.model.backbone.stage1.3/aten::add_/Add_2",
                        "__module.model.backbone.stage1.3/aten::add_/Add_5",
                        "__module.model.decode_head.aggregator/aten::add/Add",
                        "__module.model.decode_head.aggregator/aten::add/Add_1",
                    ],
                },
                "preset": "mixed",
            }

        return {}<|MERGE_RESOLUTION|>--- conflicted
+++ resolved
@@ -87,11 +87,7 @@
     @property
     def ignore_scope(self) -> dict[str, Any]:
         """Get the ignored scope for LiteHRNet."""
-<<<<<<< HEAD
         if self.model_version == "lite_hrnet_x":
-=======
-        if self.model_name == "large":
->>>>>>> b99770a9
             return {
                 "ignored_scope": {
                     "patterns": ["__module.model.decode_head.aggregator/*"],
@@ -179,11 +175,7 @@
                 "preset": "performance",
             }
 
-<<<<<<< HEAD
         if self.model_version == "lite_hrnet_18":
-=======
-        if self.model_name == "medium":
->>>>>>> b99770a9
             return {
                 "ignored_scope": {
                     "patterns": ["__module.model.backbone/*"],
@@ -271,11 +263,7 @@
                 "preset": "mixed",
             }
 
-<<<<<<< HEAD
         if self.model_version == "lite_hrnet_s":
-=======
-        if self.model_name == "small":
->>>>>>> b99770a9
             return {
                 "ignored_scope": {
                     "names": [
