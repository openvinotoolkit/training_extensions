# Copyright (C) 2023 Intel Corporation
# SPDX-License-Identifier: Apache-2.0
#
"""LiteHRNet model implementations."""

from __future__ import annotations

from typing import Any, Literal

from torch.onnx import OperatorExportTypes

from torch.onnx import OperatorExportTypes

from otx.algo.utils.mmconfig import read_mmconfig
from otx.algo.utils.support_otx_v1 import OTXv1Helper
from otx.core.model.entity.segmentation import MMSegCompatibleModel


class LiteHRNet(MMSegCompatibleModel):
    """LiteHRNet Model."""

    def __init__(self, num_classes: int, variant: Literal["18", 18, "s", "x"]) -> None:
        model_name = f"litehrnet_{variant}"
        config = read_mmconfig(model_name=model_name)
        super().__init__(num_classes=num_classes, config=config)

<<<<<<< HEAD
    def _configure_export_parameters(self) -> None:
        super()._configure_export_parameters()
        self.export_params["onnx_export_configuration"] = {
            "operator_export_type": OperatorExportTypes.ONNX_ATEN_FALLBACK,
        }
=======
    @property
    def _export_parameters(self) -> dict[str, Any]:
        """Defines parameters required to export a particular model implementation."""
        parent_parameters = super()._export_parameters
        parent_parameters.update(
            {"onnx_export_configuration": {"operator_export_type": OperatorExportTypes.ONNX_ATEN_FALLBACK}},
        )

        return parent_parameters
>>>>>>> 35e925f9

    def load_from_otx_v1_ckpt(self, state_dict: dict, add_prefix: str = "model.model.") -> dict:
        """Load the previous OTX ckpt according to OTX2.0."""
        return OTXv1Helper.load_seg_lite_hrnet_ckpt(state_dict, add_prefix)<|MERGE_RESOLUTION|>--- conflicted
+++ resolved
@@ -24,13 +24,6 @@
         config = read_mmconfig(model_name=model_name)
         super().__init__(num_classes=num_classes, config=config)
 
-<<<<<<< HEAD
-    def _configure_export_parameters(self) -> None:
-        super()._configure_export_parameters()
-        self.export_params["onnx_export_configuration"] = {
-            "operator_export_type": OperatorExportTypes.ONNX_ATEN_FALLBACK,
-        }
-=======
     @property
     def _export_parameters(self) -> dict[str, Any]:
         """Defines parameters required to export a particular model implementation."""
@@ -40,7 +33,6 @@
         )
 
         return parent_parameters
->>>>>>> 35e925f9
 
     def load_from_otx_v1_ckpt(self, state_dict: dict, add_prefix: str = "model.model.") -> dict:
         """Load the previous OTX ckpt according to OTX2.0."""
