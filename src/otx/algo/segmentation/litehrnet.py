# Copyright (C) 2023-2024 Intel Corporation
# SPDX-License-Identifier: Apache-2.0
#
"""LiteHRNet model implementations."""

from __future__ import annotations

from functools import partial
from typing import Any, ClassVar

<<<<<<< HEAD
from torch import nn
=======
import torch
>>>>>>> 2ecaac14
from torch.onnx import OperatorExportTypes

from otx.algo.modules.norm import build_norm_layer
from otx.algo.segmentation.backbones import LiteHRNet
from otx.algo.segmentation.heads import FCNHead
from otx.algo.segmentation.segmentors import BaseSegmModel, MeanTeacher
from otx.algo.utils.support_otx_v1 import OTXv1Helper
from otx.core.data.entity.segmentation import SegBatchDataEntity
from otx.core.exporter.base import OTXModelExporter
from otx.core.exporter.native import OTXNativeModelExporter
from otx.core.model.segmentation import TorchVisionCompatibleModel

<<<<<<< HEAD
from .base_model import BaseSegmModel
=======
if TYPE_CHECKING:
    from torch import nn
>>>>>>> 2ecaac14


class LiteHRNetS(BaseSegmModel):
    """LiteHRNetS Model."""

    default_backbone_configuration: ClassVar[dict[str, Any]] = {
        "normalization_callable": partial(build_norm_layer, nn.BatchNorm2d, requires_grad=True),
        "norm_eval": False,
        "extra": {
            "stem": {
                "stem_channels": 32,
                "out_channels": 32,
                "expand_ratio": 1,
                "strides": [2, 2],
                "extra_stride": True,
                "input_norm": False,
            },
            "num_stages": 2,
            "stages_spec": {
                "num_modules": [4, 4],
                "num_branches": [2, 3],
                "num_blocks": [2, 2],
                "module_type": ["LITE", "LITE"],
                "with_fuse": [True, True],
                "reduce_ratios": [8, 8],
                "num_channels": [[60, 120], [60, 120, 240]],
            },
            "out_modules": {
                "conv": {"enable": False, "channels": 160},
                "position_att": {"enable": False, "key_channels": 64, "value_channels": 240, "psp_size": [1, 3, 6, 8]},
                "local_att": {"enable": False},
            },
            "out_aggregator": {"enable": False},
            "add_input": False,
        },
        "pretrained_weights": "https://storage.openvinotoolkit.org/repositories/openvino_training_extensions/models/custom_semantic_segmentation/litehrnetsv2_imagenet1k_rsc.pth",
    }
    default_decode_head_configuration: ClassVar[dict[str, Any]] = {
        "normalization_callable": partial(build_norm_layer, nn.BatchNorm2d, requires_grad=True),
        "in_channels": [60, 120, 240],
        "in_index": [0, 1, 2],
        "input_transform": "multiple_select",
        "channels": 60,
        "kernel_size": 1,
        "num_convs": 1,
        "concat_input": False,
        "enable_aggregator": True,
        "aggregator_merge_norm": "None",
        "aggregator_use_concat": False,
        "dropout_ratio": -1,
        "align_corners": False,
    }

    @property
    def ignore_scope(self) -> dict[str, str | dict[str, list[str]]]:
        """The ignored scope for LiteHRNetS."""
        ignored_scope_names = [
            "__module.model.backbone.stage0.0.layers.0.cross_resolution_weighting/aten::mul/Multiply",
            "__module.model.backbone.stage0.0.layers.0.cross_resolution_weighting/aten::mul/Multiply_1",
            "__module.model.backbone.stage0.0.layers.1.cross_resolution_weighting/aten::mul/Multiply",
            "__module.model.backbone.stage0.0.layers.1.cross_resolution_weighting/aten::mul/Multiply_1",
            "__module.model.backbone.stage0.0/aten::add_/Add_1",
            "__module.model.backbone.stage0.1.layers.0.cross_resolution_weighting/aten::mul/Multiply",
            "__module.model.backbone.stage0.1.layers.0.cross_resolution_weighting/aten::mul/Multiply_1",
            "__module.model.backbone.stage0.1.layers.1.cross_resolution_weighting/aten::mul/Multiply",
            "__module.model.backbone.stage0.1.layers.1.cross_resolution_weighting/aten::mul/Multiply_1",
            "__module.model.backbone.stage0.1/aten::add_/Add_1",
            "__module.model.backbone.stage0.2.layers.0.cross_resolution_weighting/aten::mul/Multiply",
            "__module.model.backbone.stage0.2.layers.0.cross_resolution_weighting/aten::mul/Multiply_1",
            "__module.model.backbone.stage0.2.layers.1.cross_resolution_weighting/aten::mul/Multiply",
            "__module.model.backbone.stage0.2.layers.1.cross_resolution_weighting/aten::mul/Multiply_1",
            "__module.model.backbone.stage0.2/aten::add_/Add_1",
            "__module.model.backbone.stage0.3.layers.0.cross_resolution_weighting/aten::mul/Multiply",
            "__module.model.backbone.stage0.3.layers.0.cross_resolution_weighting/aten::mul/Multiply_1",
            "__module.model.backbone.stage0.3.layers.1.cross_resolution_weighting/aten::mul/Multiply",
            "__module.model.backbone.stage0.3.layers.1.cross_resolution_weighting/aten::mul/Multiply_1",
            "__module.model.backbone.stage0.3/aten::add_/Add_1",
            "__module.model.backbone.stage1.0.layers.0.cross_resolution_weighting/aten::mul/Multiply",
            "__module.model.backbone.stage1.0.layers.0.cross_resolution_weighting/aten::mul/Multiply_1",
            "__module.model.backbone.stage1.0.layers.0.cross_resolution_weighting/aten::mul/Multiply_2",
            "__module.model.backbone.stage1.0.layers.1.cross_resolution_weighting/aten::mul/Multiply",
            "__module.model.backbone.stage1.0.layers.1.cross_resolution_weighting/aten::mul/Multiply_1",
            "__module.model.backbone.stage1.0/aten::add_/Add_1",
            "__module.model.backbone.stage1.0.layers.1.cross_resolution_weighting/aten::mul/Multiply_2",
            "__module.model.backbone.stage1.0/aten::add_/Add_2",
            "__module.model.backbone.stage1.0/aten::add_/Add_5",
            "__module.model.backbone.stage1.1.layers.0.cross_resolution_weighting/aten::mul/Multiply",
            "__module.model.backbone.stage1.1.layers.0.cross_resolution_weighting/aten::mul/Multiply_1",
            "__module.model.backbone.stage1.1.layers.0.cross_resolution_weighting/aten::mul/Multiply_2",
            "__module.model.backbone.stage1.1.layers.1.cross_resolution_weighting/aten::mul/Multiply",
            "__module.model.backbone.stage1.1.layers.1.cross_resolution_weighting/aten::mul/Multiply_1",
            "__module.model.backbone.stage1.1/aten::add_/Add_1",
            "__module.model.backbone.stage1.1.layers.1.cross_resolution_weighting/aten::mul/Multiply_2",
            "__module.model.backbone.stage1.1/aten::add_/Add_2",
            "__module.model.backbone.stage1.1/aten::add_/Add_5",
            "__module.model.backbone.stage1.2.layers.0.cross_resolution_weighting/aten::mul/Multiply",
            "__module.model.backbone.stage1.2.layers.0.cross_resolution_weighting/aten::mul/Multiply_1",
            "__module.model.backbone.stage1.2.layers.0.cross_resolution_weighting/aten::mul/Multiply_2",
            "__module.model.backbone.stage1.2.layers.1.cross_resolution_weighting/aten::mul/Multiply",
            "__module.model.backbone.stage1.2.layers.1.cross_resolution_weighting/aten::mul/Multiply_1",
            "__module.model.backbone.stage1.2/aten::add_/Add_1",
            "__module.model.backbone.stage1.2.layers.1.cross_resolution_weighting/aten::mul/Multiply_2",
            "__module.model.backbone.stage1.2/aten::add_/Add_2",
            "__module.model.backbone.stage1.2/aten::add_/Add_5",
            "__module.model.backbone.stage1.3.layers.0.cross_resolution_weighting/aten::mul/Multiply",
            "__module.model.backbone.stage1.3.layers.0.cross_resolution_weighting/aten::mul/Multiply_1",
            "__module.model.backbone.stage1.3.layers.0.cross_resolution_weighting/aten::mul/Multiply_2",
            "__module.model.backbone.stage1.3.layers.1.cross_resolution_weighting/aten::mul/Multiply",
            "__module.model.backbone.stage1.3.layers.1.cross_resolution_weighting/aten::mul/Multiply_1",
            "__module.model.backbone.stage1.3/aten::add_/Add_1",
            "__module.model.backbone.stage1.3.layers.1.cross_resolution_weighting/aten::mul/Multiply_2",
            "__module.model.backbone.stage1.3/aten::add_/Add_2",
            "__module.model.backbone.stage1.3/aten::add_/Add_5",
            "__module.model.decode_head.aggregator/aten::add/Add",
            "__module.model.decode_head.aggregator/aten::add/Add_1",
        ]

        return {
            "ignored_scope": {
                "names": ignored_scope_names,
            },
            "preset": "mixed",
        }


class LiteHRNet18(BaseSegmModel):
    """LiteHRNet18 Model."""

    default_backbone_configuration: ClassVar[dict[str, Any]] = {
        "norm_eval": False,
        "extra": {
            "stem": {
                "stem_channels": 32,
                "out_channels": 32,
                "expand_ratio": 1,
                "strides": [2, 2],
                "extra_stride": False,
                "input_norm": False,
            },
            "num_stages": 3,
            "stages_spec": {
                "num_modules": [2, 4, 2],
                "num_branches": [2, 3, 4],
                "num_blocks": [2, 2, 2],
                "module_type": ["LITE", "LITE", "LITE"],
                "with_fuse": [True, True, True],
                "reduce_ratios": [8, 8, 8],
                "num_channels": [[40, 80], [40, 80, 160], [40, 80, 160, 320]],
            },
            "out_modules": {
                "conv": {"enable": False, "channels": 320},
                "position_att": {"enable": False, "key_channels": 128, "value_channels": 320, "psp_size": [1, 3, 6, 8]},
                "local_att": {"enable": False},
            },
            "out_aggregator": {"enable": False},
            "add_input": False,
        },
        "pretrained_weights": "https://storage.openvinotoolkit.org/repositories/openvino_training_extensions/models/custom_semantic_segmentation/litehrnet18_imagenet1k_rsc.pth",
    }
    default_decode_head_configuration: ClassVar[dict[str, Any]] = {
        "normalization_callable": partial(build_norm_layer, nn.BatchNorm2d, requires_grad=True),
        "in_channels": [40, 80, 160, 320],
        "in_index": [0, 1, 2, 3],
        "input_transform": "multiple_select",
        "channels": 40,
        "enable_aggregator": True,
        "kernel_size": 1,
        "num_convs": 1,
        "concat_input": False,
        "dropout_ratio": -1,
        "align_corners": False,
    }

    @property
    def ignore_scope(self) -> dict[str, str | dict[str, list[str]]]:
        """The ignored scope of the LiteHRNet18 model."""
        ignored_scope_names = [
            "__module.model.backbone.stage0.0.layers.0.cross_resolution_weighting/aten::mul/Multiply",
            "__module.model.backbone.stage0.0.layers.0.cross_resolution_weighting/aten::mul/Multiply_1",
            "__module.model.backbone.stage0.0.layers.1.cross_resolution_weighting/aten::mul/Multiply",
            "__module.model.backbone.stage0.0.layers.1.cross_resolution_weighting/aten::mul/Multiply_1",
            "__module.model.backbone.stage0.0/aten::add_/Add_1",
            "__module.model.backbone.stage0.1.layers.0.cross_resolution_weighting/aten::mul/Multiply",
            "__module.model.backbone.stage0.1.layers.0.cross_resolution_weighting/aten::mul/Multiply_1",
            "__module.model.backbone.stage0.1.layers.1.cross_resolution_weighting/aten::mul/Multiply",
            "__module.model.backbone.stage0.1.layers.1.cross_resolution_weighting/aten::mul/Multiply_1",
            "__module.model.backbone.stage0.1/aten::add_/Add_1",
            "__module.model.backbone.stage1.0.layers.0.cross_resolution_weighting/aten::mul/Multiply",
            "__module.model.backbone.stage1.0.layers.0.cross_resolution_weighting/aten::mul/Multiply_1",
            "__module.model.backbone.stage1.0.layers.0.cross_resolution_weighting/aten::mul/Multiply_2",
            "__module.model.backbone.stage1.0.layers.1.cross_resolution_weighting/aten::mul/Multiply",
            "__module.model.backbone.stage1.0.layers.1.cross_resolution_weighting/aten::mul/Multiply_1",
            "__module.model.backbone.stage1.0/aten::add_/Add_1",
            "__module.model.backbone.stage1.0.layers.1.cross_resolution_weighting/aten::mul/Multiply_2",
            "__module.model.backbone.stage1.0/aten::add_/Add_2",
            "__module.model.backbone.stage1.0/aten::add_/Add_5",
            "__module.model.backbone.stage1.1.layers.0.cross_resolution_weighting/aten::mul/Multiply",
            "__module.model.backbone.stage1.1.layers.0.cross_resolution_weighting/aten::mul/Multiply_1",
            "__module.model.backbone.stage1.1.layers.0.cross_resolution_weighting/aten::mul/Multiply_2",
            "__module.model.backbone.stage1.1.layers.1.cross_resolution_weighting/aten::mul/Multiply",
            "__module.model.backbone.stage1.1.layers.1.cross_resolution_weighting/aten::mul/Multiply_1",
            "__module.model.backbone.stage1.1/aten::add_/Add_1",
            "__module.model.backbone.stage1.1.layers.1.cross_resolution_weighting/aten::mul/Multiply_2",
            "__module.model.backbone.stage1.1/aten::add_/Add_2",
            "__module.model.backbone.stage1.1/aten::add_/Add_5",
            "__module.model.backbone.stage1.2.layers.0.cross_resolution_weighting/aten::mul/Multiply",
            "__module.model.backbone.stage1.2.layers.0.cross_resolution_weighting/aten::mul/Multiply_1",
            "__module.model.backbone.stage1.2.layers.0.cross_resolution_weighting/aten::mul/Multiply_2",
            "__module.model.backbone.stage1.2.layers.1.cross_resolution_weighting/aten::mul/Multiply",
            "__module.model.backbone.stage1.2.layers.1.cross_resolution_weighting/aten::mul/Multiply_1",
            "__module.model.backbone.stage1.2/aten::add_/Add_1",
            "__module.model.backbone.stage1.2.layers.1.cross_resolution_weighting/aten::mul/Multiply_2",
            "__module.model.backbone.stage1.2/aten::add_/Add_2",
            "__module.model.backbone.stage1.2/aten::add_/Add_5",
            "__module.model.backbone.stage1.3.layers.0.cross_resolution_weighting/aten::mul/Multiply",
            "__module.model.backbone.stage1.3.layers.0.cross_resolution_weighting/aten::mul/Multiply_1",
            "__module.model.backbone.stage1.3.layers.0.cross_resolution_weighting/aten::mul/Multiply_2",
            "__module.model.backbone.stage1.3.layers.1.cross_resolution_weighting/aten::mul/Multiply",
            "__module.model.backbone.stage1.3.layers.1.cross_resolution_weighting/aten::mul/Multiply_1",
            "__module.model.backbone.stage1.3/aten::add_/Add_1",
            "__module.model.backbone.stage1.3.layers.1.cross_resolution_weighting/aten::mul/Multiply_2",
            "__module.model.backbone.stage1.3/aten::add_/Add_2",
            "__module.model.backbone.stage1.3/aten::add_/Add_5",
            "__module.model.backbone.stage2.0.layers.0.cross_resolution_weighting/aten::mul/Multiply",
            "__module.model.backbone.stage2.0.layers.0.cross_resolution_weighting/aten::mul/Multiply_1",
            "__module.model.backbone.stage2.0.layers.0.cross_resolution_weighting/aten::mul/Multiply_2",
            "__module.model.backbone.stage2.0.layers.0.cross_resolution_weighting/aten::mul/Multiply_3",
            "__module.model.backbone.stage2.0.layers.1.cross_resolution_weighting/aten::mul/Multiply",
            "__module.model.backbone.stage2.0.layers.1.cross_resolution_weighting/aten::mul/Multiply_1",
            "__module.model.backbone.stage2.0/aten::add_/Add_1",
            "__module.model.backbone.stage2.0.layers.1.cross_resolution_weighting/aten::mul/Multiply_2",
            "__module.model.backbone.stage2.0/aten::add_/Add_2",
            "__module.model.backbone.stage2.0.layers.1.cross_resolution_weighting/aten::mul/Multiply_3",
            "__module.model.backbone.stage2.0/aten::add_/Add_3",
            "__module.model.backbone.stage2.0/aten::add_/Add_6",
            "__module.model.backbone.stage2.0/aten::add_/Add_7",
            "__module.model.backbone.stage2.0/aten::add_/Add_11",
            "__module.model.backbone.stage2.1.layers.0.cross_resolution_weighting/aten::mul/Multiply",
            "__module.model.backbone.stage2.1.layers.0.cross_resolution_weighting/aten::mul/Multiply_1",
            "__module.model.backbone.stage2.1.layers.0.cross_resolution_weighting/aten::mul/Multiply_2",
            "__module.model.backbone.stage2.1.layers.0.cross_resolution_weighting/aten::mul/Multiply_3",
            "__module.model.backbone.stage2.1.layers.1.cross_resolution_weighting/aten::mul/Multiply",
            "__module.model.backbone.stage2.1.layers.1.cross_resolution_weighting/aten::mul/Multiply_1",
            "__module.model.backbone.stage2.1/aten::add_/Add_1",
            "__module.model.backbone.stage2.1.layers.1.cross_resolution_weighting/aten::mul/Multiply_2",
            "__module.model.backbone.stage2.1/aten::add_/Add_2",
            "__module.model.backbone.stage2.1.layers.1.cross_resolution_weighting/aten::mul/Multiply_3",
            "__module.model.backbone.stage2.1/aten::add_/Add_3",
            "__module.model.backbone.stage2.1/aten::add_/Add_6",
            "__module.model.backbone.stage2.1/aten::add_/Add_7",
            "__module.model.backbone.stage2.1/aten::add_/Add_11",
            "__module.model.decode_head.aggregator/aten::add/Add",
            "__module.model.decode_head.aggregator/aten::add/Add_1",
            "__module.model.decode_head.aggregator/aten::add/Add_2",
            "__module.model.backbone.stage2.1/aten::add_/Add",
        ]

        return {
            "ignored_scope": {
                "patterns": ["__module.model.backbone/*"],
                "names": ignored_scope_names,
            },
            "preset": "mixed",
        }


class LiteHRNetX(BaseSegmModel):
    """LiteHRNetX Model."""

    default_backbone_configuration: ClassVar[dict[str, Any]] = {
        "normalization_callable": partial(build_norm_layer, nn.BatchNorm2d, requires_grad=True),
        "norm_eval": False,
        "extra": {
            "stem": {
                "stem_channels": 60,
                "out_channels": 60,
                "expand_ratio": 1,
                "strides": [2, 1],
                "extra_stride": False,
                "input_norm": False,
            },
            "num_stages": 4,
            "stages_spec": {
                "weighting_module_version": "v1",
                "num_modules": [2, 4, 4, 2],
                "num_branches": [2, 3, 4, 5],
                "num_blocks": [2, 2, 2, 2],
                "module_type": ["LITE", "LITE", "LITE", "LITE"],
                "with_fuse": [True, True, True, True],
                "reduce_ratios": [2, 4, 8, 8],
                "num_channels": [[18, 60], [18, 60, 80], [18, 60, 80, 160], [18, 60, 80, 160, 320]],
            },
            "out_modules": {
                "conv": {"enable": False, "channels": 320},
                "position_att": {"enable": False, "key_channels": 128, "value_channels": 320, "psp_size": [1, 3, 6, 8]},
                "local_att": {"enable": False},
            },
            "out_aggregator": {"enable": False},
            "add_input": False,
        },
        "pretrained_weights": "https://storage.openvinotoolkit.org/repositories/openvino_training_extensions/models/custom_semantic_segmentation/litehrnetxv3_imagenet1k_rsc.pth",
    }
    default_decode_head_configuration: ClassVar[dict[str, Any]] = {
        "normalization_callable": partial(build_norm_layer, nn.BatchNorm2d, requires_grad=True),
        "in_channels": [18, 60, 80, 160, 320],
        "in_index": [0, 1, 2, 3, 4],
        "input_transform": "multiple_select",
        "channels": 60,
        "kernel_size": 1,
        "num_convs": 1,
        "concat_input": False,
        "dropout_ratio": -1,
        "enable_aggregator": True,
        "aggregator_min_channels": 60,
        "aggregator_merge_norm": "None",
        "aggregator_use_concat": False,
        "align_corners": False,
    }

    @property
    def ignore_scope(self) -> dict[str, str | dict[str, list[str]]]:
        """The ignored scope of the LiteHRNetX model."""
        ignored_scope_names = [
            "__module.model.backbone.stage0.0.layers.0.cross_resolution_weighting/aten::mul/Multiply",
            "__module.model.backbone.stage0.0.layers.0.cross_resolution_weighting/aten::mul/Multiply_1",
            "__module.model.backbone.stage0.0.layers.1.cross_resolution_weighting/aten::mul/Multiply",
            "__module.model.backbone.stage0.0.layers.1.cross_resolution_weighting/aten::mul/Multiply_1",
            "__module.model.backbone.stage0.0/aten::add_/Add_1",
            "__module.model.backbone.stage0.1.layers.0.cross_resolution_weighting/aten::mul/Multiply",
            "__module.model.backbone.stage0.1.layers.0.cross_resolution_weighting/aten::mul/Multiply_1",
            "__module.model.backbone.stage0.1.layers.1.cross_resolution_weighting/aten::mul/Multiply",
            "__module.model.backbone.stage0.1.layers.1.cross_resolution_weighting/aten::mul/Multiply_1",
            "__module.model.backbone.stage0.1/aten::add_/Add_1",
            "__module.model.backbone.stage1.0.layers.0.cross_resolution_weighting/aten::mul/Multiply",
            "__module.model.backbone.stage1.0.layers.0.cross_resolution_weighting/aten::mul/Multiply_1",
            "__module.model.backbone.stage1.0.layers.0.cross_resolution_weighting/aten::mul/Multiply_2",
            "__module.model.backbone.stage1.0.layers.1.cross_resolution_weighting/aten::mul/Multiply",
            "__module.model.backbone.stage1.0.layers.1.cross_resolution_weighting/aten::mul/Multiply_1",
            "__module.model.backbone.stage1.0/aten::add_/Add_1",
            "__module.model.backbone.stage1.0.layers.1.cross_resolution_weighting/aten::mul/Multiply_2",
            "__module.model.backbone.stage1.0/aten::add_/Add_2",
            "__module.model.backbone.stage1.0/aten::add_/Add_5",
            "__module.model.backbone.stage1.1.layers.0.cross_resolution_weighting/aten::mul/Multiply",
            "__module.model.backbone.stage1.1.layers.0.cross_resolution_weighting/aten::mul/Multiply_1",
            "__module.model.backbone.stage1.1.layers.0.cross_resolution_weighting/aten::mul/Multiply_2",
            "__module.model.backbone.stage1.1.layers.1.cross_resolution_weighting/aten::mul/Multiply",
            "__module.model.backbone.stage1.1.layers.1.cross_resolution_weighting/aten::mul/Multiply_1",
            "__module.model.backbone.stage1.1/aten::add_/Add_1",
            "__module.model.backbone.stage1.1.layers.1.cross_resolution_weighting/aten::mul/Multiply_2",
            "__module.model.backbone.stage1.1/aten::add_/Add_2",
            "__module.model.backbone.stage1.1/aten::add_/Add_5",
            "__module.model.backbone.stage1.2.layers.0.cross_resolution_weighting/aten::mul/Multiply",
            "__module.model.backbone.stage1.2.layers.0.cross_resolution_weighting/aten::mul/Multiply_1",
            "__module.model.backbone.stage1.2.layers.0.cross_resolution_weighting/aten::mul/Multiply_2",
            "__module.model.backbone.stage1.2.layers.1.cross_resolution_weighting/aten::mul/Multiply",
            "__module.model.backbone.stage1.2.layers.1.cross_resolution_weighting/aten::mul/Multiply_1",
            "__module.model.backbone.stage1.2/aten::add_/Add_1",
            "__module.model.backbone.stage1.2.layers.1.cross_resolution_weighting/aten::mul/Multiply_2",
            "__module.model.backbone.stage1.2/aten::add_/Add_2",
            "__module.model.backbone.stage1.2/aten::add_/Add_5",
            "__module.model.backbone.stage1.3.layers.0.cross_resolution_weighting/aten::mul/Multiply",
            "__module.model.backbone.stage1.3.layers.0.cross_resolution_weighting/aten::mul/Multiply_1",
            "__module.model.backbone.stage1.3.layers.0.cross_resolution_weighting/aten::mul/Multiply_2",
            "__module.model.backbone.stage1.3.layers.1.cross_resolution_weighting/aten::mul/Multiply",
            "__module.model.backbone.stage1.3.layers.1.cross_resolution_weighting/aten::mul/Multiply_1",
            "__module.model.backbone.stage1.3/aten::add_/Add_1",
            "__module.model.backbone.stage1.3.layers.1.cross_resolution_weighting/aten::mul/Multiply_2",
            "__module.model.backbone.stage1.3/aten::add_/Add_2",
            "__module.model.backbone.stage1.3/aten::add_/Add_5",
            "__module.model.backbone.stage2.0.layers.0.cross_resolution_weighting/aten::mul/Multiply",
            "__module.model.backbone.stage2.0.layers.0.cross_resolution_weighting/aten::mul/Multiply_1",
            "__module.model.backbone.stage2.0.layers.0.cross_resolution_weighting/aten::mul/Multiply_2",
            "__module.model.backbone.stage2.0.layers.0.cross_resolution_weighting/aten::mul/Multiply_3",
            "__module.model.backbone.stage2.0.layers.1.cross_resolution_weighting/aten::mul/Multiply",
            "__module.model.backbone.stage2.0.layers.1.cross_resolution_weighting/aten::mul/Multiply_1",
            "__module.model.backbone.stage2.0/aten::add_/Add_1",
            "__module.model.backbone.stage2.0.layers.1.cross_resolution_weighting/aten::mul/Multiply_2",
            "__module.model.backbone.stage2.0/aten::add_/Add_2",
            "__module.model.backbone.stage2.0.layers.1.cross_resolution_weighting/aten::mul/Multiply_3",
            "__module.model.backbone.stage2.0/aten::add_/Add_3",
            "__module.model.backbone.stage2.0/aten::add_/Add_6",
            "__module.model.backbone.stage2.0/aten::add_/Add_7",
            "__module.model.backbone.stage2.0/aten::add_/Add_11",
            "__module.model.backbone.stage2.1.layers.0.cross_resolution_weighting/aten::mul/Multiply",
            "__module.model.backbone.stage2.1.layers.0.cross_resolution_weighting/aten::mul/Multiply_1",
            "__module.model.backbone.stage2.1.layers.0.cross_resolution_weighting/aten::mul/Multiply_2",
            "__module.model.backbone.stage2.1.layers.0.cross_resolution_weighting/aten::mul/Multiply_3",
            "__module.model.backbone.stage2.1.layers.1.cross_resolution_weighting/aten::mul/Multiply",
            "__module.model.backbone.stage2.1.layers.1.cross_resolution_weighting/aten::mul/Multiply_1",
            "__module.model.backbone.stage2.1/aten::add_/Add_1",
            "__module.model.backbone.stage2.1.layers.1.cross_resolution_weighting/aten::mul/Multiply_2",
            "__module.model.backbone.stage2.1/aten::add_/Add_2",
            "__module.model.backbone.stage2.1.layers.1.cross_resolution_weighting/aten::mul/Multiply_3",
            "__module.model.backbone.stage2.1/aten::add_/Add_3",
            "__module.model.backbone.stage2.1/aten::add_/Add_6",
            "__module.model.backbone.stage2.1/aten::add_/Add_7",
            "__module.model.backbone.stage2.1/aten::add_/Add_11",
            "__module.model.backbone.stage2.2.layers.0.cross_resolution_weighting/aten::mul/Multiply",
            "__module.model.backbone.stage2.2.layers.0.cross_resolution_weighting/aten::mul/Multiply_1",
            "__module.model.backbone.stage2.2.layers.0.cross_resolution_weighting/aten::mul/Multiply_2",
            "__module.model.backbone.stage2.2.layers.0.cross_resolution_weighting/aten::mul/Multiply_3",
            "__module.model.backbone.stage2.2.layers.1.cross_resolution_weighting/aten::mul/Multiply",
            "__module.model.backbone.stage2.2.layers.1.cross_resolution_weighting/aten::mul/Multiply_1",
            "__module.model.backbone.stage2.2/aten::add_/Add_1",
            "__module.model.backbone.stage2.2.layers.1.cross_resolution_weighting/aten::mul/Multiply_2",
            "__module.model.backbone.stage2.2/aten::add_/Add_2",
            "__module.model.backbone.stage2.2.layers.1.cross_resolution_weighting/aten::mul/Multiply_3",
            "__module.model.backbone.stage2.2/aten::add_/Add_3",
            "__module.model.backbone.stage2.2/aten::add_/Add_6",
            "__module.model.backbone.stage2.2/aten::add_/Add_7",
            "__module.model.backbone.stage2.2/aten::add_/Add_11",
            "__module.model.backbone.stage2.3.layers.0.cross_resolution_weighting/aten::mul/Multiply",
            "__module.model.backbone.stage2.3.layers.0.cross_resolution_weighting/aten::mul/Multiply_1",
            "__module.model.backbone.stage2.3.layers.0.cross_resolution_weighting/aten::mul/Multiply_2",
            "__module.model.backbone.stage2.3.layers.0.cross_resolution_weighting/aten::mul/Multiply_3",
            "__module.model.backbone.stage2.3.layers.1.cross_resolution_weighting/aten::mul/Multiply",
            "__module.model.backbone.stage2.3.layers.1.cross_resolution_weighting/aten::mul/Multiply_1",
            "__module.model.backbone.stage2.3/aten::add_/Add_1",
            "__module.model.backbone.stage2.3.layers.1.cross_resolution_weighting/aten::mul/Multiply_2",
            "__module.model.backbone.stage2.3/aten::add_/Add_2",
            "__module.model.backbone.stage2.3.layers.1.cross_resolution_weighting/aten::mul/Multiply_3",
            "__module.model.backbone.stage2.3/aten::add_/Add_3",
            "__module.model.backbone.stage2.3/aten::add_/Add_6",
            "__module.model.backbone.stage2.3/aten::add_/Add_7",
            "__module.model.backbone.stage2.3/aten::add_/Add_11",
            "__module.model.backbone.stage3.0.layers.0.cross_resolution_weighting/aten::mul/Multiply",
            "__module.model.backbone.stage3.0.layers.0.cross_resolution_weighting/aten::mul/Multiply_1",
            "__module.model.backbone.stage3.0.layers.0.cross_resolution_weighting/aten::mul/Multiply_2",
            "__module.model.backbone.stage3.0.layers.0.cross_resolution_weighting/aten::mul/Multiply_3",
            "__module.model.backbone.stage3.0.layers.0.cross_resolution_weighting/aten::mul/Multiply_4",
            "__module.model.backbone.stage3.0.layers.1.cross_resolution_weighting/aten::mul/Multiply",
            "__module.model.backbone.stage3.0.layers.1.cross_resolution_weighting/aten::mul/Multiply_1",
            "__module.model.backbone.stage3.0/aten::add_/Add_1",
            "__module.model.backbone.stage3.0.layers.1.cross_resolution_weighting/aten::mul/Multiply_2",
            "__module.model.backbone.stage3.0/aten::add_/Add_2",
            "__module.model.backbone.stage3.0.layers.1.cross_resolution_weighting/aten::mul/Multiply_3",
            "__module.model.backbone.stage3.0/aten::add_/Add_3",
            "__module.model.backbone.stage3.0.layers.1.cross_resolution_weighting/aten::mul/Multiply_4",
            "__module.model.backbone.stage3.0/aten::add_/Add_4",
            "__module.model.backbone.stage3.0/aten::add_/Add_7",
            "__module.model.backbone.stage3.0/aten::add_/Add_8",
            "__module.model.backbone.stage3.0/aten::add_/Add_9",
            "__module.model.backbone.stage3.0/aten::add_/Add_13",
            "__module.model.backbone.stage3.0/aten::add_/Add_14",
            "__module.model.backbone.stage3.0/aten::add_/Add_19",
            "__module.model.backbone.stage3.1.layers.0.cross_resolution_weighting/aten::mul/Multiply",
            "__module.model.backbone.stage3.1.layers.0.cross_resolution_weighting/aten::mul/Multiply_1",
            "__module.model.backbone.stage3.1.layers.0.cross_resolution_weighting/aten::mul/Multiply_2",
            "__module.model.backbone.stage3.1.layers.0.cross_resolution_weighting/aten::mul/Multiply_3",
            "__module.model.backbone.stage3.1.layers.0.cross_resolution_weighting/aten::mul/Multiply_4",
            "__module.model.backbone.stage3.1.layers.1.cross_resolution_weighting/aten::mul/Multiply",
            "__module.model.backbone.stage3.1.layers.1.cross_resolution_weighting/aten::mul/Multiply_1",
            "__module.model.backbone.stage3.1/aten::add_/Add_1",
            "__module.model.backbone.stage3.1.layers.1.cross_resolution_weighting/aten::mul/Multiply_2",
            "__module.model.backbone.stage3.1/aten::add_/Add_2",
            "__module.model.backbone.stage3.1.layers.1.cross_resolution_weighting/aten::mul/Multiply_3",
            "__module.model.backbone.stage3.1/aten::add_/Add_3",
            "__module.model.backbone.stage3.1.layers.1.cross_resolution_weighting/aten::mul/Multiply_4",
            "__module.model.backbone.stage3.1/aten::add_/Add_4",
            "__module.model.backbone.stage3.1/aten::add_/Add_7",
            "__module.model.backbone.stage3.1/aten::add_/Add_8",
            "__module.model.backbone.stage3.1/aten::add_/Add_9",
            "__module.model.backbone.stage3.1/aten::add_/Add_13",
            "__module.model.backbone.stage3.1/aten::add_/Add_14",
            "__module.model.backbone.stage3.1/aten::add_/Add_19",
            "__module.model.backbone.stage0.0/aten::add_/Add",
            "__module.model.backbone.stage0.1/aten::add_/Add",
            "__module.model.backbone.stage1.0/aten::add_/Add",
            "__module.model.backbone.stage1.1/aten::add_/Add",
            "__module.model.backbone.stage1.2/aten::add_/Add",
            "__module.model.backbone.stage1.3/aten::add_/Add",
            "__module.model.backbone.stage2.0/aten::add_/Add",
            "__module.model.backbone.stage2.1/aten::add_/Add",
            "__module.model.backbone.stage2.2/aten::add_/Add",
            "__module.model.backbone.stage2.3/aten::add_/Add",
            "__module.model.backbone.stage3.0/aten::add_/Add",
            "__module.model.backbone.stage3.1/aten::add_/Add",
        ]

        return {
            "ignored_scope": {
                "patterns": ["__module.model.decode_head.aggregator/*"],
                "names": ignored_scope_names,
            },
            "preset": "performance",
        }


LITEHRNET_VARIANTS = {
    "LiteHRNet18": LiteHRNet18,
    "LiteHRNetS": LiteHRNetS,
    "LiteHRNetX": LiteHRNetX,
}


class OTXLiteHRNet(TorchVisionCompatibleModel):
    """LiteHRNet Model."""

    def _create_model(self) -> nn.Module:
        litehrnet_model_class = LITEHRNET_VARIANTS[self.name_base_model]
        # merge configurations with defaults overriding them
        backbone_configuration = litehrnet_model_class.default_backbone_configuration | self.backbone_configuration
        decode_head_configuration = (
            litehrnet_model_class.default_decode_head_configuration | self.decode_head_configuration
        )
        # initialize backbones
        backbone = LiteHRNet(**backbone_configuration)
        decode_head = FCNHead(num_classes=self.num_classes, **decode_head_configuration)

        return litehrnet_model_class(
            backbone=backbone,
            decode_head=decode_head,
            criterion_configuration=self.criterion_configuration,
        )

    def load_from_otx_v1_ckpt(self, state_dict: dict, add_prefix: str = "model.model.") -> dict:
        """Load the previous OTX ckpt according to OTX2.0."""
        return OTXv1Helper.load_seg_lite_hrnet_ckpt(state_dict, add_prefix)

    @property
    def _optimization_config(self) -> dict[str, Any]:
        """PTQ config for LiteHRNet."""
        # TODO(Kirill): check PTQ without adding the whole backbone to ignored_scope
        ignored_scope = self.model.ignore_scope
        optim_config = {
            "advanced_parameters": {
                "activations_range_estimator_params": {
                    "min": {"statistics_type": "QUANTILE", "aggregator_type": "MIN", "quantile_outlier_prob": 1e-4},
                    "max": {"statistics_type": "QUANTILE", "aggregator_type": "MAX", "quantile_outlier_prob": 1e-4},
                },
            },
        }
        optim_config.update(ignored_scope)
        return optim_config

    @property
    def _exporter(self) -> OTXModelExporter:
        """Creates OTXModelExporter object that can export the model."""
        if self.image_size is None:
            msg = f"Image size attribute is not set for {self.__class__}"
            raise ValueError(msg)

        return OTXNativeModelExporter(
            task_level_export_parameters=self._export_parameters,
            input_size=self.image_size,
            mean=self.mean,
            std=self.scale,
            resize_mode="standard",
            pad_value=0,
            swap_rgb=False,
            via_onnx=False,
            onnx_export_configuration={"operator_export_type": OperatorExportTypes.ONNX_ATEN_FALLBACK},
            output_names=None,
        )


class LiteHRNetSemiSL(OTXLiteHRNet):
    """LiteHRNetSemiSL Model."""

    def _create_model(self) -> nn.Module:
        litehrnet_model_class = LITEHRNET_VARIANTS[self.name_base_model]
        # merge configurations with defaults overriding them
        backbone_configuration = litehrnet_model_class.default_backbone_configuration | self.backbone_configuration
        decode_head_configuration = (
            litehrnet_model_class.default_decode_head_configuration | self.decode_head_configuration
        )
        # initialize backbones
        backbone = LiteHRNet(**backbone_configuration)
        decode_head = FCNHead(num_classes=self.num_classes, **decode_head_configuration)

        base_model = litehrnet_model_class(
            backbone=backbone,
            decode_head=decode_head,
            criterion_configuration=self.criterion_configuration,
        )

        return MeanTeacher(base_model, unsup_weight=0.7, drop_unrel_pixels_percent=20, semisl_start_epoch=2)

    def _customize_inputs(self, entity: SegBatchDataEntity) -> dict[str, Any]:
        if not isinstance(entity, dict):
            if self.training:
                msg = "unlabeled inputs should be provided for semi-sl training"
                raise RuntimeError(msg)
            return super()._customize_inputs(entity)

        entity["labeled"].masks = torch.stack(entity["labeled"].masks).long()
        w_u_images = entity["weak_transforms"].images
        s_u_images = entity["strong_transforms"].images
        unlabeled_img_metas = entity["weak_transforms"].imgs_info
        labeled_inputs = entity["labeled"]

        return {
            "inputs": labeled_inputs.images,
            "unlabeled_weak_images": w_u_images,
            "unlabeled_strong_images": s_u_images,
            "global_step": self.trainer.global_step,
            "steps_per_epoch": self.trainer.num_training_batches,
            "img_metas": labeled_inputs.imgs_info,
            "unlabeled_img_metas": unlabeled_img_metas,
            "masks": labeled_inputs.masks,
            "mode": "loss",
        }<|MERGE_RESOLUTION|>--- conflicted
+++ resolved
@@ -8,11 +8,8 @@
 from functools import partial
 from typing import Any, ClassVar
 
-<<<<<<< HEAD
+import torch
 from torch import nn
-=======
-import torch
->>>>>>> 2ecaac14
 from torch.onnx import OperatorExportTypes
 
 from otx.algo.modules.norm import build_norm_layer
@@ -24,13 +21,6 @@
 from otx.core.exporter.base import OTXModelExporter
 from otx.core.exporter.native import OTXNativeModelExporter
 from otx.core.model.segmentation import TorchVisionCompatibleModel
-
-<<<<<<< HEAD
-from .base_model import BaseSegmModel
-=======
-if TYPE_CHECKING:
-    from torch import nn
->>>>>>> 2ecaac14
 
 
 class LiteHRNetS(BaseSegmModel):
