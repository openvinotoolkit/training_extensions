# Copyright (C) 2023-2024 Intel Corporation
# SPDX-License-Identifier: Apache-2.0
#
"""LiteHRNet model implementations."""

from __future__ import annotations

from functools import partial
from typing import Any, ClassVar

import torch
from torch import nn
from torch.onnx import OperatorExportTypes

from otx.algo.modules.norm import build_norm_layer
from otx.algo.segmentation.backbones import LiteHRNet
from otx.algo.segmentation.heads import FCNHead
from otx.algo.segmentation.segmentors import BaseSegmModel, MeanTeacher
from otx.algo.utils.support_otx_v1 import OTXv1Helper
from otx.core.data.entity.segmentation import SegBatchDataEntity
from otx.core.exporter.base import OTXModelExporter
from otx.core.exporter.native import OTXNativeModelExporter
from otx.core.metrics.dice import SegmCallable
from otx.core.model.base import DefaultOptimizerCallable, DefaultSchedulerCallable
from otx.core.model.segmentation import TorchVisionCompatibleModel

<<<<<<< HEAD
=======
if TYPE_CHECKING:
    from lightning.pytorch.cli import LRSchedulerCallable, OptimizerCallable
    from torch import nn

    from otx.core.metrics import MetricCallable
    from otx.core.schedulers import LRSchedulerListCallable
    from otx.core.types.label import LabelInfoTypes

>>>>>>> 617b5a7f

class LiteHRNetS(BaseSegmModel):
    """LiteHRNetS Model."""

    default_backbone_configuration: ClassVar[dict[str, Any]] = {
        "normalization": partial(build_norm_layer, nn.BatchNorm2d, requires_grad=True),
        "norm_eval": False,
        "extra": {
            "stem": {
                "stem_channels": 32,
                "out_channels": 32,
                "expand_ratio": 1,
                "strides": [2, 2],
                "extra_stride": True,
                "input_norm": False,
            },
            "num_stages": 2,
            "stages_spec": {
                "num_modules": [4, 4],
                "num_branches": [2, 3],
                "num_blocks": [2, 2],
                "module_type": ["LITE", "LITE"],
                "with_fuse": [True, True],
                "reduce_ratios": [8, 8],
                "num_channels": [[60, 120], [60, 120, 240]],
            },
            "out_modules": {
                "conv": {"enable": False, "channels": 160},
                "position_att": {"enable": False, "key_channels": 64, "value_channels": 240, "psp_size": [1, 3, 6, 8]},
                "local_att": {"enable": False},
            },
            "out_aggregator": {"enable": False},
            "add_input": False,
        },
        "pretrained_weights": "https://storage.openvinotoolkit.org/repositories/openvino_training_extensions/models/custom_semantic_segmentation/litehrnetsv2_imagenet1k_rsc.pth",
    }
    default_decode_head_configuration: ClassVar[dict[str, Any]] = {
        "normalization": partial(build_norm_layer, nn.BatchNorm2d, requires_grad=True),
        "in_channels": [60, 120, 240],
        "in_index": [0, 1, 2],
        "input_transform": "multiple_select",
        "channels": 60,
        "kernel_size": 1,
        "num_convs": 1,
        "concat_input": False,
        "enable_aggregator": True,
        "aggregator_merge_norm": "None",
        "aggregator_use_concat": False,
        "dropout_ratio": -1,
        "align_corners": False,
    }

    @property
    def ignore_scope(self) -> dict[str, str | dict[str, list[str]]]:
        """The ignored scope for LiteHRNetS."""
        ignored_scope_names = [
            "__module.model.backbone.stage0.0.layers.0.cross_resolution_weighting/aten::mul/Multiply",
            "__module.model.backbone.stage0.0.layers.0.cross_resolution_weighting/aten::mul/Multiply_1",
            "__module.model.backbone.stage0.0.layers.1.cross_resolution_weighting/aten::mul/Multiply",
            "__module.model.backbone.stage0.0.layers.1.cross_resolution_weighting/aten::mul/Multiply_1",
            "__module.model.backbone.stage0.0/aten::add_/Add_1",
            "__module.model.backbone.stage0.1.layers.0.cross_resolution_weighting/aten::mul/Multiply",
            "__module.model.backbone.stage0.1.layers.0.cross_resolution_weighting/aten::mul/Multiply_1",
            "__module.model.backbone.stage0.1.layers.1.cross_resolution_weighting/aten::mul/Multiply",
            "__module.model.backbone.stage0.1.layers.1.cross_resolution_weighting/aten::mul/Multiply_1",
            "__module.model.backbone.stage0.1/aten::add_/Add_1",
            "__module.model.backbone.stage0.2.layers.0.cross_resolution_weighting/aten::mul/Multiply",
            "__module.model.backbone.stage0.2.layers.0.cross_resolution_weighting/aten::mul/Multiply_1",
            "__module.model.backbone.stage0.2.layers.1.cross_resolution_weighting/aten::mul/Multiply",
            "__module.model.backbone.stage0.2.layers.1.cross_resolution_weighting/aten::mul/Multiply_1",
            "__module.model.backbone.stage0.2/aten::add_/Add_1",
            "__module.model.backbone.stage0.3.layers.0.cross_resolution_weighting/aten::mul/Multiply",
            "__module.model.backbone.stage0.3.layers.0.cross_resolution_weighting/aten::mul/Multiply_1",
            "__module.model.backbone.stage0.3.layers.1.cross_resolution_weighting/aten::mul/Multiply",
            "__module.model.backbone.stage0.3.layers.1.cross_resolution_weighting/aten::mul/Multiply_1",
            "__module.model.backbone.stage0.3/aten::add_/Add_1",
            "__module.model.backbone.stage1.0.layers.0.cross_resolution_weighting/aten::mul/Multiply",
            "__module.model.backbone.stage1.0.layers.0.cross_resolution_weighting/aten::mul/Multiply_1",
            "__module.model.backbone.stage1.0.layers.0.cross_resolution_weighting/aten::mul/Multiply_2",
            "__module.model.backbone.stage1.0.layers.1.cross_resolution_weighting/aten::mul/Multiply",
            "__module.model.backbone.stage1.0.layers.1.cross_resolution_weighting/aten::mul/Multiply_1",
            "__module.model.backbone.stage1.0/aten::add_/Add_1",
            "__module.model.backbone.stage1.0.layers.1.cross_resolution_weighting/aten::mul/Multiply_2",
            "__module.model.backbone.stage1.0/aten::add_/Add_2",
            "__module.model.backbone.stage1.0/aten::add_/Add_5",
            "__module.model.backbone.stage1.1.layers.0.cross_resolution_weighting/aten::mul/Multiply",
            "__module.model.backbone.stage1.1.layers.0.cross_resolution_weighting/aten::mul/Multiply_1",
            "__module.model.backbone.stage1.1.layers.0.cross_resolution_weighting/aten::mul/Multiply_2",
            "__module.model.backbone.stage1.1.layers.1.cross_resolution_weighting/aten::mul/Multiply",
            "__module.model.backbone.stage1.1.layers.1.cross_resolution_weighting/aten::mul/Multiply_1",
            "__module.model.backbone.stage1.1/aten::add_/Add_1",
            "__module.model.backbone.stage1.1.layers.1.cross_resolution_weighting/aten::mul/Multiply_2",
            "__module.model.backbone.stage1.1/aten::add_/Add_2",
            "__module.model.backbone.stage1.1/aten::add_/Add_5",
            "__module.model.backbone.stage1.2.layers.0.cross_resolution_weighting/aten::mul/Multiply",
            "__module.model.backbone.stage1.2.layers.0.cross_resolution_weighting/aten::mul/Multiply_1",
            "__module.model.backbone.stage1.2.layers.0.cross_resolution_weighting/aten::mul/Multiply_2",
            "__module.model.backbone.stage1.2.layers.1.cross_resolution_weighting/aten::mul/Multiply",
            "__module.model.backbone.stage1.2.layers.1.cross_resolution_weighting/aten::mul/Multiply_1",
            "__module.model.backbone.stage1.2/aten::add_/Add_1",
            "__module.model.backbone.stage1.2.layers.1.cross_resolution_weighting/aten::mul/Multiply_2",
            "__module.model.backbone.stage1.2/aten::add_/Add_2",
            "__module.model.backbone.stage1.2/aten::add_/Add_5",
            "__module.model.backbone.stage1.3.layers.0.cross_resolution_weighting/aten::mul/Multiply",
            "__module.model.backbone.stage1.3.layers.0.cross_resolution_weighting/aten::mul/Multiply_1",
            "__module.model.backbone.stage1.3.layers.0.cross_resolution_weighting/aten::mul/Multiply_2",
            "__module.model.backbone.stage1.3.layers.1.cross_resolution_weighting/aten::mul/Multiply",
            "__module.model.backbone.stage1.3.layers.1.cross_resolution_weighting/aten::mul/Multiply_1",
            "__module.model.backbone.stage1.3/aten::add_/Add_1",
            "__module.model.backbone.stage1.3.layers.1.cross_resolution_weighting/aten::mul/Multiply_2",
            "__module.model.backbone.stage1.3/aten::add_/Add_2",
            "__module.model.backbone.stage1.3/aten::add_/Add_5",
            "__module.model.decode_head.aggregator/aten::add/Add",
            "__module.model.decode_head.aggregator/aten::add/Add_1",
        ]

        return {
            "ignored_scope": {
                "names": ignored_scope_names,
            },
            "preset": "mixed",
        }


class LiteHRNet18(BaseSegmModel):
    """LiteHRNet18 Model."""

    default_backbone_configuration: ClassVar[dict[str, Any]] = {
        "norm_eval": False,
        "extra": {
            "stem": {
                "stem_channels": 32,
                "out_channels": 32,
                "expand_ratio": 1,
                "strides": [2, 2],
                "extra_stride": False,
                "input_norm": False,
            },
            "num_stages": 3,
            "stages_spec": {
                "num_modules": [2, 4, 2],
                "num_branches": [2, 3, 4],
                "num_blocks": [2, 2, 2],
                "module_type": ["LITE", "LITE", "LITE"],
                "with_fuse": [True, True, True],
                "reduce_ratios": [8, 8, 8],
                "num_channels": [[40, 80], [40, 80, 160], [40, 80, 160, 320]],
            },
            "out_modules": {
                "conv": {"enable": False, "channels": 320},
                "position_att": {"enable": False, "key_channels": 128, "value_channels": 320, "psp_size": [1, 3, 6, 8]},
                "local_att": {"enable": False},
            },
            "out_aggregator": {"enable": False},
            "add_input": False,
        },
        "pretrained_weights": "https://storage.openvinotoolkit.org/repositories/openvino_training_extensions/models/custom_semantic_segmentation/litehrnet18_imagenet1k_rsc.pth",
    }
    default_decode_head_configuration: ClassVar[dict[str, Any]] = {
        "normalization": partial(build_norm_layer, nn.BatchNorm2d, requires_grad=True),
        "in_channels": [40, 80, 160, 320],
        "in_index": [0, 1, 2, 3],
        "input_transform": "multiple_select",
        "channels": 40,
        "enable_aggregator": True,
        "kernel_size": 1,
        "num_convs": 1,
        "concat_input": False,
        "dropout_ratio": -1,
        "align_corners": False,
    }

    @property
    def ignore_scope(self) -> dict[str, str | dict[str, list[str]]]:
        """The ignored scope of the LiteHRNet18 model."""
        ignored_scope_names = [
            "__module.model.backbone.stage0.0.layers.0.cross_resolution_weighting/aten::mul/Multiply",
            "__module.model.backbone.stage0.0.layers.0.cross_resolution_weighting/aten::mul/Multiply_1",
            "__module.model.backbone.stage0.0.layers.1.cross_resolution_weighting/aten::mul/Multiply",
            "__module.model.backbone.stage0.0.layers.1.cross_resolution_weighting/aten::mul/Multiply_1",
            "__module.model.backbone.stage0.0/aten::add_/Add_1",
            "__module.model.backbone.stage0.1.layers.0.cross_resolution_weighting/aten::mul/Multiply",
            "__module.model.backbone.stage0.1.layers.0.cross_resolution_weighting/aten::mul/Multiply_1",
            "__module.model.backbone.stage0.1.layers.1.cross_resolution_weighting/aten::mul/Multiply",
            "__module.model.backbone.stage0.1.layers.1.cross_resolution_weighting/aten::mul/Multiply_1",
            "__module.model.backbone.stage0.1/aten::add_/Add_1",
            "__module.model.backbone.stage1.0.layers.0.cross_resolution_weighting/aten::mul/Multiply",
            "__module.model.backbone.stage1.0.layers.0.cross_resolution_weighting/aten::mul/Multiply_1",
            "__module.model.backbone.stage1.0.layers.0.cross_resolution_weighting/aten::mul/Multiply_2",
            "__module.model.backbone.stage1.0.layers.1.cross_resolution_weighting/aten::mul/Multiply",
            "__module.model.backbone.stage1.0.layers.1.cross_resolution_weighting/aten::mul/Multiply_1",
            "__module.model.backbone.stage1.0/aten::add_/Add_1",
            "__module.model.backbone.stage1.0.layers.1.cross_resolution_weighting/aten::mul/Multiply_2",
            "__module.model.backbone.stage1.0/aten::add_/Add_2",
            "__module.model.backbone.stage1.0/aten::add_/Add_5",
            "__module.model.backbone.stage1.1.layers.0.cross_resolution_weighting/aten::mul/Multiply",
            "__module.model.backbone.stage1.1.layers.0.cross_resolution_weighting/aten::mul/Multiply_1",
            "__module.model.backbone.stage1.1.layers.0.cross_resolution_weighting/aten::mul/Multiply_2",
            "__module.model.backbone.stage1.1.layers.1.cross_resolution_weighting/aten::mul/Multiply",
            "__module.model.backbone.stage1.1.layers.1.cross_resolution_weighting/aten::mul/Multiply_1",
            "__module.model.backbone.stage1.1/aten::add_/Add_1",
            "__module.model.backbone.stage1.1.layers.1.cross_resolution_weighting/aten::mul/Multiply_2",
            "__module.model.backbone.stage1.1/aten::add_/Add_2",
            "__module.model.backbone.stage1.1/aten::add_/Add_5",
            "__module.model.backbone.stage1.2.layers.0.cross_resolution_weighting/aten::mul/Multiply",
            "__module.model.backbone.stage1.2.layers.0.cross_resolution_weighting/aten::mul/Multiply_1",
            "__module.model.backbone.stage1.2.layers.0.cross_resolution_weighting/aten::mul/Multiply_2",
            "__module.model.backbone.stage1.2.layers.1.cross_resolution_weighting/aten::mul/Multiply",
            "__module.model.backbone.stage1.2.layers.1.cross_resolution_weighting/aten::mul/Multiply_1",
            "__module.model.backbone.stage1.2/aten::add_/Add_1",
            "__module.model.backbone.stage1.2.layers.1.cross_resolution_weighting/aten::mul/Multiply_2",
            "__module.model.backbone.stage1.2/aten::add_/Add_2",
            "__module.model.backbone.stage1.2/aten::add_/Add_5",
            "__module.model.backbone.stage1.3.layers.0.cross_resolution_weighting/aten::mul/Multiply",
            "__module.model.backbone.stage1.3.layers.0.cross_resolution_weighting/aten::mul/Multiply_1",
            "__module.model.backbone.stage1.3.layers.0.cross_resolution_weighting/aten::mul/Multiply_2",
            "__module.model.backbone.stage1.3.layers.1.cross_resolution_weighting/aten::mul/Multiply",
            "__module.model.backbone.stage1.3.layers.1.cross_resolution_weighting/aten::mul/Multiply_1",
            "__module.model.backbone.stage1.3/aten::add_/Add_1",
            "__module.model.backbone.stage1.3.layers.1.cross_resolution_weighting/aten::mul/Multiply_2",
            "__module.model.backbone.stage1.3/aten::add_/Add_2",
            "__module.model.backbone.stage1.3/aten::add_/Add_5",
            "__module.model.backbone.stage2.0.layers.0.cross_resolution_weighting/aten::mul/Multiply",
            "__module.model.backbone.stage2.0.layers.0.cross_resolution_weighting/aten::mul/Multiply_1",
            "__module.model.backbone.stage2.0.layers.0.cross_resolution_weighting/aten::mul/Multiply_2",
            "__module.model.backbone.stage2.0.layers.0.cross_resolution_weighting/aten::mul/Multiply_3",
            "__module.model.backbone.stage2.0.layers.1.cross_resolution_weighting/aten::mul/Multiply",
            "__module.model.backbone.stage2.0.layers.1.cross_resolution_weighting/aten::mul/Multiply_1",
            "__module.model.backbone.stage2.0/aten::add_/Add_1",
            "__module.model.backbone.stage2.0.layers.1.cross_resolution_weighting/aten::mul/Multiply_2",
            "__module.model.backbone.stage2.0/aten::add_/Add_2",
            "__module.model.backbone.stage2.0.layers.1.cross_resolution_weighting/aten::mul/Multiply_3",
            "__module.model.backbone.stage2.0/aten::add_/Add_3",
            "__module.model.backbone.stage2.0/aten::add_/Add_6",
            "__module.model.backbone.stage2.0/aten::add_/Add_7",
            "__module.model.backbone.stage2.0/aten::add_/Add_11",
            "__module.model.backbone.stage2.1.layers.0.cross_resolution_weighting/aten::mul/Multiply",
            "__module.model.backbone.stage2.1.layers.0.cross_resolution_weighting/aten::mul/Multiply_1",
            "__module.model.backbone.stage2.1.layers.0.cross_resolution_weighting/aten::mul/Multiply_2",
            "__module.model.backbone.stage2.1.layers.0.cross_resolution_weighting/aten::mul/Multiply_3",
            "__module.model.backbone.stage2.1.layers.1.cross_resolution_weighting/aten::mul/Multiply",
            "__module.model.backbone.stage2.1.layers.1.cross_resolution_weighting/aten::mul/Multiply_1",
            "__module.model.backbone.stage2.1/aten::add_/Add_1",
            "__module.model.backbone.stage2.1.layers.1.cross_resolution_weighting/aten::mul/Multiply_2",
            "__module.model.backbone.stage2.1/aten::add_/Add_2",
            "__module.model.backbone.stage2.1.layers.1.cross_resolution_weighting/aten::mul/Multiply_3",
            "__module.model.backbone.stage2.1/aten::add_/Add_3",
            "__module.model.backbone.stage2.1/aten::add_/Add_6",
            "__module.model.backbone.stage2.1/aten::add_/Add_7",
            "__module.model.backbone.stage2.1/aten::add_/Add_11",
            "__module.model.decode_head.aggregator/aten::add/Add",
            "__module.model.decode_head.aggregator/aten::add/Add_1",
            "__module.model.decode_head.aggregator/aten::add/Add_2",
            "__module.model.backbone.stage2.1/aten::add_/Add",
        ]

        return {
            "ignored_scope": {
                "patterns": ["__module.model.backbone/*"],
                "names": ignored_scope_names,
            },
            "preset": "mixed",
        }


class LiteHRNetX(BaseSegmModel):
    """LiteHRNetX Model."""

    default_backbone_configuration: ClassVar[dict[str, Any]] = {
        "normalization": partial(build_norm_layer, nn.BatchNorm2d, requires_grad=True),
        "norm_eval": False,
        "extra": {
            "stem": {
                "stem_channels": 60,
                "out_channels": 60,
                "expand_ratio": 1,
                "strides": [2, 1],
                "extra_stride": False,
                "input_norm": False,
            },
            "num_stages": 4,
            "stages_spec": {
                "weighting_module_version": "v1",
                "num_modules": [2, 4, 4, 2],
                "num_branches": [2, 3, 4, 5],
                "num_blocks": [2, 2, 2, 2],
                "module_type": ["LITE", "LITE", "LITE", "LITE"],
                "with_fuse": [True, True, True, True],
                "reduce_ratios": [2, 4, 8, 8],
                "num_channels": [[18, 60], [18, 60, 80], [18, 60, 80, 160], [18, 60, 80, 160, 320]],
            },
            "out_modules": {
                "conv": {"enable": False, "channels": 320},
                "position_att": {"enable": False, "key_channels": 128, "value_channels": 320, "psp_size": [1, 3, 6, 8]},
                "local_att": {"enable": False},
            },
            "out_aggregator": {"enable": False},
            "add_input": False,
        },
        "pretrained_weights": "https://storage.openvinotoolkit.org/repositories/openvino_training_extensions/models/custom_semantic_segmentation/litehrnetxv3_imagenet1k_rsc.pth",
    }
    default_decode_head_configuration: ClassVar[dict[str, Any]] = {
        "normalization": partial(build_norm_layer, nn.BatchNorm2d, requires_grad=True),
        "in_channels": [18, 60, 80, 160, 320],
        "in_index": [0, 1, 2, 3, 4],
        "input_transform": "multiple_select",
        "channels": 60,
        "kernel_size": 1,
        "num_convs": 1,
        "concat_input": False,
        "dropout_ratio": -1,
        "enable_aggregator": True,
        "aggregator_min_channels": 60,
        "aggregator_merge_norm": "None",
        "aggregator_use_concat": False,
        "align_corners": False,
    }

    @property
    def ignore_scope(self) -> dict[str, str | dict[str, list[str]]]:
        """The ignored scope of the LiteHRNetX model."""
        ignored_scope_names = [
            "__module.model.backbone.stage0.0.layers.0.cross_resolution_weighting/aten::mul/Multiply",
            "__module.model.backbone.stage0.0.layers.0.cross_resolution_weighting/aten::mul/Multiply_1",
            "__module.model.backbone.stage0.0.layers.1.cross_resolution_weighting/aten::mul/Multiply",
            "__module.model.backbone.stage0.0.layers.1.cross_resolution_weighting/aten::mul/Multiply_1",
            "__module.model.backbone.stage0.0/aten::add_/Add_1",
            "__module.model.backbone.stage0.1.layers.0.cross_resolution_weighting/aten::mul/Multiply",
            "__module.model.backbone.stage0.1.layers.0.cross_resolution_weighting/aten::mul/Multiply_1",
            "__module.model.backbone.stage0.1.layers.1.cross_resolution_weighting/aten::mul/Multiply",
            "__module.model.backbone.stage0.1.layers.1.cross_resolution_weighting/aten::mul/Multiply_1",
            "__module.model.backbone.stage0.1/aten::add_/Add_1",
            "__module.model.backbone.stage1.0.layers.0.cross_resolution_weighting/aten::mul/Multiply",
            "__module.model.backbone.stage1.0.layers.0.cross_resolution_weighting/aten::mul/Multiply_1",
            "__module.model.backbone.stage1.0.layers.0.cross_resolution_weighting/aten::mul/Multiply_2",
            "__module.model.backbone.stage1.0.layers.1.cross_resolution_weighting/aten::mul/Multiply",
            "__module.model.backbone.stage1.0.layers.1.cross_resolution_weighting/aten::mul/Multiply_1",
            "__module.model.backbone.stage1.0/aten::add_/Add_1",
            "__module.model.backbone.stage1.0.layers.1.cross_resolution_weighting/aten::mul/Multiply_2",
            "__module.model.backbone.stage1.0/aten::add_/Add_2",
            "__module.model.backbone.stage1.0/aten::add_/Add_5",
            "__module.model.backbone.stage1.1.layers.0.cross_resolution_weighting/aten::mul/Multiply",
            "__module.model.backbone.stage1.1.layers.0.cross_resolution_weighting/aten::mul/Multiply_1",
            "__module.model.backbone.stage1.1.layers.0.cross_resolution_weighting/aten::mul/Multiply_2",
            "__module.model.backbone.stage1.1.layers.1.cross_resolution_weighting/aten::mul/Multiply",
            "__module.model.backbone.stage1.1.layers.1.cross_resolution_weighting/aten::mul/Multiply_1",
            "__module.model.backbone.stage1.1/aten::add_/Add_1",
            "__module.model.backbone.stage1.1.layers.1.cross_resolution_weighting/aten::mul/Multiply_2",
            "__module.model.backbone.stage1.1/aten::add_/Add_2",
            "__module.model.backbone.stage1.1/aten::add_/Add_5",
            "__module.model.backbone.stage1.2.layers.0.cross_resolution_weighting/aten::mul/Multiply",
            "__module.model.backbone.stage1.2.layers.0.cross_resolution_weighting/aten::mul/Multiply_1",
            "__module.model.backbone.stage1.2.layers.0.cross_resolution_weighting/aten::mul/Multiply_2",
            "__module.model.backbone.stage1.2.layers.1.cross_resolution_weighting/aten::mul/Multiply",
            "__module.model.backbone.stage1.2.layers.1.cross_resolution_weighting/aten::mul/Multiply_1",
            "__module.model.backbone.stage1.2/aten::add_/Add_1",
            "__module.model.backbone.stage1.2.layers.1.cross_resolution_weighting/aten::mul/Multiply_2",
            "__module.model.backbone.stage1.2/aten::add_/Add_2",
            "__module.model.backbone.stage1.2/aten::add_/Add_5",
            "__module.model.backbone.stage1.3.layers.0.cross_resolution_weighting/aten::mul/Multiply",
            "__module.model.backbone.stage1.3.layers.0.cross_resolution_weighting/aten::mul/Multiply_1",
            "__module.model.backbone.stage1.3.layers.0.cross_resolution_weighting/aten::mul/Multiply_2",
            "__module.model.backbone.stage1.3.layers.1.cross_resolution_weighting/aten::mul/Multiply",
            "__module.model.backbone.stage1.3.layers.1.cross_resolution_weighting/aten::mul/Multiply_1",
            "__module.model.backbone.stage1.3/aten::add_/Add_1",
            "__module.model.backbone.stage1.3.layers.1.cross_resolution_weighting/aten::mul/Multiply_2",
            "__module.model.backbone.stage1.3/aten::add_/Add_2",
            "__module.model.backbone.stage1.3/aten::add_/Add_5",
            "__module.model.backbone.stage2.0.layers.0.cross_resolution_weighting/aten::mul/Multiply",
            "__module.model.backbone.stage2.0.layers.0.cross_resolution_weighting/aten::mul/Multiply_1",
            "__module.model.backbone.stage2.0.layers.0.cross_resolution_weighting/aten::mul/Multiply_2",
            "__module.model.backbone.stage2.0.layers.0.cross_resolution_weighting/aten::mul/Multiply_3",
            "__module.model.backbone.stage2.0.layers.1.cross_resolution_weighting/aten::mul/Multiply",
            "__module.model.backbone.stage2.0.layers.1.cross_resolution_weighting/aten::mul/Multiply_1",
            "__module.model.backbone.stage2.0/aten::add_/Add_1",
            "__module.model.backbone.stage2.0.layers.1.cross_resolution_weighting/aten::mul/Multiply_2",
            "__module.model.backbone.stage2.0/aten::add_/Add_2",
            "__module.model.backbone.stage2.0.layers.1.cross_resolution_weighting/aten::mul/Multiply_3",
            "__module.model.backbone.stage2.0/aten::add_/Add_3",
            "__module.model.backbone.stage2.0/aten::add_/Add_6",
            "__module.model.backbone.stage2.0/aten::add_/Add_7",
            "__module.model.backbone.stage2.0/aten::add_/Add_11",
            "__module.model.backbone.stage2.1.layers.0.cross_resolution_weighting/aten::mul/Multiply",
            "__module.model.backbone.stage2.1.layers.0.cross_resolution_weighting/aten::mul/Multiply_1",
            "__module.model.backbone.stage2.1.layers.0.cross_resolution_weighting/aten::mul/Multiply_2",
            "__module.model.backbone.stage2.1.layers.0.cross_resolution_weighting/aten::mul/Multiply_3",
            "__module.model.backbone.stage2.1.layers.1.cross_resolution_weighting/aten::mul/Multiply",
            "__module.model.backbone.stage2.1.layers.1.cross_resolution_weighting/aten::mul/Multiply_1",
            "__module.model.backbone.stage2.1/aten::add_/Add_1",
            "__module.model.backbone.stage2.1.layers.1.cross_resolution_weighting/aten::mul/Multiply_2",
            "__module.model.backbone.stage2.1/aten::add_/Add_2",
            "__module.model.backbone.stage2.1.layers.1.cross_resolution_weighting/aten::mul/Multiply_3",
            "__module.model.backbone.stage2.1/aten::add_/Add_3",
            "__module.model.backbone.stage2.1/aten::add_/Add_6",
            "__module.model.backbone.stage2.1/aten::add_/Add_7",
            "__module.model.backbone.stage2.1/aten::add_/Add_11",
            "__module.model.backbone.stage2.2.layers.0.cross_resolution_weighting/aten::mul/Multiply",
            "__module.model.backbone.stage2.2.layers.0.cross_resolution_weighting/aten::mul/Multiply_1",
            "__module.model.backbone.stage2.2.layers.0.cross_resolution_weighting/aten::mul/Multiply_2",
            "__module.model.backbone.stage2.2.layers.0.cross_resolution_weighting/aten::mul/Multiply_3",
            "__module.model.backbone.stage2.2.layers.1.cross_resolution_weighting/aten::mul/Multiply",
            "__module.model.backbone.stage2.2.layers.1.cross_resolution_weighting/aten::mul/Multiply_1",
            "__module.model.backbone.stage2.2/aten::add_/Add_1",
            "__module.model.backbone.stage2.2.layers.1.cross_resolution_weighting/aten::mul/Multiply_2",
            "__module.model.backbone.stage2.2/aten::add_/Add_2",
            "__module.model.backbone.stage2.2.layers.1.cross_resolution_weighting/aten::mul/Multiply_3",
            "__module.model.backbone.stage2.2/aten::add_/Add_3",
            "__module.model.backbone.stage2.2/aten::add_/Add_6",
            "__module.model.backbone.stage2.2/aten::add_/Add_7",
            "__module.model.backbone.stage2.2/aten::add_/Add_11",
            "__module.model.backbone.stage2.3.layers.0.cross_resolution_weighting/aten::mul/Multiply",
            "__module.model.backbone.stage2.3.layers.0.cross_resolution_weighting/aten::mul/Multiply_1",
            "__module.model.backbone.stage2.3.layers.0.cross_resolution_weighting/aten::mul/Multiply_2",
            "__module.model.backbone.stage2.3.layers.0.cross_resolution_weighting/aten::mul/Multiply_3",
            "__module.model.backbone.stage2.3.layers.1.cross_resolution_weighting/aten::mul/Multiply",
            "__module.model.backbone.stage2.3.layers.1.cross_resolution_weighting/aten::mul/Multiply_1",
            "__module.model.backbone.stage2.3/aten::add_/Add_1",
            "__module.model.backbone.stage2.3.layers.1.cross_resolution_weighting/aten::mul/Multiply_2",
            "__module.model.backbone.stage2.3/aten::add_/Add_2",
            "__module.model.backbone.stage2.3.layers.1.cross_resolution_weighting/aten::mul/Multiply_3",
            "__module.model.backbone.stage2.3/aten::add_/Add_3",
            "__module.model.backbone.stage2.3/aten::add_/Add_6",
            "__module.model.backbone.stage2.3/aten::add_/Add_7",
            "__module.model.backbone.stage2.3/aten::add_/Add_11",
            "__module.model.backbone.stage3.0.layers.0.cross_resolution_weighting/aten::mul/Multiply",
            "__module.model.backbone.stage3.0.layers.0.cross_resolution_weighting/aten::mul/Multiply_1",
            "__module.model.backbone.stage3.0.layers.0.cross_resolution_weighting/aten::mul/Multiply_2",
            "__module.model.backbone.stage3.0.layers.0.cross_resolution_weighting/aten::mul/Multiply_3",
            "__module.model.backbone.stage3.0.layers.0.cross_resolution_weighting/aten::mul/Multiply_4",
            "__module.model.backbone.stage3.0.layers.1.cross_resolution_weighting/aten::mul/Multiply",
            "__module.model.backbone.stage3.0.layers.1.cross_resolution_weighting/aten::mul/Multiply_1",
            "__module.model.backbone.stage3.0/aten::add_/Add_1",
            "__module.model.backbone.stage3.0.layers.1.cross_resolution_weighting/aten::mul/Multiply_2",
            "__module.model.backbone.stage3.0/aten::add_/Add_2",
            "__module.model.backbone.stage3.0.layers.1.cross_resolution_weighting/aten::mul/Multiply_3",
            "__module.model.backbone.stage3.0/aten::add_/Add_3",
            "__module.model.backbone.stage3.0.layers.1.cross_resolution_weighting/aten::mul/Multiply_4",
            "__module.model.backbone.stage3.0/aten::add_/Add_4",
            "__module.model.backbone.stage3.0/aten::add_/Add_7",
            "__module.model.backbone.stage3.0/aten::add_/Add_8",
            "__module.model.backbone.stage3.0/aten::add_/Add_9",
            "__module.model.backbone.stage3.0/aten::add_/Add_13",
            "__module.model.backbone.stage3.0/aten::add_/Add_14",
            "__module.model.backbone.stage3.0/aten::add_/Add_19",
            "__module.model.backbone.stage3.1.layers.0.cross_resolution_weighting/aten::mul/Multiply",
            "__module.model.backbone.stage3.1.layers.0.cross_resolution_weighting/aten::mul/Multiply_1",
            "__module.model.backbone.stage3.1.layers.0.cross_resolution_weighting/aten::mul/Multiply_2",
            "__module.model.backbone.stage3.1.layers.0.cross_resolution_weighting/aten::mul/Multiply_3",
            "__module.model.backbone.stage3.1.layers.0.cross_resolution_weighting/aten::mul/Multiply_4",
            "__module.model.backbone.stage3.1.layers.1.cross_resolution_weighting/aten::mul/Multiply",
            "__module.model.backbone.stage3.1.layers.1.cross_resolution_weighting/aten::mul/Multiply_1",
            "__module.model.backbone.stage3.1/aten::add_/Add_1",
            "__module.model.backbone.stage3.1.layers.1.cross_resolution_weighting/aten::mul/Multiply_2",
            "__module.model.backbone.stage3.1/aten::add_/Add_2",
            "__module.model.backbone.stage3.1.layers.1.cross_resolution_weighting/aten::mul/Multiply_3",
            "__module.model.backbone.stage3.1/aten::add_/Add_3",
            "__module.model.backbone.stage3.1.layers.1.cross_resolution_weighting/aten::mul/Multiply_4",
            "__module.model.backbone.stage3.1/aten::add_/Add_4",
            "__module.model.backbone.stage3.1/aten::add_/Add_7",
            "__module.model.backbone.stage3.1/aten::add_/Add_8",
            "__module.model.backbone.stage3.1/aten::add_/Add_9",
            "__module.model.backbone.stage3.1/aten::add_/Add_13",
            "__module.model.backbone.stage3.1/aten::add_/Add_14",
            "__module.model.backbone.stage3.1/aten::add_/Add_19",
            "__module.model.backbone.stage0.0/aten::add_/Add",
            "__module.model.backbone.stage0.1/aten::add_/Add",
            "__module.model.backbone.stage1.0/aten::add_/Add",
            "__module.model.backbone.stage1.1/aten::add_/Add",
            "__module.model.backbone.stage1.2/aten::add_/Add",
            "__module.model.backbone.stage1.3/aten::add_/Add",
            "__module.model.backbone.stage2.0/aten::add_/Add",
            "__module.model.backbone.stage2.1/aten::add_/Add",
            "__module.model.backbone.stage2.2/aten::add_/Add",
            "__module.model.backbone.stage2.3/aten::add_/Add",
            "__module.model.backbone.stage3.0/aten::add_/Add",
            "__module.model.backbone.stage3.1/aten::add_/Add",
        ]

        return {
            "ignored_scope": {
                "patterns": ["__module.model.decode_head.aggregator/*"],
                "names": ignored_scope_names,
            },
            "preset": "performance",
        }


LITEHRNET_VARIANTS = {
    "LiteHRNet18": LiteHRNet18,
    "LiteHRNetS": LiteHRNetS,
    "LiteHRNetX": LiteHRNetX,
}


class OTXLiteHRNet(TorchVisionCompatibleModel):
    """LiteHRNet Model."""

    def __init__(
        self,
        label_info: LabelInfoTypes,
        input_size: tuple[int, int] = (512, 512),
        optimizer: OptimizerCallable = DefaultOptimizerCallable,
        scheduler: LRSchedulerCallable | LRSchedulerListCallable = DefaultSchedulerCallable,
        metric: MetricCallable = SegmCallable,  # type: ignore[assignment]
        torch_compile: bool = False,
        backbone_configuration: dict[str, Any] | None = None,
        decode_head_configuration: dict[str, Any] | None = None,
        criterion_configuration: list[dict[str, Any]] | None = None,
        export_image_configuration: dict[str, Any] | None = None,
        name_base_model: str = "semantic_segmentation_model",
    ):
        super().__init__(
            label_info=label_info,
            input_size=input_size,
            optimizer=optimizer,
            scheduler=scheduler,
            metric=metric,
            torch_compile=torch_compile,
            backbone_configuration=backbone_configuration,
            decode_head_configuration=decode_head_configuration,
            criterion_configuration=criterion_configuration,
            export_image_configuration=export_image_configuration,
            name_base_model=name_base_model,
        )

    def _create_model(self) -> nn.Module:
        litehrnet_model_class = LITEHRNET_VARIANTS[self.name_base_model]
        # merge configurations with defaults overriding them
        backbone_configuration = litehrnet_model_class.default_backbone_configuration | self.backbone_configuration
        decode_head_configuration = (
            litehrnet_model_class.default_decode_head_configuration | self.decode_head_configuration
        )
        # initialize backbones
        backbone = LiteHRNet(**backbone_configuration)
        decode_head = FCNHead(num_classes=self.num_classes, **decode_head_configuration)

        return litehrnet_model_class(
            backbone=backbone,
            decode_head=decode_head,
            criterion_configuration=self.criterion_configuration,
        )

    def load_from_otx_v1_ckpt(self, state_dict: dict, add_prefix: str = "model.model.") -> dict:
        """Load the previous OTX ckpt according to OTX2.0."""
        return OTXv1Helper.load_seg_lite_hrnet_ckpt(state_dict, add_prefix)

    @property
    def _optimization_config(self) -> dict[str, Any]:
        """PTQ config for LiteHRNet."""
        # TODO(Kirill): check PTQ without adding the whole backbone to ignored_scope
        ignored_scope = self.model.ignore_scope
        optim_config = {
            "advanced_parameters": {
                "activations_range_estimator_params": {
                    "min": {"statistics_type": "QUANTILE", "aggregator_type": "MIN", "quantile_outlier_prob": 1e-4},
                    "max": {"statistics_type": "QUANTILE", "aggregator_type": "MAX", "quantile_outlier_prob": 1e-4},
                },
            },
        }
        optim_config.update(ignored_scope)
        return optim_config

    @property
    def _exporter(self) -> OTXModelExporter:
        """Creates OTXModelExporter object that can export the model."""
        if self.input_size is None:
            msg = f"Input size attribute is not set for {self.__class__}"
            raise ValueError(msg)

        return OTXNativeModelExporter(
            task_level_export_parameters=self._export_parameters,
            input_size=(1, 3, *self.input_size),
            mean=self.mean,
            std=self.scale,
            resize_mode="standard",
            pad_value=0,
            swap_rgb=False,
            via_onnx=False,
            onnx_export_configuration={"operator_export_type": OperatorExportTypes.ONNX_ATEN_FALLBACK},
            output_names=None,
        )


class LiteHRNetSemiSL(OTXLiteHRNet):
    """LiteHRNetSemiSL Model."""

    def _create_model(self) -> nn.Module:
        litehrnet_model_class = LITEHRNET_VARIANTS[self.name_base_model]
        # merge configurations with defaults overriding them
        backbone_configuration = litehrnet_model_class.default_backbone_configuration | self.backbone_configuration
        decode_head_configuration = (
            litehrnet_model_class.default_decode_head_configuration | self.decode_head_configuration
        )
        # initialize backbones
        backbone = LiteHRNet(**backbone_configuration)
        decode_head = FCNHead(num_classes=self.num_classes, **decode_head_configuration)

        base_model = litehrnet_model_class(
            backbone=backbone,
            decode_head=decode_head,
            criterion_configuration=self.criterion_configuration,
        )

        return MeanTeacher(base_model, unsup_weight=0.7, drop_unrel_pixels_percent=20, semisl_start_epoch=2)

    def _customize_inputs(self, entity: SegBatchDataEntity) -> dict[str, Any]:
        if not isinstance(entity, dict):
            if self.training:
                msg = "unlabeled inputs should be provided for semi-sl training"
                raise RuntimeError(msg)
            return super()._customize_inputs(entity)

        entity["labeled"].masks = torch.stack(entity["labeled"].masks).long()
        w_u_images = entity["weak_transforms"].images
        s_u_images = entity["strong_transforms"].images
        unlabeled_img_metas = entity["weak_transforms"].imgs_info
        labeled_inputs = entity["labeled"]

        return {
            "inputs": labeled_inputs.images,
            "unlabeled_weak_images": w_u_images,
            "unlabeled_strong_images": s_u_images,
            "global_step": self.trainer.global_step,
            "steps_per_epoch": self.trainer.num_training_batches,
            "img_metas": labeled_inputs.imgs_info,
            "unlabeled_img_metas": unlabeled_img_metas,
            "masks": labeled_inputs.masks,
            "mode": "loss",
        }<|MERGE_RESOLUTION|>--- conflicted
+++ resolved
@@ -6,7 +6,7 @@
 from __future__ import annotations
 
 from functools import partial
-from typing import Any, ClassVar
+from typing import TYPE_CHECKING, Any, ClassVar
 
 import torch
 from torch import nn
@@ -24,17 +24,13 @@
 from otx.core.model.base import DefaultOptimizerCallable, DefaultSchedulerCallable
 from otx.core.model.segmentation import TorchVisionCompatibleModel
 
-<<<<<<< HEAD
-=======
 if TYPE_CHECKING:
     from lightning.pytorch.cli import LRSchedulerCallable, OptimizerCallable
-    from torch import nn
 
     from otx.core.metrics import MetricCallable
     from otx.core.schedulers import LRSchedulerListCallable
     from otx.core.types.label import LabelInfoTypes
 
->>>>>>> 617b5a7f
 
 class LiteHRNetS(BaseSegmModel):
     """LiteHRNetS Model."""
