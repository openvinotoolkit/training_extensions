# Copyright (C) 2023 Intel Corporation
# SPDX-License-Identifier: Apache-2.0
#
"""LiteHRNet model implementations."""

<<<<<<< HEAD
=======
from __future__ import annotations

>>>>>>> 451c9caf
from typing import Any, Literal

from torch.onnx import OperatorExportTypes

from otx.algo.utils.mmconfig import read_mmconfig
from otx.algo.utils.support_otx_v1 import OTXv1Helper
from otx.core.model.entity.segmentation import MMSegCompatibleModel


class LiteHRNet(MMSegCompatibleModel):
    """LiteHRNet Model."""

    def __init__(self, num_classes: int, variant: Literal["18", 18, "s", "x"]) -> None:
        model_name = f"litehrnet_{variant}"
        config = read_mmconfig(model_name=model_name)
        super().__init__(num_classes=num_classes, config=config)

    @property
<<<<<<< HEAD
    def export_params(self) -> dict[str, Any]:
        """Parameters for an  exporter."""
        export_params = super().export_params
        export_params["onnx_export_configuration"] = {
            "operator_export_type": OperatorExportTypes.ONNX_ATEN_FALLBACK,
        }

        return export_params
=======
    def _export_parameters(self) -> dict[str, Any]:
        """Defines parameters required to export a particular model implementation."""
        parent_parameters = super()._export_parameters
        parent_parameters.update(
            {"onnx_export_configuration": {"operator_export_type": OperatorExportTypes.ONNX_ATEN_FALLBACK}},
        )

        return parent_parameters

    def load_from_otx_v1_ckpt(self, state_dict: dict, add_prefix: str = "model.model.") -> dict:
        """Load the previous OTX ckpt according to OTX2.0."""
        return OTXv1Helper.load_seg_lite_hrnet_ckpt(state_dict, add_prefix)
>>>>>>> 451c9caf
<|MERGE_RESOLUTION|>--- conflicted
+++ resolved
@@ -3,11 +3,8 @@
 #
 """LiteHRNet model implementations."""
 
-<<<<<<< HEAD
-=======
 from __future__ import annotations
 
->>>>>>> 451c9caf
 from typing import Any, Literal
 
 from torch.onnx import OperatorExportTypes
@@ -26,16 +23,6 @@
         super().__init__(num_classes=num_classes, config=config)
 
     @property
-<<<<<<< HEAD
-    def export_params(self) -> dict[str, Any]:
-        """Parameters for an  exporter."""
-        export_params = super().export_params
-        export_params["onnx_export_configuration"] = {
-            "operator_export_type": OperatorExportTypes.ONNX_ATEN_FALLBACK,
-        }
-
-        return export_params
-=======
     def _export_parameters(self) -> dict[str, Any]:
         """Defines parameters required to export a particular model implementation."""
         parent_parameters = super()._export_parameters
@@ -47,5 +34,4 @@
 
     def load_from_otx_v1_ckpt(self, state_dict: dict, add_prefix: str = "model.model.") -> dict:
         """Load the previous OTX ckpt according to OTX2.0."""
-        return OTXv1Helper.load_seg_lite_hrnet_ckpt(state_dict, add_prefix)
->>>>>>> 451c9caf
+        return OTXv1Helper.load_seg_lite_hrnet_ckpt(state_dict, add_prefix)