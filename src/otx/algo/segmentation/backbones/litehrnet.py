# Copyright (C) 2023-2024 Intel Corporation
# SPDX-License-Identifier: Apache-2.0
#
"""HRNet network modules for base backbone.

Modified from:
- https://github.com/HRNet/Lite-HRNet
"""

from __future__ import annotations

from pathlib import Path
from typing import Any, Callable, ClassVar

import torch
import torch.utils.checkpoint as cp
from torch import nn
from torch.nn import functional

from otx.algo.modules import Conv2dModule, build_norm_layer
<<<<<<< HEAD
from otx.algo.modules.activation import build_activation_layer
from otx.algo.modules.base_module import BaseModule
=======
>>>>>>> d77423e1
from otx.algo.segmentation.modules import (
    channel_shuffle,
)
from otx.algo.utils.mmengine_utils import load_checkpoint_to_model, load_from_http


class NeighbourSupport(nn.Module):
    """Neighbour support module.

    Args:
        channels (int): Number of input channels.
        kernel_size (int): Kernel size for convolutional layers. Default is 3.
        key_ratio (int): Ratio of input channels to key channels. Default is 8.
        value_ratio (int): Ratio of input channels to value channels. Default is 8.
        normalization (Callable[..., nn.Module] | None): Normalization layer module.
            Defaults to None.
    """

    def __init__(
        self,
        channels: int,
        kernel_size: int = 3,
        key_ratio: int = 8,
        value_ratio: int = 8,
        normalization: Callable[..., nn.Module] | None = None,
    ) -> None:
        super().__init__()

        self.in_channels = channels
        self.key_channels = int(channels / key_ratio)
        self.value_channels = int(channels / value_ratio)
        self.kernel_size = kernel_size

        self.key = nn.Sequential(
            Conv2dModule(
                in_channels=self.in_channels,
                out_channels=self.key_channels,
                kernel_size=1,
                stride=1,
                normalization=build_norm_layer(normalization, num_features=self.key_channels),
                activation=build_activation_layer(nn.ReLU),
            ),
            Conv2dModule(
                self.key_channels,
                self.key_channels,
                kernel_size=self.kernel_size,
                stride=1,
                padding=(self.kernel_size - 1) // 2,
                groups=self.key_channels,
                normalization=build_norm_layer(normalization, num_features=self.key_channels),
                activation=None,
            ),
            Conv2dModule(
                in_channels=self.key_channels,
                out_channels=self.kernel_size * self.kernel_size,
                kernel_size=1,
                stride=1,
                normalization=build_norm_layer(
                    normalization,
                    num_features=self.kernel_size * self.kernel_size,
                ),
                activation=None,
            ),
        )
        self.value = nn.Sequential(
            Conv2dModule(
                in_channels=self.in_channels,
                out_channels=self.value_channels,
                kernel_size=1,
                stride=1,
                normalization=build_norm_layer(normalization, num_features=self.value_channels),
                activation=None,
            ),
            nn.Unfold(kernel_size=self.kernel_size, stride=1, padding=1),
        )
        self.out_conv = Conv2dModule(
            in_channels=self.value_channels,
            out_channels=self.in_channels,
            kernel_size=1,
            stride=1,
            normalization=build_norm_layer(normalization, num_features=self.in_channels),
            activation=None,
        )

    def forward(self, x: torch.Tensor) -> torch.Tensor:
        """Forward."""
        h, w = (int(_) for _ in x.size()[-2:])

        key = self.key(x).view(-1, 1, self.kernel_size**2, h, w)
        weights = torch.softmax(key, dim=2)

        value = self.value(x).view(-1, self.value_channels, self.kernel_size**2, h, w)
        y = torch.sum(weights * value, dim=2)
        y = self.out_conv(y)

        return x + y


class CrossResolutionWeighting(nn.Module):
    """Cross resolution weighting.

    Args:
        channels (list[int]): Number of channels for each stage.
        ratio (int): Reduction ratio of the bottleneck block.
        normalization (Callable[..., nn.Module] | None): Normalization layer module.
            Defaults to None.
        activation (Callable[..., nn.Module] | tuple[Callable[..., nn.Module], Callable[..., nn.Module]]): \
            Activation layer module or a tuple of activation layer modules.
            Defaults to ``(nn.ReLU, nn.Sigmoid)``.
    """

    def __init__(
        self,
        channels: list[int],
        ratio: int = 16,
        normalization: Callable[..., nn.Module] | None = None,
        activation: Callable[..., nn.Module] | tuple[Callable[..., nn.Module], Callable[..., nn.Module]] = (
            nn.ReLU,
            nn.Sigmoid,
        ),
    ) -> None:
        super().__init__()

        if callable(activation):
            activation = (activation, activation)

        if len(activation) != 2:
            msg = "activation must be a callable or a tuple of callables of length 2."
            raise ValueError(msg)

        self.channels = channels
        total_channel = sum(channels)

        self.conv1 = Conv2dModule(
            in_channels=total_channel,
            out_channels=int(total_channel / ratio),
            kernel_size=1,
            stride=1,
            normalization=build_norm_layer(normalization, num_features=int(total_channel / ratio)),
            activation=build_activation_layer(activation[0]),
        )
        self.conv2 = Conv2dModule(
            in_channels=int(total_channel / ratio),
            out_channels=total_channel,
            kernel_size=1,
            stride=1,
            normalization=build_norm_layer(normalization, num_features=total_channel),
            activation=build_activation_layer(activation[1]),
        )

    def forward(self, x: torch.Tensor) -> list[torch.Tensor]:
        """Forward."""
        min_size = [int(_) for _ in x[-1].size()[-2:]]

        out = [functional.adaptive_avg_pool2d(s, min_size) for s in x[:-1]] + [x[-1]]
        out = torch.cat(out, dim=1)
        out = self.conv1(out)
        out = self.conv2(out)
        out = torch.split(out, self.channels, dim=1)

        return [s * functional.interpolate(a, size=s.size()[-2:], mode="nearest") for s, a in zip(x, out)]


class SpatialWeighting(nn.Module):
    """Spatial weighting.

    Args:
        channels (int): Number of input channels.
        ratio (int): Reduction ratio for the bottleneck block. Default: 16.
        activation (Callable[..., nn.Module] | tuple[Callable[..., nn.Module], Callable[..., nn.Module]]): \
            Activation layer module or a tuple of activation layer modules.
            If a single module is provided, it will be used for both activation layers.
            Defaults to ``(nn.ReLU, nn.Sigmoid)``.

    Raises:
        ValueError: activation must be a callable or a tuple of callables of length 2.
        TypeError: If activation is not a callable or a tuple of callables.
    """

    def __init__(
        self,
        channels: int,
        ratio: int = 16,
        activation: Callable[..., nn.Module] | tuple[Callable[..., nn.Module], Callable[..., nn.Module]] = (
            nn.ReLU,
            nn.Sigmoid,
        ),
        **kwargs,
    ) -> None:
        super().__init__()

        if callable(activation):
            activation = (activation, activation)

        if len(activation) != 2:
            msg = "activation must be a callable or a tuple of callables of length 2."
            raise ValueError(msg)

        self.global_avgpool = nn.AdaptiveAvgPool2d(1)
        self.conv1 = Conv2dModule(
            in_channels=channels,
            out_channels=int(channels / ratio),
            kernel_size=1,
            stride=1,
            activation=build_activation_layer(activation[0]),
        )
        self.conv2 = Conv2dModule(
            in_channels=int(channels / ratio),
            out_channels=channels,
            kernel_size=1,
            stride=1,
            activation=build_activation_layer(activation[1]),
        )

    def forward(self, x: torch.Tensor) -> torch.Tensor:
        """Forward."""
        out = self.global_avgpool(x)
        out = self.conv1(out)
        out = self.conv2(out)

        return x * out


class SpatialWeightingV2(nn.Module):
    """SpatialWeightingV2.

    The original repo: https://github.com/DeLightCMU/PSA.

    Args:
        channels (int): Number of input channels.
        ratio (int): Reduction ratio of internal channels.
        normalization (Callable[..., nn.Module] | None): Normalization layer module.
            Defaults to None.
        enable_norm (bool): Whether to enable normalization layers.
    """

    def __init__(
        self,
        channels: int,
        ratio: int = 16,
        normalization: Callable[..., nn.Module] | None = None,
        enable_norm: bool = False,
    ) -> None:
        super().__init__()

        self.in_channels = channels
        self.internal_channels = int(channels / ratio)

        # channel-only branch
        self.v_channel = Conv2dModule(
            in_channels=self.in_channels,
            out_channels=self.internal_channels,
            kernel_size=1,
            stride=1,
            bias=False,
            normalization=build_norm_layer(normalization, num_features=self.internal_channels) if enable_norm else None,
            activation=None,
        )
        self.q_channel = Conv2dModule(
            in_channels=self.in_channels,
            out_channels=1,
            kernel_size=1,
            stride=1,
            bias=False,
            normalization=build_norm_layer(normalization, num_features=1) if enable_norm else None,
            activation=None,
        )
        self.out_channel = Conv2dModule(
            in_channels=self.internal_channels,
            out_channels=self.in_channels,
            kernel_size=1,
            stride=1,
            normalization=build_norm_layer(normalization, num_features=self.in_channels),
            activation=build_activation_layer(nn.Sigmoid),
        )

        # spatial-only branch
        self.v_spatial = Conv2dModule(
            in_channels=self.in_channels,
            out_channels=self.internal_channels,
            kernel_size=1,
            stride=1,
            bias=False,
            normalization=build_norm_layer(normalization, num_features=self.internal_channels) if enable_norm else None,
            activation=None,
        )
        self.q_spatial = Conv2dModule(
            in_channels=self.in_channels,
            out_channels=self.internal_channels,
            kernel_size=1,
            stride=1,
            bias=False,
            normalization=build_norm_layer(normalization, num_features=self.internal_channels) if enable_norm else None,
            activation=None,
        )
        self.global_avgpool = nn.AdaptiveAvgPool2d(1)

    def _channel_weighting(self, x: torch.Tensor) -> torch.Tensor:
        """_channel_weighting.

        Args:
            x (torch.Tensor): input tensor.

        Returns:
            torch.Tensor: output tensor.
        """
        h, w = (int(_) for _ in x.size()[-2:])

        v = self.v_channel(x).view(-1, self.internal_channels, h * w)

        q = self.q_channel(x).view(-1, h * w, 1)
        q = torch.softmax(q, dim=1)

        y = torch.matmul(v, q)
        y = y.view(-1, self.internal_channels, 1, 1)
        y = self.out_channel(y)

        return x * y

    def _spatial_weighting(self, x: torch.Tensor) -> torch.Tensor:
        """_spatial_weighting.

        Args:
            x (torch.Tensor): input tensor.

        Returns:
            torch.Tensor: output tensor.
        """
        h, w = (int(_) for _ in x.size()[-2:])

        v = self.v_spatial(x)
        v = v.view(-1, self.internal_channels, h * w)

        q = self.q_spatial(x)
        q = self.global_avgpool(q)
        q = torch.softmax(q, dim=1)
        q = q.view(-1, 1, self.internal_channels)

        y = torch.matmul(q, v)
        y = y.view(-1, 1, h, w)
        y = torch.sigmoid(y)

        return x * y

    def forward(self, x: torch.Tensor) -> torch.Tensor:
        """Forward."""
        y_channel = self._channel_weighting(x)
        y_spatial = self._spatial_weighting(x)

        return y_channel + y_spatial


class ConditionalChannelWeighting(nn.Module):
    """Conditional channel weighting module.

    Args:
        in_channels (list[int]): Number of input channels for each input feature map.
        stride (int): Stride used in the first convolutional layer.
        reduce_ratio (int): Reduction ratio used in the cross-resolution weighting module.
        normalization (Callable[..., nn.Module]): Normalization layer module.
            Defaults to ``nn.BatchNorm2d``.
        with_cp (bool): Whether to use checkpointing to save memory.
        dropout (float | None): Dropout probability used in the depthwise convolutional layers.
        weighting_module_version (str): Version of the spatial weighting module to use.
        neighbour_weighting (bool): Whether to use the neighbour support module.
        dw_ksize (int): Kernel size used in the depthwise convolutional layers.

    Raises:
        ValueError: If stride is not 1 or 2.
    """

    def __init__(
        self,
        in_channels: list[int],
        stride: int,
        reduce_ratio: int,
        normalization: Callable[..., nn.Module] = nn.BatchNorm2d,
        with_cp: bool = False,
        dropout: float | None = None,
        weighting_module_version: str = "v1",
        neighbour_weighting: bool = False,
        dw_ksize: int = 3,
    ) -> None:
        super().__init__()

        self.with_cp = with_cp
        self.stride = stride
        if stride not in [1, 2]:
            msg = "stride must be 1 or 2."
            raise ValueError(msg)

        spatial_weighting_module = SpatialWeighting if weighting_module_version == "v1" else SpatialWeightingV2
        branch_channels = [channel // 2 for channel in in_channels]

        self.cross_resolution_weighting = CrossResolutionWeighting(
            branch_channels,
            ratio=reduce_ratio,
            normalization=normalization,
        )
        self.depthwise_convs = nn.ModuleList(
            [
                Conv2dModule(
                    channel,
                    channel,
                    kernel_size=dw_ksize,
                    stride=self.stride,
                    padding=dw_ksize // 2,
                    groups=channel,
                    normalization=build_norm_layer(normalization, num_features=channel),
                    activation=None,
                )
                for channel in branch_channels
            ],
        )
        self.spatial_weighting = nn.ModuleList(
            [
                spatial_weighting_module(  # type: ignore[call-arg]
                    channels=channel,
                    ratio=4,
                    normalization=normalization,
                    enable_norm=True,
                )
                for channel in branch_channels
            ],
        )

        self.neighbour_weighting = None
        if neighbour_weighting:
            self.neighbour_weighting = nn.ModuleList(
                [
                    NeighbourSupport(
                        channel,
                        kernel_size=3,
                        key_ratio=8,
                        value_ratio=4,
                        normalization=normalization,
                    )
                    for channel in branch_channels
                ],
            )

        self.dropout = None
        if dropout is not None and dropout > 0.0:
            self.dropout = nn.ModuleList([nn.Dropout(p=dropout) for _ in branch_channels])

    def _inner_forward(self, x: torch.Tensor) -> list[torch.Tensor]:
        """_inner_forward.

        Args:
            x (torch.Tensor): Input tensor.

        Returns:
            list[torch.Tensor]: Output tensor.
        """
        x = [s.chunk(2, dim=1) for s in x]
        x1 = [s[0] for s in x]
        x2 = [s[1] for s in x]

        x2 = self.cross_resolution_weighting(x2)
        x2 = [dw(s) for s, dw in zip(x2, self.depthwise_convs)]

        if self.neighbour_weighting is not None:
            x2 = [nw(s) for s, nw in zip(x2, self.neighbour_weighting)]

        x2 = [sw(s) for s, sw in zip(x2, self.spatial_weighting)]

        if self.dropout is not None:
            x2 = [dropout(s) for s, dropout in zip(x2, self.dropout)]

        out = [torch.cat([s1, s2], dim=1) for s1, s2 in zip(x1, x2)]

        return [channel_shuffle(s, 2) for s in out]

    def forward(self, x: torch.Tensor) -> list[torch.Tensor]:
        """Forward."""
        return cp.checkpoint(self._inner_forward, x) if self.with_cp and x.requires_grad else self._inner_forward(x)


class Stem(nn.Module):
    """Stem.

    Args:
        in_channels (int): Number of input image channels. Typically 3.
        stem_channels (int): Number of output channels of the stem layer.
        out_channels (int): Number of output channels of the backbone network.
        expand_ratio (int): Expansion ratio of the internal channels.
        normalization (Callable[..., nn.Module] | None): Normalization layer module.
            Defaults to ``nn.BatchNorm2d``.
        with_cp (bool): Use checkpointing to save memory during forward pass.
        num_stages (int): Number of stages in the backbone network.
        strides (tuple[int, int]): Strides of the first and subsequent stages.
        extra_stride (bool): Use an extra stride in the second stage.
        input_norm (bool): Use instance normalization on the input image.

    Raises:
        TypeError: If strides is not a tuple or list.
        ValueError: If len(strides) is not equal to num_stages + 1.
    """

    def __init__(
        self,
        in_channels: int,
        stem_channels: int,
        out_channels: int,
        expand_ratio: int,
        normalization: Callable[..., nn.Module] = nn.BatchNorm2d,
        with_cp: bool = False,
        strides: tuple[int, int] = (2, 2),
        extra_stride: bool = False,
        input_norm: bool = False,
    ) -> None:
        """Stem initialization."""
        super().__init__()

        if not isinstance(strides, (tuple, list)):
            msg = "strides must be tuple or list."
            raise TypeError(msg)
        if len(strides) != 2:
            msg = "len(strides) must equal to 2."
            raise ValueError(msg)

        self.in_channels = in_channels
        self.out_channels = out_channels
        self.normalization = normalization
        self.with_cp = with_cp

        self.input_norm = None
        if input_norm:
            self.input_norm = nn.InstanceNorm2d(in_channels)

        self.conv1 = Conv2dModule(
            in_channels=in_channels,
            out_channels=stem_channels,
            kernel_size=3,
            stride=strides[0],
            padding=1,
            normalization=build_norm_layer(self.normalization, num_features=stem_channels),
            activation=build_activation_layer(nn.ReLU),
        )

        self.conv2 = None
        if extra_stride:
            self.conv2 = Conv2dModule(
                in_channels=stem_channels,
                out_channels=stem_channels,
                kernel_size=3,
                stride=2,
                padding=1,
                normalization=build_norm_layer(self.normalization, num_features=stem_channels),
                activation=build_activation_layer(nn.ReLU),
            )

        mid_channels = int(round(stem_channels * expand_ratio))
        branch_channels = stem_channels // 2
        if stem_channels == self.out_channels:
            inc_channels = self.out_channels - branch_channels
        else:
            inc_channels = self.out_channels - stem_channels

        self.branch1 = nn.Sequential(
            Conv2dModule(
                branch_channels,
                branch_channels,
                kernel_size=3,
                stride=strides[1],
                padding=1,
                groups=branch_channels,
                normalization=build_norm_layer(normalization, num_features=branch_channels),
                activation=None,
            ),
            Conv2dModule(
                branch_channels,
                inc_channels,
                kernel_size=1,
                stride=1,
                padding=0,
                normalization=build_norm_layer(normalization, num_features=inc_channels),
                activation=build_activation_layer(nn.ReLU),
            ),
        )

        self.expand_conv = Conv2dModule(
            branch_channels,
            mid_channels,
            kernel_size=1,
            stride=1,
            padding=0,
            normalization=build_norm_layer(normalization, num_features=mid_channels),
            activation=build_activation_layer(nn.ReLU),
        )
        self.depthwise_conv = Conv2dModule(
            mid_channels,
            mid_channels,
            kernel_size=3,
            stride=strides[1],
            padding=1,
            groups=mid_channels,
            normalization=build_norm_layer(normalization, num_features=mid_channels),
            activation=None,
        )
        self.linear_conv = Conv2dModule(
            mid_channels,
            branch_channels if stem_channels == self.out_channels else stem_channels,
            kernel_size=1,
            stride=1,
            padding=0,
            normalization=build_norm_layer(
                normalization,
                num_features=branch_channels if stem_channels == self.out_channels else stem_channels,
            ),
            activation=build_activation_layer(nn.ReLU),
        )

    def _inner_forward(self, x: torch.Tensor) -> torch.Tensor:
        """_inner_forward.

        Args:
            x (torch.Tensor): Input tensor.

        Returns:
            torch.Tensor: Output tensor.
        """
        if self.input_norm is not None:
            x = self.input_norm(x)

        x = self.conv1(x)
        if self.conv2 is not None:
            x = self.conv2(x)

        x1, x2 = x.chunk(2, dim=1)

        x1 = self.branch1(x1)

        x2 = self.expand_conv(x2)
        x2 = self.depthwise_conv(x2)
        x2 = self.linear_conv(x2)

        out = torch.cat((x1, x2), dim=1)

        return channel_shuffle(out, 2)

    def forward(self, x: torch.Tensor) -> torch.Tensor:
        """Forward."""
        return cp.checkpoint(self._inner_forward, x) if self.with_cp and x.requires_grad else self._inner_forward(x)


class StemV2(nn.Module):
    """StemV2.

    Args:
        in_channels (int): Number of input image channels. Typically 3.
        stem_channels (int): Number of output channels of the stem layer.
        out_channels (int): Number of output channels of the backbone network.
        expand_ratio (int): Expansion ratio of the internal channels.
        normalization (Callable[..., nn.Module]): Normalization layer module.
            Defaults to ``nn.BatchNorm2d``.
        with_cp (bool): Use checkpointing to save memory during forward pass.
        num_stages (int): Number of stages in the backbone network.
        strides (tuple[int, int]): Strides of the first and subsequent stages.
        extra_stride (bool): Use an extra stride in the second stage.
        input_norm (bool): Use instance normalization on the input image.

    Raises:
        ValueError: If num_stages is less than 1.
        TypeError: If strides is not a tuple or list.
        ValueError: If len(strides) is not equal to num_stages + 1.
    """

    def __init__(
        self,
        in_channels: int,
        stem_channels: int,
        out_channels: int,
        expand_ratio: int,
        normalization: Callable[..., nn.Module] = nn.BatchNorm2d,
        with_cp: bool = False,
        num_stages: int = 1,
        strides: tuple[int, int] = (2, 2),
        extra_stride: bool = False,
        input_norm: bool = False,
    ) -> None:
        """StemV2 initialization."""
        super().__init__()

        if num_stages < 1:
            msg = "num_stages must be greater than 0."
            raise ValueError(msg)
        if not isinstance(strides, (tuple, list)):
            msg = "strides must be tuple or list."
            raise TypeError(msg)

        if len(strides) != 1 + num_stages:
            msg = "len(strides) must equal to num_stages + 1."
            raise ValueError(msg)

        self.in_channels = in_channels
        self.out_channels = out_channels
        self.normalization = normalization
        self.with_cp = with_cp
        self.num_stages = num_stages

        self.input_norm = None
        if input_norm:
            self.input_norm = nn.InstanceNorm2d(in_channels)

        self.conv1 = Conv2dModule(
            in_channels=in_channels,
            out_channels=stem_channels,
            kernel_size=3,
            stride=strides[0],
            padding=1,
            normalization=build_norm_layer(self.normalization, num_features=stem_channels),
            activation=build_activation_layer(nn.ReLU),
        )

        self.conv2 = None
        if extra_stride:
            self.conv2 = Conv2dModule(
                in_channels=stem_channels,
                out_channels=stem_channels,
                kernel_size=3,
                stride=2,
                padding=1,
                normalization=build_norm_layer(self.normalization, num_features=stem_channels),
                activation=build_activation_layer(nn.ReLU),
            )

        mid_channels = int(round(stem_channels * expand_ratio))
        internal_branch_channels = stem_channels // 2
        out_branch_channels = self.out_channels // 2

        self.branch1, self.branch2 = nn.ModuleList(), nn.ModuleList()
        for stage in range(1, num_stages + 1):
            self.branch1.append(
                nn.Sequential(
                    Conv2dModule(
                        internal_branch_channels,
                        internal_branch_channels,
                        kernel_size=3,
                        stride=strides[stage],
                        padding=1,
                        groups=internal_branch_channels,
                        normalization=build_norm_layer(normalization, num_features=internal_branch_channels),
                        activation=None,
                    ),
                    Conv2dModule(
                        internal_branch_channels,
                        out_branch_channels if stage == num_stages else internal_branch_channels,
                        kernel_size=1,
                        stride=1,
                        padding=0,
                        normalization=build_norm_layer(
                            normalization,
                            num_features=out_branch_channels if stage == num_stages else internal_branch_channels,
                        ),
                        activation=build_activation_layer(nn.ReLU),
                    ),
                ),
            )

            self.branch2.append(
                nn.Sequential(
                    Conv2dModule(
                        internal_branch_channels,
                        mid_channels,
                        kernel_size=1,
                        stride=1,
                        padding=0,
                        normalization=build_norm_layer(normalization, num_features=mid_channels),
                        activation=build_activation_layer(nn.ReLU),
                    ),
                    Conv2dModule(
                        mid_channels,
                        mid_channels,
                        kernel_size=3,
                        stride=strides[stage],
                        padding=1,
                        groups=mid_channels,
                        normalization=build_norm_layer(normalization, num_features=mid_channels),
                        activation=None,
                    ),
                    Conv2dModule(
                        mid_channels,
                        out_branch_channels if stage == num_stages else internal_branch_channels,
                        kernel_size=1,
                        stride=1,
                        padding=0,
                        normalization=build_norm_layer(
                            normalization,
                            num_features=out_branch_channels if stage == num_stages else internal_branch_channels,
                        ),
                        activation=build_activation_layer(nn.ReLU),
                    ),
                ),
            )

    def _inner_forward(self, x: torch.Tensor) -> list[torch.Tensor]:
        """Forward pass of Stem module.

        Args:
            x (torch.Tensor): Input tensor of shape (batch_size, channels, height, width).

        Returns:
            list[torch.Tensor]: List of output tensors at each stage of the backbone.
        """
        if self.input_norm is not None:
            x = self.input_norm(x)

        y = self.conv1(x)
        if self.conv2 is not None:
            y = self.conv2(y)

        out_list = [y]
        for stage in range(self.num_stages):
            y1, y2 = y.chunk(2, dim=1)

            y1 = self.branch1[stage](y1)
            y2 = self.branch2[stage](y2)

            y = torch.cat((y1, y2), dim=1)
            y = channel_shuffle(y, 2)
            out_list.append(y)

        return out_list

    def forward(self, x: torch.Tensor) -> list[torch.Tensor]:
        """Forward."""
        return cp.checkpoint(self._inner_forward, x) if self.with_cp and x.requires_grad else self._inner_forward(x)


class ShuffleUnit(nn.Module):
    """InvertedResidual block for ShuffleNetV2 backbone.

    Args:
        in_channels (int): The input channels of the block.
        out_channels (int): The output channels of the block.
        stride (int): Stride of the 3x3 convolution layer. Default: 1
        normalization (Callable[..., nn.Module]): Normalization layer module.
            Defaults to ``nn.BatchNorm2d``.
        activation (Callable[..., nn.Module]): Activation layer module.
            Defaults to ``nn.ReLU``.
        with_cp (bool): Use checkpoint or not. Using checkpoint will save some
            memory while slowing down the training speed. Default: False.
    """

    def __init__(
        self,
        in_channels: int,
        out_channels: int,
        stride: int = 1,
        normalization: Callable[..., nn.Module] = nn.BatchNorm2d,
        activation: Callable[..., nn.Module] = nn.ReLU,
        with_cp: bool = False,
    ) -> None:
        super().__init__()

        self.stride = stride
        self.with_cp = with_cp

        branch_features = out_channels // 2
        if self.stride == 1 and in_channels != branch_features * 2:
            msg = (
                f"in_channels ({in_channels}) should equal to "
                f"branch_features * 2 ({branch_features * 2}) "
                "when stride is 1"
            )
            raise ValueError(msg)

        if self.stride > 1:
            self.branch1 = nn.Sequential(
                Conv2dModule(
                    in_channels,
                    in_channels,
                    kernel_size=3,
                    stride=self.stride,
                    padding=1,
                    groups=in_channels,
                    normalization=build_norm_layer(normalization, num_features=in_channels),
                    activation=None,
                ),
                Conv2dModule(
                    in_channels,
                    branch_features,
                    kernel_size=1,
                    stride=1,
                    padding=0,
                    normalization=build_norm_layer(normalization, num_features=branch_features),
                    activation=build_activation_layer(activation),
                ),
            )

        self.branch2 = nn.Sequential(
            Conv2dModule(
                in_channels if (self.stride > 1) else branch_features,
                branch_features,
                kernel_size=1,
                stride=1,
                padding=0,
                normalization=build_norm_layer(normalization, num_features=branch_features),
                activation=build_activation_layer(activation),
            ),
            Conv2dModule(
                branch_features,
                branch_features,
                kernel_size=3,
                stride=self.stride,
                padding=1,
                groups=branch_features,
                normalization=build_norm_layer(normalization, num_features=branch_features),
                activation=None,
            ),
            Conv2dModule(
                branch_features,
                branch_features,
                kernel_size=1,
                stride=1,
                padding=0,
                normalization=build_norm_layer(normalization, num_features=branch_features),
                activation=build_activation_layer(activation),
            ),
        )

    def _inner_forward(self, x: torch.Tensor) -> torch.Tensor:
        """_inner_forward."""
        if self.stride > 1:
            out = torch.cat((self.branch1(x), self.branch2(x)), dim=1)
        else:
            x1, x2 = x.chunk(2, dim=1)
            out = torch.cat((x1, self.branch2(x2)), dim=1)

        return channel_shuffle(out, 2)

    def forward(self, x: torch.Tensor) -> torch.Tensor:
        """Forward."""
        return cp.checkpoint(self._inner_forward, x) if self.with_cp and x.requires_grad else self._inner_forward(x)


class LiteHRModule(nn.Module):
    """LiteHR module.

    Args:
        num_branches (int): Number of branches in the network.
        num_blocks (int): Number of blocks in each branch.
        in_channels (list[int]): List of input channels for each branch.
        reduce_ratio (int): Reduction ratio for the weighting module.
        module_type (str): Type of module to use for the network. Can be "LITE" or "NAIVE".
        multiscale_output (bool, optional): Whether to output features from all branches. Defaults to False.
        with_fuse (bool, optional): Whether to use the fuse layer. Defaults to True.
        normalization (Callable[..., nn.Module]): Normalization layer module.
            Defaults to ``nn.BatchNorm2d``.
        with_cp (bool, optional): Whether to use checkpointing. Defaults to False.
        dropout (float, optional): Dropout rate. Defaults to None.
        weighting_module_version (str, optional): Version of the weighting module to use. Defaults to "v1".
        neighbour_weighting (bool, optional): Whether to use neighbour weighting. Defaults to False.
    """

    def __init__(
        self,
        num_branches: int,
        num_blocks: int,
        in_channels: list[int],
        reduce_ratio: int,
        module_type: str,
        multiscale_output: bool = False,
        with_fuse: bool = True,
        normalization: Callable[..., nn.Module] = nn.BatchNorm2d,
        with_cp: bool = False,
        dropout: float | None = None,
        weighting_module_version: str = "v1",
        neighbour_weighting: bool = False,
    ) -> None:
        super().__init__()

        self._check_branches(num_branches, in_channels)

        self.in_channels = in_channels
        self.num_branches = num_branches

        self.module_type = module_type
        self.multiscale_output = multiscale_output
        self.with_fuse = with_fuse
        self.normalization = normalization
        self.with_cp = with_cp
        self.weighting_module_version = weighting_module_version
        self.neighbour_weighting = neighbour_weighting

        if self.module_type == "LITE":
            self.layers = self._make_weighting_blocks(num_blocks, reduce_ratio, dropout=dropout)
        elif self.module_type == "NAIVE":
            self.layers = self._make_naive_branches(num_branches, num_blocks)

        if self.with_fuse:
            self.fuse_layers = self._make_fuse_layers()
            self.relu = nn.ReLU()

    @staticmethod
    def _check_branches(num_branches: int, in_channels: list[int]) -> None:
        """Check input to avoid ValueError."""
        if num_branches != len(in_channels):
            error_msg = f"NUM_BRANCHES({num_branches}) != NUM_INCHANNELS({len(in_channels)})"
            raise ValueError(error_msg)

    def _make_weighting_blocks(
        self,
        num_blocks: int,
        reduce_ratio: int,
        stride: int = 1,
        dropout: float | None = None,
    ) -> nn.Sequential:
        layers = [
            ConditionalChannelWeighting(
                self.in_channels,
                stride=stride,
                reduce_ratio=reduce_ratio,
                normalization=self.normalization,
                with_cp=self.with_cp,
                dropout=dropout,
                weighting_module_version=self.weighting_module_version,
                neighbour_weighting=self.neighbour_weighting,
            )
            for _ in range(num_blocks)
        ]

        return nn.Sequential(*layers)

    def _make_one_branch(self, branch_index: int, num_blocks: int, stride: int = 1) -> nn.Sequential:
        """Make one branch."""
        layers = [
            ShuffleUnit(
                self.in_channels[branch_index],
                self.in_channels[branch_index],
                stride=stride,
                normalization=self.normalization,
                activation=nn.ReLU,
                with_cp=self.with_cp,
            ),
        ] + [
            ShuffleUnit(
                self.in_channels[branch_index],
                self.in_channels[branch_index],
                stride=1,
                normalization=self.normalization,
                activation=nn.ReLU,
                with_cp=self.with_cp,
            )
            for _ in range(1, num_blocks)
        ]

        return nn.Sequential(*layers)

    def _make_naive_branches(self, num_branches: int, num_blocks: int) -> nn.ModuleList:
        """Make branches."""
        branches = [self._make_one_branch(i, num_blocks) for i in range(num_branches)]
        return nn.ModuleList(branches)

    def _make_fuse_layers(self) -> nn.ModuleList:
        """Make fuse layer."""
        if self.num_branches == 1:
            return None

        num_branches = self.num_branches
        in_channels = self.in_channels
        num_out_branches = num_branches if self.multiscale_output else 1

        fuse_layers = []
        for i in range(num_out_branches):
            fuse_layer = []
            for j in range(num_branches):
                if j > i:
                    fuse_layer.append(
                        nn.Sequential(
                            nn.Conv2d(
                                in_channels[j],
                                in_channels[i],
                                kernel_size=1,
                                stride=1,
                                padding=0,
                                bias=False,
                            ),
                            build_norm_layer(self.normalization, in_channels[i])[1],
                        ),
                    )
                elif j == i:
                    fuse_layer.append(None)
                else:
                    conv_downsamples = []
                    for k in range(i - j):
                        if k == i - j - 1:
                            conv_downsamples.append(
                                nn.Sequential(
                                    nn.Conv2d(
                                        in_channels[j],
                                        in_channels[j],
                                        kernel_size=3,
                                        stride=2,
                                        padding=1,
                                        groups=in_channels[j],
                                        bias=False,
                                    ),
                                    build_norm_layer(self.normalization, in_channels[j])[1],
                                    nn.Conv2d(
                                        in_channels[j],
                                        in_channels[i],
                                        kernel_size=1,
                                        stride=1,
                                        padding=0,
                                        bias=False,
                                    ),
                                    build_norm_layer(self.normalization, in_channels[i])[1],
                                ),
                            )
                        else:
                            conv_downsamples.append(
                                nn.Sequential(
                                    nn.Conv2d(
                                        in_channels[j],
                                        in_channels[j],
                                        kernel_size=3,
                                        stride=2,
                                        padding=1,
                                        groups=in_channels[j],
                                        bias=False,
                                    ),
                                    build_norm_layer(self.normalization, in_channels[j])[1],
                                    nn.Conv2d(
                                        in_channels[j],
                                        in_channels[j],
                                        kernel_size=1,
                                        stride=1,
                                        padding=0,
                                        bias=False,
                                    ),
                                    build_norm_layer(self.normalization, in_channels[j])[1],
                                    nn.ReLU(inplace=True),
                                ),
                            )
                    fuse_layer.append(nn.Sequential(*conv_downsamples))
            fuse_layers.append(nn.ModuleList(fuse_layer))

        return nn.ModuleList(fuse_layers)

    def forward(self, x: torch.Tensor) -> list[torch.Tensor]:
        """Forward function."""
        if self.num_branches == 1:
            return [self.layers[0](x[0])]

        if self.module_type == "LITE":
            out = self.layers(x)
        elif self.module_type == "NAIVE":
            for i in range(self.num_branches):
                x[i] = self.layers[i](x[i])
            out = x

        if self.with_fuse:
            out_fuse = []
            for i in range(len(self.fuse_layers)):
                y = out[0] if i == 0 else self.fuse_layers[i][0](out[0])
                for j in range(self.num_branches):
                    fuse_y = out[j] if i == j else self.fuse_layers[i][j](out[j])
                    if fuse_y.size()[-2:] != y.size()[-2:]:
                        fuse_y = functional.interpolate(fuse_y, size=y.size()[-2:], mode="nearest")

                    y += fuse_y

                out_fuse.append(self.relu(y))

            out = out_fuse
        elif not self.multiscale_output:
            out = [out[0]]

        return out


class NNLiteHRNet(nn.Module):
    """Lite-HRNet backbone.

    `High-Resolution Representations for Labeling Pixels and Regions
    <https://arxiv.org/abs/1904.04514>`_

    Args:
        extra (dict): detailed configuration for each stage of HRNet.
        in_channels (int): Number of input image channels. Default: 3.
        normalization (Callable[..., nn.Module]): Normalization layer module.
            Defaults to ``nn.BatchNorm2d``.
        norm_eval (bool): Whether to set norm layers to eval mode, namely,
            freeze running stats (mean and var). Note: Effect on Batch Norm
            and its variants only. Default: False
        with_cp (bool): Use checkpoint or not. Using checkpoint will save some
            memory while slowing down the training speed.
        zero_init_residual (bool): whether to use zero init for last norm layer
            in resblocks to let them behave as identity.
    """

    def __init__(
        self,
        stem: dict[str, Any],
        num_stages: int,
        stages_spec: dict[str, Any],
        in_channels: int = 3,
<<<<<<< HEAD
        normalization: Callable[..., nn.Module] = nn.BatchNorm2d,
=======
        norm_cfg: dict[str, Any] | None = None,
>>>>>>> d77423e1
        norm_eval: bool = False,
        with_cp: bool = False,
        zero_init_residual: bool = False,
        dropout: float | None = None,
        pretrained_weights: str | None = None,
    ) -> None:
        """Init."""
        super().__init__()

<<<<<<< HEAD
        self.extra = extra
        self.normalization = normalization
=======
        if norm_cfg is None:
            norm_cfg = {"type": "BN", "requires_grad": True}

        self.norm_cfg = norm_cfg
>>>>>>> d77423e1
        self.norm_eval = norm_eval
        self.with_cp = with_cp
        self.zero_init_residual = zero_init_residual
        self.stem = Stem(
            in_channels,
<<<<<<< HEAD
            input_norm=self.extra["stem"]["input_norm"],
            stem_channels=self.extra["stem"]["stem_channels"],
            out_channels=self.extra["stem"]["out_channels"],
            expand_ratio=self.extra["stem"]["expand_ratio"],
            strides=self.extra["stem"]["strides"],
            extra_stride=self.extra["stem"]["extra_stride"],
            normalization=self.normalization,
=======
            norm_cfg=self.norm_cfg,
            **stem,
>>>>>>> d77423e1
        )
        self.num_stages = num_stages
        self.stages_spec = stages_spec

        num_channels_last = [
            self.stem.out_channels,
        ]
        for i in range(self.num_stages):
            num_channels = self.stages_spec["num_channels"][i]
            num_channels = [num_channels[i] for i in range(len(num_channels))]

            setattr(
                self,
                f"transition{i}",
                self._make_transition_layer(num_channels_last, num_channels),
            )

            stage, num_channels_last = self._make_stage(
                self.stages_spec,
                i,
                num_channels,
                multiscale_output=True,
                dropout=dropout,
            )
            setattr(self, f"stage{i}", stage)

<<<<<<< HEAD
        self.out_modules = None
        if self.extra.get("out_modules") is not None:
            out_modules = []
            in_modules_channels, out_modules_channels = num_channels_last[-1], None
            if self.extra["out_modules"]["conv"]["enable"]:
                out_modules_channels = self.extra["out_modules"]["conv"]["channels"]
                out_modules.append(
                    Conv2dModule(
                        in_channels=in_modules_channels,
                        out_channels=out_modules_channels,
                        kernel_size=1,
                        stride=1,
                        padding=0,
                        normalization=build_norm_layer(self.normalization, num_features=out_modules_channels),
                        activation=build_activation_layer(nn.ReLU),
                    ),
                )
                in_modules_channels = out_modules_channels
            if self.extra["out_modules"]["position_att"]["enable"]:
                out_modules.append(
                    AsymmetricPositionAttentionModule(
                        in_channels=in_modules_channels,
                        key_channels=self.extra["out_modules"]["position_att"]["key_channels"],
                        value_channels=self.extra["out_modules"]["position_att"]["value_channels"],
                        psp_size=self.extra["out_modules"]["position_att"]["psp_size"],
                        normalization=self.normalization,
                    ),
                )
            if self.extra["out_modules"]["local_att"]["enable"]:
                out_modules.append(
                    LocalAttentionModule(
                        num_channels=in_modules_channels,
                        normalization=self.normalization,
                    ),
                )

            if len(out_modules) > 0:
                self.out_modules = nn.Sequential(*out_modules)
                num_channels_last.append(in_modules_channels)

        self.add_stem_features = self.extra.get("add_stem_features", False)
        if self.add_stem_features:
            self.stem_transition = nn.Sequential(
                Conv2dModule(
                    self.stem.out_channels,
                    self.stem.out_channels,
                    kernel_size=3,
                    stride=1,
                    padding=1,
                    groups=self.stem.out_channels,
                    normalization=build_norm_layer(normalization, num_features=self.stem.out_channels),
                    activation=None,
                ),
                Conv2dModule(
                    self.stem.out_channels,
                    num_channels_last[0],
                    kernel_size=1,
                    stride=1,
                    padding=0,
                    normalization=build_norm_layer(normalization, num_features=num_channels_last[0]),
                    activation=build_activation_layer(nn.ReLU),
                ),
            )

            num_channels_last = [num_channels_last[0], *num_channels_last]

        self.with_aggregator = self.extra.get("out_aggregator") and self.extra["out_aggregator"]["enable"]
        if self.with_aggregator:
            self.aggregator = IterativeAggregator(
                in_channels=num_channels_last,
                min_channels=self.extra["out_aggregator"].get("min_channels", None),
                normalization=self.normalization,
            )

=======
>>>>>>> d77423e1
        if pretrained_weights is not None:
            self.load_pretrained_weights(pretrained_weights, prefix="backbone")

    def _make_transition_layer(
        self,
        num_channels_pre_layer: list[int],
        num_channels_cur_layer: list[int],
    ) -> nn.ModuleList:
        """Make transition layer."""
        num_branches_cur = len(num_channels_cur_layer)
        num_branches_pre = len(num_channels_pre_layer)

        transition_layers = []
        for i in range(num_branches_cur):
            if i < num_branches_pre:
                if num_channels_cur_layer[i] != num_channels_pre_layer[i]:
                    transition_layers.append(
                        nn.Sequential(
                            nn.Conv2d(
                                num_channels_pre_layer[i],
                                num_channels_pre_layer[i],
                                kernel_size=3,
                                stride=1,
                                padding=1,
                                groups=num_channels_pre_layer[i],
                                bias=False,
                            ),
                            build_norm_layer(self.normalization, num_channels_pre_layer[i])[1],
                            nn.Conv2d(
                                num_channels_pre_layer[i],
                                num_channels_cur_layer[i],
                                kernel_size=1,
                                stride=1,
                                padding=0,
                                bias=False,
                            ),
                            build_norm_layer(self.normalization, num_channels_cur_layer[i])[1],
                            nn.ReLU(),
                        ),
                    )
                else:
                    transition_layers.append(None)
            else:
                conv_downsamples = []
                for j in range(i + 1 - num_branches_pre):
                    in_channels = num_channels_pre_layer[-1]
                    out_channels = num_channels_cur_layer[i] if j == i - num_branches_pre else in_channels
                    conv_downsamples.append(
                        nn.Sequential(
                            nn.Conv2d(
                                in_channels,
                                in_channels,
                                kernel_size=3,
                                stride=2,
                                padding=1,
                                groups=in_channels,
                                bias=False,
                            ),
                            build_norm_layer(self.normalization, in_channels)[1],
                            nn.Conv2d(
                                in_channels,
                                out_channels,
                                kernel_size=1,
                                stride=1,
                                padding=0,
                                bias=False,
                            ),
                            build_norm_layer(self.normalization, out_channels)[1],
                            nn.ReLU(),
                        ),
                    )
                transition_layers.append(nn.Sequential(*conv_downsamples))

        return nn.ModuleList(transition_layers)

    def _make_stage(
        self,
        stages_spec: dict,
        stage_index: int,
        in_channels: list[int],
        multiscale_output: bool = True,
        dropout: float | None = None,
    ) -> tuple[nn.Module, list[int]]:
        """Create a stage of the LiteHRNet backbone.

        Args:
            stages_spec (dict): Specification of the stages of the backbone.
            stage_index (int): Index of the current stage.
            in_channels (list[int]): List of input channels for each branch.
            multiscale_output (bool, optional): Whether to output features from all branches. Defaults to True.
            dropout (float | None, optional): Dropout probability. Defaults to None.

        Returns:
            tuple[nn.Module, list[int]]: A tuple containing the stage module and the output channels for each branch.
        """
        num_modules = stages_spec["num_modules"][stage_index]
        num_branches = stages_spec["num_branches"][stage_index]
        num_blocks = stages_spec["num_blocks"][stage_index]
        reduce_ratio = stages_spec["reduce_ratios"][stage_index]
        with_fuse = stages_spec["with_fuse"][stage_index]
        module_type = stages_spec["module_type"][stage_index]
        weighting_module_version = stages_spec.get("weighting_module_version", "v1")
        neighbour_weighting = stages_spec.get("neighbour_weighting", False)

        modules = []
        for i in range(num_modules):
            # multi_scale_output is only used last module
            reset_multiscale_output = not ((not multiscale_output) and i == num_modules - 1)

            modules.append(
                LiteHRModule(
                    num_branches,
                    num_blocks,
                    in_channels,
                    reduce_ratio,
                    module_type,
                    multiscale_output=reset_multiscale_output,
                    with_fuse=with_fuse,
                    normalization=self.normalization,
                    with_cp=self.with_cp,
                    dropout=dropout,
                    weighting_module_version=weighting_module_version,
                    neighbour_weighting=neighbour_weighting,
                ),
            )
            in_channels = modules[-1].in_channels

        return nn.Sequential(*modules), in_channels

    def forward(self, x: torch.Tensor) -> torch.Tensor:
        """Forward function."""
        stem_outputs = self.stem(x)
        y = stem_outputs

        y_list = [y]
        for i in range(self.num_stages):
            transition_modules = getattr(self, f"transition{i}")

            stage_inputs = []
            for j in range(self.stages_spec["num_branches"][i]):
                if transition_modules[j]:
                    if j >= len(y_list):
                        stage_inputs.append(transition_modules[j](y_list[-1]))
                    else:
                        stage_inputs.append(transition_modules[j](y_list[j]))
                else:
                    stage_inputs.append(y_list[j])

            stage_module = getattr(self, f"stage{i}")
            y_list = stage_module(stage_inputs)

        return y_list

    def load_pretrained_weights(self, pretrained: str | None = None, prefix: str = "") -> None:
        """Initialize weights."""
        checkpoint = None
        if isinstance(pretrained, str) and Path(pretrained).exists():
            checkpoint = torch.load(pretrained, "cpu")
            print(f"init weight - {pretrained}")
        elif pretrained is not None:
            cache_dir = Path.home() / ".cache" / "torch" / "hub" / "checkpoints"
            checkpoint = load_from_http(filename=pretrained, map_location="cpu", model_dir=cache_dir)
            print(f"init weight - {pretrained}")
        if checkpoint is not None:
            load_checkpoint_to_model(self, checkpoint, prefix=prefix)


class LiteHRNetBackbone:
    """LiteHRNet backbone factory."""

    LITEHRNET_CFG: ClassVar[dict[str, Any]] = {
        "lite_hrnet_s": {
            "stem": {
                "stem_channels": 32,
                "out_channels": 32,
                "expand_ratio": 1,
                "strides": [2, 2],
                "extra_stride": True,
                "input_norm": False,
            },
            "num_stages": 2,
            "stages_spec": {
                "num_modules": [4, 4],
                "num_branches": [2, 3],
                "num_blocks": [2, 2],
                "module_type": ["LITE", "LITE"],
                "with_fuse": [True, True],
                "reduce_ratios": [8, 8],
                "num_channels": [[60, 120], [60, 120, 240]],
            },
            "pretrained_weights": "https://storage.openvinotoolkit.org/repositories/openvino_training_extensions/models/custom_semantic_segmentation/litehrnetsv2_imagenet1k_rsc.pth",
        },
        "lite_hrnet_18": {
            "stem": {
                "stem_channels": 32,
                "out_channels": 32,
                "expand_ratio": 1,
                "strides": [2, 2],
                "extra_stride": False,
                "input_norm": False,
            },
            "num_stages": 3,
            "stages_spec": {
                "num_modules": [2, 4, 2],
                "num_branches": [2, 3, 4],
                "num_blocks": [2, 2, 2],
                "module_type": ["LITE", "LITE", "LITE"],
                "with_fuse": [True, True, True],
                "reduce_ratios": [8, 8, 8],
                "num_channels": [[40, 80], [40, 80, 160], [40, 80, 160, 320]],
            },
            "pretrained_weights": "https://storage.openvinotoolkit.org/repositories/openvino_training_extensions/models/custom_semantic_segmentation/litehrnet18_imagenet1k_rsc.pth",
        },
        "lite_hrnet_x": {
            "stem": {
                "stem_channels": 60,
                "out_channels": 60,
                "expand_ratio": 1,
                "strides": [2, 1],
                "extra_stride": False,
                "input_norm": False,
            },
            "num_stages": 4,
            "stages_spec": {
                "weighting_module_version": "v1",
                "num_modules": [2, 4, 4, 2],
                "num_branches": [2, 3, 4, 5],
                "num_blocks": [2, 2, 2, 2],
                "module_type": ["LITE", "LITE", "LITE", "LITE"],
                "with_fuse": [True, True, True, True],
                "reduce_ratios": [2, 4, 8, 8],
                "num_channels": [[18, 60], [18, 60, 80], [18, 60, 80, 160], [18, 60, 80, 160, 320]],
            },
            "pretrained_weights": "https://storage.openvinotoolkit.org/repositories/openvino_training_extensions/models/custom_semantic_segmentation/litehrnetxv3_imagenet1k_rsc.pth",
        },
    }

    def __new__(cls, version: str) -> NNLiteHRNet:
        """Constructor for LiteHRNet backbone."""
        if version not in cls.LITEHRNET_CFG:
            msg = f"model type '{version}' is not supported"
            raise KeyError(msg)

        return NNLiteHRNet(**cls.LITEHRNET_CFG[version])<|MERGE_RESOLUTION|>--- conflicted
+++ resolved
@@ -9,6 +9,7 @@
 
 from __future__ import annotations
 
+from functools import partial
 from pathlib import Path
 from typing import Any, Callable, ClassVar
 
@@ -18,11 +19,7 @@
 from torch.nn import functional
 
 from otx.algo.modules import Conv2dModule, build_norm_layer
-<<<<<<< HEAD
 from otx.algo.modules.activation import build_activation_layer
-from otx.algo.modules.base_module import BaseModule
-=======
->>>>>>> d77423e1
 from otx.algo.segmentation.modules import (
     channel_shuffle,
 )
@@ -1222,11 +1219,7 @@
         num_stages: int,
         stages_spec: dict[str, Any],
         in_channels: int = 3,
-<<<<<<< HEAD
-        normalization: Callable[..., nn.Module] = nn.BatchNorm2d,
-=======
-        norm_cfg: dict[str, Any] | None = None,
->>>>>>> d77423e1
+        normalization: Callable[..., nn.Module] = partial(build_norm_layer, nn.BatchNorm2d, requires_grad=True),
         norm_eval: bool = False,
         with_cp: bool = False,
         zero_init_residual: bool = False,
@@ -1236,32 +1229,14 @@
         """Init."""
         super().__init__()
 
-<<<<<<< HEAD
-        self.extra = extra
         self.normalization = normalization
-=======
-        if norm_cfg is None:
-            norm_cfg = {"type": "BN", "requires_grad": True}
-
-        self.norm_cfg = norm_cfg
->>>>>>> d77423e1
         self.norm_eval = norm_eval
         self.with_cp = with_cp
         self.zero_init_residual = zero_init_residual
         self.stem = Stem(
             in_channels,
-<<<<<<< HEAD
-            input_norm=self.extra["stem"]["input_norm"],
-            stem_channels=self.extra["stem"]["stem_channels"],
-            out_channels=self.extra["stem"]["out_channels"],
-            expand_ratio=self.extra["stem"]["expand_ratio"],
-            strides=self.extra["stem"]["strides"],
-            extra_stride=self.extra["stem"]["extra_stride"],
             normalization=self.normalization,
-=======
-            norm_cfg=self.norm_cfg,
             **stem,
->>>>>>> d77423e1
         )
         self.num_stages = num_stages
         self.stages_spec = stages_spec
@@ -1288,83 +1263,6 @@
             )
             setattr(self, f"stage{i}", stage)
 
-<<<<<<< HEAD
-        self.out_modules = None
-        if self.extra.get("out_modules") is not None:
-            out_modules = []
-            in_modules_channels, out_modules_channels = num_channels_last[-1], None
-            if self.extra["out_modules"]["conv"]["enable"]:
-                out_modules_channels = self.extra["out_modules"]["conv"]["channels"]
-                out_modules.append(
-                    Conv2dModule(
-                        in_channels=in_modules_channels,
-                        out_channels=out_modules_channels,
-                        kernel_size=1,
-                        stride=1,
-                        padding=0,
-                        normalization=build_norm_layer(self.normalization, num_features=out_modules_channels),
-                        activation=build_activation_layer(nn.ReLU),
-                    ),
-                )
-                in_modules_channels = out_modules_channels
-            if self.extra["out_modules"]["position_att"]["enable"]:
-                out_modules.append(
-                    AsymmetricPositionAttentionModule(
-                        in_channels=in_modules_channels,
-                        key_channels=self.extra["out_modules"]["position_att"]["key_channels"],
-                        value_channels=self.extra["out_modules"]["position_att"]["value_channels"],
-                        psp_size=self.extra["out_modules"]["position_att"]["psp_size"],
-                        normalization=self.normalization,
-                    ),
-                )
-            if self.extra["out_modules"]["local_att"]["enable"]:
-                out_modules.append(
-                    LocalAttentionModule(
-                        num_channels=in_modules_channels,
-                        normalization=self.normalization,
-                    ),
-                )
-
-            if len(out_modules) > 0:
-                self.out_modules = nn.Sequential(*out_modules)
-                num_channels_last.append(in_modules_channels)
-
-        self.add_stem_features = self.extra.get("add_stem_features", False)
-        if self.add_stem_features:
-            self.stem_transition = nn.Sequential(
-                Conv2dModule(
-                    self.stem.out_channels,
-                    self.stem.out_channels,
-                    kernel_size=3,
-                    stride=1,
-                    padding=1,
-                    groups=self.stem.out_channels,
-                    normalization=build_norm_layer(normalization, num_features=self.stem.out_channels),
-                    activation=None,
-                ),
-                Conv2dModule(
-                    self.stem.out_channels,
-                    num_channels_last[0],
-                    kernel_size=1,
-                    stride=1,
-                    padding=0,
-                    normalization=build_norm_layer(normalization, num_features=num_channels_last[0]),
-                    activation=build_activation_layer(nn.ReLU),
-                ),
-            )
-
-            num_channels_last = [num_channels_last[0], *num_channels_last]
-
-        self.with_aggregator = self.extra.get("out_aggregator") and self.extra["out_aggregator"]["enable"]
-        if self.with_aggregator:
-            self.aggregator = IterativeAggregator(
-                in_channels=num_channels_last,
-                min_channels=self.extra["out_aggregator"].get("min_channels", None),
-                normalization=self.normalization,
-            )
-
-=======
->>>>>>> d77423e1
         if pretrained_weights is not None:
             self.load_pretrained_weights(pretrained_weights, prefix="backbone")
 
