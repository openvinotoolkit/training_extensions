# Copyright (C) 2024 Intel Corporation
# SPDX-License-Identifier: Apache-2.0
#
"""main loss for MonoDETR model."""
from __future__ import annotations

from typing import TYPE_CHECKING, Callable

import torch
from torch import nn
from torch.nn import functional
from torchvision.ops import box_convert

from otx.algo.common.losses.focal_loss import py_sigmoid_focal_loss
from otx.algo.common.losses.iou_loss import giou_loss
from otx.algo.object_detection_3d.matchers.matcher_3d import HungarianMatcher3D
from otx.algo.object_detection_3d.utils.utils import box_cxcylrtb_to_xyxy

from .ddn_loss import DDNLoss

if TYPE_CHECKING:
    from torch import Tensor


class MonoDETRCriterion(nn.Module):
    """This class computes the loss for MonoDETR."""

    def __init__(self, num_classes: int, weight_dict: dict, focal_alpha: float, group_num: int = 11) -> None:
        """MonoDETRCriterion.

        Args:
<<<<<<< HEAD
            num_classes (int): number of object categories, omitting the special no-object category
            weight_dict (dict): dict containing as key the names of the losses and as values their relative weight.
            focal_alpha (float): alpha in Focal Loss
            group_num (int): number of groups for data parallelism
=======
            num_classes (int): number of object categories, omitting the special no-object category.
            weight_dict (dict): dict containing as key the names of the losses and as values their relative weight.
            focal_alpha (float): alpha in Focal Loss.
            group_num (int): number of groups for data parallelism.
>>>>>>> e92cdfda
        """
        super().__init__()
        self.num_classes = num_classes
        self.matcher = HungarianMatcher3D(cost_class=2, cost_3dcenter=10, cost_bbox=5, cost_giou=2)
        self.weight_dict = weight_dict
        for name in self.loss_map:
            if name not in self.weight_dict:
                self.weight_dict[name] = 1
        self.focal_alpha = focal_alpha
        self.ddn_loss = DDNLoss()  # for depth map
        self.group_num = group_num

    def loss_labels(self, outputs: dict, targets: list, indices: list, num_boxes: int) -> dict[str, Tensor]:
        """Classification loss.

        Args:
<<<<<<< HEAD
            outputs (dict): dict of tensors, see the output specification of the model for the format
            targets (list): list of dicts, such that len(targets) == batch_size.
                   The expected keys in each dict depends on the losses applied, see each loss' doc
            indices (list): list of tuples, such that len(indices) == batch_size.
            num_boxes (int): number of boxes in the batch
=======
            outputs (dict): dict of tensors, see the output specification of the model for the format.
            targets (list): list of dicts, such that len(targets) == batch_size.
                   The expected keys in each dict depends on the losses applied, see each loss' doc.
            indices (list): list of tuples, such that len(indices) == batch_size.
            num_boxes (int): number of boxes in the batch.
>>>>>>> e92cdfda
        """
        src_logits = outputs["scores"]

        idx = self._get_src_permutation_idx(indices)
        target_classes_o = torch.cat([t["labels"][J] for t, (_, J) in zip(targets, indices)])
        target_classes = torch.full(src_logits.shape[:2], self.num_classes, dtype=torch.int64, device=src_logits.device)

        target_classes[idx] = target_classes_o.squeeze().long()

        target_classes_onehot = torch.zeros(
            [src_logits.shape[0], src_logits.shape[1], src_logits.shape[2] + 1],
            dtype=src_logits.dtype,
            layout=src_logits.layout,
            device=src_logits.device,
        )
        target_classes_onehot.scatter_(2, target_classes.unsqueeze(-1), 1)

        target_classes_onehot = target_classes_onehot[:, :, :-1]
        loss_ce = py_sigmoid_focal_loss(
            pred=src_logits,
            target=target_classes_onehot,
            avg_factor=num_boxes,
            alpha=self.focal_alpha,
            reduction="mean",
        )

        return {"loss_ce": loss_ce}

    def loss_3dcenter(self, outputs: dict, targets: list, indices: list, num_boxes: int) -> dict[str, Tensor]:
        """Compute the loss for the 3D center prediction.

        Args:
<<<<<<< HEAD
            outputs (dict): dict of tensors, see the output specification of the model for the format
            targets (list): list of dicts, such that len(targets) == batch_size.
                   The expected keys in each dict depends on the losses applied, see each loss' doc
            indices (list): list of tuples, such that len(indices) == batch_size.
            num_boxes (int): number of boxes in the batch
=======
            outputs (dict): dict of tensors, see the output specification of the model for the format.
            targets (list): list of dicts, such that len(targets) == batch_size.
                   The expected keys in each dict depends on the losses applied, see each loss' doc.
            indices (list): list of tuples, such that len(indices) == batch_size.
            num_boxes (int): number of boxes in the batch.
>>>>>>> e92cdfda
        """
        idx = self._get_src_permutation_idx(indices)
        src_3dcenter = outputs["boxes_3d"][:, :, 0:2][idx]
        target_3dcenter = torch.cat([t["boxes_3d"][:, 0:2][i] for t, (_, i) in zip(targets, indices)], dim=0)

        loss_3dcenter = functional.l1_loss(src_3dcenter, target_3dcenter, reduction="none")
        return {"loss_center": loss_3dcenter.sum() / num_boxes}

    def loss_boxes(self, outputs: dict, targets: list, indices: list, num_boxes: int) -> dict[str, Tensor]:
        """Compute l1 loss.

        Args:
<<<<<<< HEAD
            outputs (dict): dict of tensors, see the output specification of the model for the format
            targets (list): list of dicts, such that len(targets) == batch_size.
                   The expected keys in each dict depends on the losses applied, see each loss' doc
            indices (list): list of tuples, such that len(indices) == batch_size.
            num_boxes (int): number of boxes in the batch
=======
            outputs (dict): dict of tensors, see the output specification of the model for the format.
            targets (list): list of dicts, such that len(targets) == batch_size.
                   The expected keys in each dict depends on the losses applied, see each loss' doc.
            indices (list): list of tuples, such that len(indices) == batch_size.
            num_boxes (int): number of boxes in the batch.
>>>>>>> e92cdfda
        """
        idx = self._get_src_permutation_idx(indices)
        src_2dboxes = outputs["boxes_3d"][:, :, 2:6][idx]
        target_2dboxes = torch.cat([t["boxes_3d"][:, 2:6][i] for t, (_, i) in zip(targets, indices)], dim=0)

        # l1
        loss_bbox = functional.l1_loss(src_2dboxes, target_2dboxes, reduction="none")
        return {"loss_bbox": loss_bbox.sum() / num_boxes}

    def loss_giou(self, outputs: dict, targets: list, indices: list, num_boxes: int) -> dict[str, Tensor]:
        """Compute the GIoU loss.

        Args:
<<<<<<< HEAD
            outputs (dict): dict of tensors, see the output specification of the model for the format
            targets (list): list of dicts, such that len(targets) == batch_size.
                   The expected keys in each dict depends on the losses applied, see each loss' doc
            indices (list): list of tuples, such that len(indices) == batch_size.
            num_boxes (int): number of boxes in the batch
=======
            outputs (dict): dict of tensors, see the output specification of the model for the format.
            targets (list): list of dicts, such that len(targets) == batch_size.
                   The expected keys in each dict depends on the losses applied, see each loss' doc.
            indices (list): list of tuples, such that len(indices) == batch_size.
            num_boxes (int): number of boxes in the batch.
>>>>>>> e92cdfda
        """
        # giou
        idx = self._get_src_permutation_idx(indices)
        src_boxes = outputs["boxes_3d"][idx]
        target_boxes = torch.cat([t["boxes_3d"][i] for t, (_, i) in zip(targets, indices)], dim=0)
        loss_giou = giou_loss(box_cxcylrtb_to_xyxy(src_boxes), box_cxcylrtb_to_xyxy(target_boxes))
        return {"loss_giou": loss_giou}

    def loss_depths(self, outputs: dict, targets: list, indices: list, num_boxes: int) -> dict[str, Tensor]:
        """Compute the loss for the depth prediction.

        Args:
<<<<<<< HEAD
            outputs (dict): dict of tensors, see the output specification of the model for the format
            targets (list): list of dicts, such that len(targets) == batch_size.
                   The expected keys in each dict depends on the losses applied, see each loss' doc
=======
            outputs (dict): dict of tensors, see the output specification of the model for the format.
            targets (list): list of dicts, such that len(targets) == batch_size.
                   The expected keys in each dict depends on the losses applied, see each loss' doc.
>>>>>>> e92cdfda
            indices (list): list of tuples, such that len(indices) == batch_size.
            num_boxes (int): number of boxes in the batch
        """
        idx = self._get_src_permutation_idx(indices)

        src_depths = outputs["depth"][idx]
        target_depths = torch.cat([t["depth"][i] for t, (_, i) in zip(targets, indices)], dim=0).squeeze()

        depth_input, depth_log_variance = src_depths[:, 0], src_depths[:, 1]
        depth_loss = 1.4142 * torch.exp(-depth_log_variance) * torch.abs(depth_input - target_depths) + torch.abs(
            depth_log_variance,
        )
        return {"loss_depth": depth_loss.sum() / num_boxes}

    def loss_dims(self, outputs: dict, targets: list, indices: list, num_boxes: int) -> dict[str, Tensor]:
        """Compute the loss for the dimension prediction.

        Args:
<<<<<<< HEAD
            outputs (dict): dict of tensors, see the output specification of the model for the format
            targets (list): list of dicts, such that len(targets) == batch_size.
                   The expected keys in each dict depends on the losses applied, see each loss' doc
            indices (list): list of tuples, such that len(indices) == batch_size.
            num_boxes (int): number of boxes in the batch
=======
            outputs (dict): dict of tensors, see the output specification of the model for the format.
            targets (list): list of dicts, such that len(targets) == batch_size.
                   The expected keys in each dict depends on the losses applied, see each loss' doc.
            indices (list): list of tuples, such that len(indices) == batch_size.
            num_boxes (int): number of boxes in the batch.
>>>>>>> e92cdfda
        """
        idx = self._get_src_permutation_idx(indices)
        src_dims = outputs["size_3d"][idx]
        target_dims = torch.cat([t["size_3d"][i] for t, (_, i) in zip(targets, indices)], dim=0)

        dimension = target_dims.clone().detach()
        dim_loss = torch.abs(src_dims - target_dims)
        dim_loss /= dimension
        with torch.no_grad():
            compensation_weight = functional.l1_loss(src_dims, target_dims) / dim_loss.mean()
        dim_loss *= compensation_weight
        return {"loss_dim": dim_loss.sum() / num_boxes}

    def loss_angles(self, outputs: dict, targets: list, indices: list, num_boxes: int) -> dict[str, Tensor]:
        """Compute the loss for the angle prediction.

        Args:
<<<<<<< HEAD
            outputs (dict): dict of tensors, see the output specification of the model for the format
            targets (list): list of dicts, such that len(targets) == batch_size.
                   The expected keys in each dict depends on the losses applied, see each loss' doc
            indices (list): list of tuples, such that len(indices) == batch_size.
            num_boxes (int): number of boxes in the batch
=======
            outputs (dict): dict of tensors, see the output specification of the model for the format.
            targets (list): list of dicts, such that len(targets) == batch_size.
                   The expected keys in each dict depends on the losses applied, see each loss' doc.
            indices (list): list of tuples, such that len(indices) == batch_size.
            num_boxes (int): number of boxes in the batch.
>>>>>>> e92cdfda
        """
        idx = self._get_src_permutation_idx(indices)
        heading_input = outputs["heading_angle"][idx]
        target_heading_angle = torch.cat([t["heading_angle"][i] for t, (_, i) in zip(targets, indices)], dim=0)
        heading_target_cls = target_heading_angle[:, 0].view(-1).long()
        heading_target_res = target_heading_angle[:, 1].view(-1)

        heading_input = heading_input.view(-1, 24)

        # classification loss
        heading_input_cls = heading_input[:, 0:12]
        cls_loss = functional.cross_entropy(heading_input_cls, heading_target_cls, reduction="none")

        # regression loss
        heading_input_res = heading_input[:, 12:24]
        cls_onehot = (
            torch.zeros(heading_target_cls.shape[0], 12)
            .to(device=heading_input.device)
            .scatter_(dim=1, index=heading_target_cls.view(-1, 1), value=1)
        )
        heading_input_res = torch.sum(heading_input_res * cls_onehot, 1)
        reg_loss = functional.l1_loss(heading_input_res, heading_target_res, reduction="none")

        angle_loss = cls_loss + reg_loss
        return {"loss_angle": angle_loss.sum() / num_boxes}

    def loss_depth_map(self, outputs: dict, targets: list, indices: list, num_boxes: int) -> dict[str, Tensor]:
        """Depth map loss.

        Args:
<<<<<<< HEAD
            outputs (dict): dict of tensors, see the output specification of the model for the format
            targets (list): list of dicts, such that len(targets) == batch_size.
                   The expected keys in each dict depends on the losses applied, see each loss' doc
            indices (list): list of tuples, such that len(indices) == batch_size.
            num_boxes (int): number of boxes in the batch
=======
            outputs (dict): dict of tensors, see the output specification of the model for the format.
            targets (list): list of dicts, such that len(targets) == batch_size.
                   The expected keys in each dict depends on the losses applied, see each loss' doc.
            indices (list): list of tuples, such that len(indices) == batch_size.
            num_boxes (int): number of boxes in the batch.
>>>>>>> e92cdfda
        """
        depth_map_logits = outputs["pred_depth_map_logits"]

        num_gt_per_img = [len(t["boxes"]) for t in targets]
        gt_boxes2d = torch.cat([t["boxes"] for t in targets], dim=0) * torch.tensor(
            [80, 24, 80, 24],
            device=depth_map_logits.device,
        )
        gt_boxes2d = box_convert(gt_boxes2d, "cxcywh", "xyxy")
        gt_center_depth = torch.cat([t["depth"] for t in targets], dim=0).squeeze(dim=1)
        return {"loss_depth_map": self.ddn_loss(depth_map_logits, gt_boxes2d, num_gt_per_img, gt_center_depth)}

    def _get_src_permutation_idx(
        self,
        indices: list[tuple[torch.Tensor, torch.Tensor]],
    ) -> tuple[torch.Tensor, torch.Tensor]:
        """Get the indices necessary to compute the loss."""
        # permute predictions following indices
        batch_idx = torch.cat([torch.full_like(src, i) for i, (src, _) in enumerate(indices)])
        src_idx = torch.cat([src for (src, _) in indices])
        return batch_idx, src_idx

    def _get_tgt_permutation_idx(
        self,
        indices: list[tuple[torch.Tensor, torch.Tensor]],
    ) -> tuple[torch.Tensor, torch.Tensor]:
        """Get the indices necessary to compute the loss."""
        # permute targets following indices
        batch_idx = torch.cat([torch.full_like(tgt, i) for i, (_, tgt) in enumerate(indices)])
        tgt_idx = torch.cat([tgt for (_, tgt) in indices])
        return batch_idx, tgt_idx

    @property
    def loss_map(self) -> dict[str, Callable]:
        """Return the loss map."""
        return {
            "loss_ce": self.loss_labels,
            "loss_bbox": self.loss_boxes,
            "loss_giou": self.loss_giou,
            "loss_depth": self.loss_depths,
            "loss_dim": self.loss_dims,
            "loss_angle": self.loss_angles,
            "loss_center": self.loss_3dcenter,
            "loss_depth_map": self.loss_depth_map,
        }

    def forward(
        self,
        outputs: dict[str, torch.Tensor],
        targets: list[dict[str, torch.Tensor]],
    ) -> dict[str, torch.Tensor]:
        """This performs the loss computation.

        Args:
<<<<<<< HEAD
             outputs (dict): dict of tensors, see the output specification of the model for the format
             targets (list): list of dicts, such that len(targets) == batch_size.
                      The expected keys in each dict depends on the losses applied, see each loss' doc
=======
             outputs (dict): dict of tensors, see the output specification of the model for the format.
             targets (list): list of dicts, such that len(targets) == batch_size.
                      The expected keys in each dict depends on the losses applied, see each loss' doc.
>>>>>>> e92cdfda
        """
        outputs_without_aux = {k: v for k, v in outputs.items() if k != "aux_outputs"}
        group_num = self.group_num if self.training else 1

        # Retrieve the matching between the outputs of the last layer and the targets
        indices = self.matcher(outputs_without_aux, targets, group_num=group_num)

        # Compute the average number of target boxes across all nodes, for normalization purposes
        num_boxes_int = sum([len(t["labels"]) for t in targets]) * group_num
        num_boxes = torch.as_tensor([num_boxes_int], dtype=torch.float, device=next(iter(outputs.values())).device)
        num_boxes = torch.clamp(num_boxes, min=1)

        # Compute all the requested losses
        losses = {}
        for loss in self.loss_map.values():
            losses.update(loss(outputs, targets, indices, num_boxes))

        losses = {k: losses[k] * self.weight_dict[k] for k in losses}

        # In case of auxiliary losses, we repeat this process with the output of each intermediate layer.
        if "aux_outputs" in outputs:
            for i, aux_outputs in enumerate(outputs["aux_outputs"]):
                indices = self.matcher(aux_outputs, targets, group_num=group_num)
                for name, loss in self.loss_map.items():
                    if name == "loss_depth_map":
                        # Intermediate masks losses are too costly to compute, we ignore them.
                        continue
                    l_dict = loss(aux_outputs, targets, indices, num_boxes.item())
                    l_dict = {k + f"_aux_{i}": v * self.weight_dict[k] for k, v in l_dict.items()}
                    losses.update(l_dict)

        return losses<|MERGE_RESOLUTION|>--- conflicted
+++ resolved
@@ -29,17 +29,10 @@
         """MonoDETRCriterion.
 
         Args:
-<<<<<<< HEAD
-            num_classes (int): number of object categories, omitting the special no-object category
-            weight_dict (dict): dict containing as key the names of the losses and as values their relative weight.
-            focal_alpha (float): alpha in Focal Loss
-            group_num (int): number of groups for data parallelism
-=======
             num_classes (int): number of object categories, omitting the special no-object category.
             weight_dict (dict): dict containing as key the names of the losses and as values their relative weight.
             focal_alpha (float): alpha in Focal Loss.
             group_num (int): number of groups for data parallelism.
->>>>>>> e92cdfda
         """
         super().__init__()
         self.num_classes = num_classes
@@ -56,19 +49,11 @@
         """Classification loss.
 
         Args:
-<<<<<<< HEAD
-            outputs (dict): dict of tensors, see the output specification of the model for the format
-            targets (list): list of dicts, such that len(targets) == batch_size.
-                   The expected keys in each dict depends on the losses applied, see each loss' doc
-            indices (list): list of tuples, such that len(indices) == batch_size.
-            num_boxes (int): number of boxes in the batch
-=======
-            outputs (dict): dict of tensors, see the output specification of the model for the format.
-            targets (list): list of dicts, such that len(targets) == batch_size.
-                   The expected keys in each dict depends on the losses applied, see each loss' doc.
-            indices (list): list of tuples, such that len(indices) == batch_size.
-            num_boxes (int): number of boxes in the batch.
->>>>>>> e92cdfda
+            outputs (dict): dict of tensors, see the output specification of the model for the format.
+            targets (list): list of dicts, such that len(targets) == batch_size.
+                   The expected keys in each dict depends on the losses applied, see each loss' doc.
+            indices (list): list of tuples, such that len(indices) == batch_size.
+            num_boxes (int): number of boxes in the batch.
         """
         src_logits = outputs["scores"]
 
@@ -101,19 +86,11 @@
         """Compute the loss for the 3D center prediction.
 
         Args:
-<<<<<<< HEAD
-            outputs (dict): dict of tensors, see the output specification of the model for the format
-            targets (list): list of dicts, such that len(targets) == batch_size.
-                   The expected keys in each dict depends on the losses applied, see each loss' doc
-            indices (list): list of tuples, such that len(indices) == batch_size.
-            num_boxes (int): number of boxes in the batch
-=======
-            outputs (dict): dict of tensors, see the output specification of the model for the format.
-            targets (list): list of dicts, such that len(targets) == batch_size.
-                   The expected keys in each dict depends on the losses applied, see each loss' doc.
-            indices (list): list of tuples, such that len(indices) == batch_size.
-            num_boxes (int): number of boxes in the batch.
->>>>>>> e92cdfda
+            outputs (dict): dict of tensors, see the output specification of the model for the format.
+            targets (list): list of dicts, such that len(targets) == batch_size.
+                   The expected keys in each dict depends on the losses applied, see each loss' doc.
+            indices (list): list of tuples, such that len(indices) == batch_size.
+            num_boxes (int): number of boxes in the batch.
         """
         idx = self._get_src_permutation_idx(indices)
         src_3dcenter = outputs["boxes_3d"][:, :, 0:2][idx]
@@ -126,19 +103,11 @@
         """Compute l1 loss.
 
         Args:
-<<<<<<< HEAD
-            outputs (dict): dict of tensors, see the output specification of the model for the format
-            targets (list): list of dicts, such that len(targets) == batch_size.
-                   The expected keys in each dict depends on the losses applied, see each loss' doc
-            indices (list): list of tuples, such that len(indices) == batch_size.
-            num_boxes (int): number of boxes in the batch
-=======
-            outputs (dict): dict of tensors, see the output specification of the model for the format.
-            targets (list): list of dicts, such that len(targets) == batch_size.
-                   The expected keys in each dict depends on the losses applied, see each loss' doc.
-            indices (list): list of tuples, such that len(indices) == batch_size.
-            num_boxes (int): number of boxes in the batch.
->>>>>>> e92cdfda
+            outputs (dict): dict of tensors, see the output specification of the model for the format.
+            targets (list): list of dicts, such that len(targets) == batch_size.
+                   The expected keys in each dict depends on the losses applied, see each loss' doc.
+            indices (list): list of tuples, such that len(indices) == batch_size.
+            num_boxes (int): number of boxes in the batch.
         """
         idx = self._get_src_permutation_idx(indices)
         src_2dboxes = outputs["boxes_3d"][:, :, 2:6][idx]
@@ -152,19 +121,11 @@
         """Compute the GIoU loss.
 
         Args:
-<<<<<<< HEAD
-            outputs (dict): dict of tensors, see the output specification of the model for the format
-            targets (list): list of dicts, such that len(targets) == batch_size.
-                   The expected keys in each dict depends on the losses applied, see each loss' doc
-            indices (list): list of tuples, such that len(indices) == batch_size.
-            num_boxes (int): number of boxes in the batch
-=======
-            outputs (dict): dict of tensors, see the output specification of the model for the format.
-            targets (list): list of dicts, such that len(targets) == batch_size.
-                   The expected keys in each dict depends on the losses applied, see each loss' doc.
-            indices (list): list of tuples, such that len(indices) == batch_size.
-            num_boxes (int): number of boxes in the batch.
->>>>>>> e92cdfda
+            outputs (dict): dict of tensors, see the output specification of the model for the format.
+            targets (list): list of dicts, such that len(targets) == batch_size.
+                   The expected keys in each dict depends on the losses applied, see each loss' doc.
+            indices (list): list of tuples, such that len(indices) == batch_size.
+            num_boxes (int): number of boxes in the batch.
         """
         # giou
         idx = self._get_src_permutation_idx(indices)
@@ -177,15 +138,9 @@
         """Compute the loss for the depth prediction.
 
         Args:
-<<<<<<< HEAD
-            outputs (dict): dict of tensors, see the output specification of the model for the format
-            targets (list): list of dicts, such that len(targets) == batch_size.
-                   The expected keys in each dict depends on the losses applied, see each loss' doc
-=======
-            outputs (dict): dict of tensors, see the output specification of the model for the format.
-            targets (list): list of dicts, such that len(targets) == batch_size.
-                   The expected keys in each dict depends on the losses applied, see each loss' doc.
->>>>>>> e92cdfda
+            outputs (dict): dict of tensors, see the output specification of the model for the format.
+            targets (list): list of dicts, such that len(targets) == batch_size.
+                   The expected keys in each dict depends on the losses applied, see each loss' doc.
             indices (list): list of tuples, such that len(indices) == batch_size.
             num_boxes (int): number of boxes in the batch
         """
@@ -204,19 +159,11 @@
         """Compute the loss for the dimension prediction.
 
         Args:
-<<<<<<< HEAD
-            outputs (dict): dict of tensors, see the output specification of the model for the format
-            targets (list): list of dicts, such that len(targets) == batch_size.
-                   The expected keys in each dict depends on the losses applied, see each loss' doc
-            indices (list): list of tuples, such that len(indices) == batch_size.
-            num_boxes (int): number of boxes in the batch
-=======
-            outputs (dict): dict of tensors, see the output specification of the model for the format.
-            targets (list): list of dicts, such that len(targets) == batch_size.
-                   The expected keys in each dict depends on the losses applied, see each loss' doc.
-            indices (list): list of tuples, such that len(indices) == batch_size.
-            num_boxes (int): number of boxes in the batch.
->>>>>>> e92cdfda
+            outputs (dict): dict of tensors, see the output specification of the model for the format.
+            targets (list): list of dicts, such that len(targets) == batch_size.
+                   The expected keys in each dict depends on the losses applied, see each loss' doc.
+            indices (list): list of tuples, such that len(indices) == batch_size.
+            num_boxes (int): number of boxes in the batch.
         """
         idx = self._get_src_permutation_idx(indices)
         src_dims = outputs["size_3d"][idx]
@@ -234,19 +181,11 @@
         """Compute the loss for the angle prediction.
 
         Args:
-<<<<<<< HEAD
-            outputs (dict): dict of tensors, see the output specification of the model for the format
-            targets (list): list of dicts, such that len(targets) == batch_size.
-                   The expected keys in each dict depends on the losses applied, see each loss' doc
-            indices (list): list of tuples, such that len(indices) == batch_size.
-            num_boxes (int): number of boxes in the batch
-=======
-            outputs (dict): dict of tensors, see the output specification of the model for the format.
-            targets (list): list of dicts, such that len(targets) == batch_size.
-                   The expected keys in each dict depends on the losses applied, see each loss' doc.
-            indices (list): list of tuples, such that len(indices) == batch_size.
-            num_boxes (int): number of boxes in the batch.
->>>>>>> e92cdfda
+            outputs (dict): dict of tensors, see the output specification of the model for the format.
+            targets (list): list of dicts, such that len(targets) == batch_size.
+                   The expected keys in each dict depends on the losses applied, see each loss' doc.
+            indices (list): list of tuples, such that len(indices) == batch_size.
+            num_boxes (int): number of boxes in the batch.
         """
         idx = self._get_src_permutation_idx(indices)
         heading_input = outputs["heading_angle"][idx]
@@ -277,19 +216,11 @@
         """Depth map loss.
 
         Args:
-<<<<<<< HEAD
-            outputs (dict): dict of tensors, see the output specification of the model for the format
-            targets (list): list of dicts, such that len(targets) == batch_size.
-                   The expected keys in each dict depends on the losses applied, see each loss' doc
-            indices (list): list of tuples, such that len(indices) == batch_size.
-            num_boxes (int): number of boxes in the batch
-=======
-            outputs (dict): dict of tensors, see the output specification of the model for the format.
-            targets (list): list of dicts, such that len(targets) == batch_size.
-                   The expected keys in each dict depends on the losses applied, see each loss' doc.
-            indices (list): list of tuples, such that len(indices) == batch_size.
-            num_boxes (int): number of boxes in the batch.
->>>>>>> e92cdfda
+            outputs (dict): dict of tensors, see the output specification of the model for the format.
+            targets (list): list of dicts, such that len(targets) == batch_size.
+                   The expected keys in each dict depends on the losses applied, see each loss' doc.
+            indices (list): list of tuples, such that len(indices) == batch_size.
+            num_boxes (int): number of boxes in the batch.
         """
         depth_map_logits = outputs["pred_depth_map_logits"]
 
@@ -344,15 +275,9 @@
         """This performs the loss computation.
 
         Args:
-<<<<<<< HEAD
-             outputs (dict): dict of tensors, see the output specification of the model for the format
-             targets (list): list of dicts, such that len(targets) == batch_size.
-                      The expected keys in each dict depends on the losses applied, see each loss' doc
-=======
              outputs (dict): dict of tensors, see the output specification of the model for the format.
              targets (list): list of dicts, such that len(targets) == batch_size.
                       The expected keys in each dict depends on the losses applied, see each loss' doc.
->>>>>>> e92cdfda
         """
         outputs_without_aux = {k: v for k, v in outputs.items() if k != "aux_outputs"}
         group_num = self.group_num if self.training else 1
