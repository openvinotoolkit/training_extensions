--- conflicted
+++ resolved
@@ -125,10 +125,6 @@
         cfg.data.videos_per_gpu = batch_size
     else:
         cfg.data.train_dataloader["samples_per_gpu"] = batch_size
-<<<<<<< HEAD
-        update_or_add_custom_hook(cfg, {"type": "AdaptiveRepeatDataHook", "train_batch_size": batch_size})
-=======
->>>>>>> 4296602d
         for custom_hook in cfg.custom_hooks:
             if custom_hook["type"] == "AdaptiveRepeatDataHook":
                 custom_hook["train_batch_size"] = batch_size
