--- conflicted
+++ resolved
@@ -895,7 +895,6 @@
 
             if input_size == InputSizePreset.DEFAULT.value:
                 return None
-
             logger.info("Given model weight was trained with {} input size.".format(input_size))
 
         else:
@@ -969,10 +968,11 @@
                 logger.info(f"-> Downscale only: {input_size} -> {base_input_size}")
                 return base_input_size
 
-<<<<<<< HEAD
-    parsed_tocken = re.match("(\\d+)x(\\d+)", input_size)
-    return (int(parsed_tocken.group(1)), int(parsed_tocken.group(2)))
-
+        # Closest preset
+        input_size_preset = InputSizePreset.input_sizes()
+        input_size = self.select_closest_size(input_size, input_size_preset)
+        logger.info(f"-> Closest preset: {input_size}")
+        return input_size
 
 def get_proper_repeat_times(
     n_data: int,
@@ -993,11 +993,4 @@
         logger.info("Repeat dataset enabled, but not a train mode. repeat times set to 1.")
         return 1
     n_iters_per_epoch = math.ceil(n_data / batch_size)
-    return math.floor(max(coef * math.sqrt(n_iters_per_epoch - 1) + 5, min_repeat))
-=======
-        # Closest preset
-        input_size_preset = InputSizePreset.input_sizes()
-        input_size = self.select_closest_size(input_size, input_size_preset)
-        logger.info(f"-> Closest preset: {input_size}")
-        return input_size
->>>>>>> 45a4bcd1
+    return math.floor(max(coef * math.sqrt(n_iters_per_epoch - 1) + 5, min_repeat))