"""Implementation of class for default patches of mmcv configs."""
# Copyright (C) 2023 Intel Corporation
# SPDX-License-Identifier: Apache-2.0
#

import json
import os
from typing import Any, Dict, List, Optional, Tuple

import numpy as np
import torch
from mmcv.runner import CheckpointLoader
from mmcv.utils import Config, ConfigDict
from torch import distributed as dist

from otx.algorithms.common.adapters.mmcv.utils import (
    patch_adaptive_interval_training,
    patch_early_stopping,
    patch_persistent_workers,
)
from otx.algorithms.common.adapters.mmcv.utils.config_utils import (
    InputSizeManager,
    patch_color_conversion,
    patch_from_hyperparams,
    recursively_update_cfg,
    update_or_add_custom_hook,
)
<<<<<<< HEAD
from otx.algorithms.common.utils import append_dist_rank_suffix, is_xpu_available
=======
from otx.algorithms.common.configs.configuration_enums import InputSizePreset
from otx.algorithms.common.tasks.base_task import OnHookInitialized
from otx.algorithms.common.utils import UncopiableDefaultDict, append_dist_rank_suffix
from otx.algorithms.common.utils.data import compute_robust_dataset_statistics
>>>>>>> 45a4bcd1
from otx.algorithms.common.utils.logger import get_logger
from otx.api.usecases.reporting.time_monitor_callback import TimeMonitorCallback
from otx.core.data import caching

logger = get_logger()


class BaseConfigurer:
    """Base configurer class for mmcv configs."""

    def __init__(
        self,
        task: str,
        training: bool,
        export: bool,
        override_configs: Dict[str, str],
        on_hook_initialized: OnHookInitialized,
        time_monitor: Optional[TimeMonitorCallback],
        learning_curves: UncopiableDefaultDict,
    ):
        self.task_adapt_type: Optional[str] = None
        self.task_adapt_op: str = "REPLACE"
        self.org_model_classes: List[str] = []
        self.model_classes: List[str] = []
        self.data_classes: List[str] = []
        self.task: str = task
        self.training: bool = training
        self.export: bool = export
        self.ema_hooks: List[str] = ["EMAHook", "CustomModelEMAHook"]  # EMA hooks supporting resume
        self.override_configs: Dict[str, str] = override_configs
        self.on_hook_initialized: OnHookInitialized = on_hook_initialized
        self.time_monitor: Optional[TimeMonitorCallback] = time_monitor
        self.learning_curves: UncopiableDefaultDict = learning_curves

    def configure(
        self,
        cfg: Config,
        data_pipeline_path: str,
        hyperparams_from_otx: ConfigDict,
        model_ckpt_path: str,
        data_cfg: Config,
        ir_options: Optional[Config] = None,
        data_classes: Optional[List[str]] = None,
        model_classes: Optional[List[str]] = None,
        input_size: InputSizePreset = InputSizePreset.DEFAULT,
        **kwargs: Dict[Any, Any],
    ) -> Config:
        """Create MMCV-consumable config from given inputs."""
        logger.info(f"configure!: training={self.training}")

        cfg.model_task = cfg.model.pop("task", self.task)
        if cfg.model_task != self.task:
            raise ValueError(f"Given cfg ({cfg.filename}) is not supported by {self.task} recipe")

        self.merge_configs(cfg, data_cfg, data_pipeline_path, hyperparams_from_otx, **kwargs)

        self.configure_ckpt(cfg, model_ckpt_path)
        self.configure_env(cfg)
        self.configure_data_pipeline(cfg, input_size, model_ckpt_path, **kwargs)
        self.configure_recipe(cfg, **kwargs)
        self.configure_model(cfg, data_classes, model_classes, ir_options, **kwargs)
        self.configure_hooks(
            cfg,
        )
        self.configure_compat_cfg(cfg)
        return cfg

    def merge_configs(self, cfg, data_cfg, data_pipeline_path, hyperparams_from_otx, **kwargs):
        """Merge model cfg, data_pipeline cfg, data_cfg, and hyperparams from otx cli."""

        logger.debug("merge_configs()")
        if os.path.isfile(data_pipeline_path):
            data_pipeline_cfg = Config.fromfile(data_pipeline_path)
            cfg.merge_from_dict(data_pipeline_cfg)
        else:
            raise FileNotFoundError(f"data_pipeline: {data_pipeline_path} not founded")

        self.override_from_hyperparams(cfg, hyperparams_from_otx, **kwargs)

        if data_cfg:
            for subset in data_cfg.data:
                if subset in cfg.data:
                    src_data_cfg = self.get_data_cfg(cfg, subset)
                    new_data_cfg = self.get_data_cfg(data_cfg, subset)
                    for key in new_data_cfg:
                        src_data_cfg[key] = new_data_cfg[key]
                else:
                    raise ValueError(f"{subset} of data_cfg is not in cfg")

    def override_from_hyperparams(self, config, hyperparams, **kwargs):
        """Override config using hyperparams from OTX CLI."""
        if not self.export:
            patch_from_hyperparams(config, hyperparams, **kwargs)

    def configure_ckpt(self, cfg, model_ckpt_path):
        """Patch checkpoint path for pretrained weight.

        Replace cfg.load_from to model_ckpt_path
        Replace cfg.load_from to pretrained
        Replace cfg.resume_from to cfg.load_from
        """
        if model_ckpt_path:
            cfg.load_from = self.get_model_ckpt(model_ckpt_path)
        if cfg.get("resume", False):
            cfg.resume_from = cfg.load_from
            for hook in cfg.custom_hooks:
                if hook.type in self.ema_hooks:
                    hook.resume_from = cfg.resume_from
        if cfg.get("load_from", None) and cfg.model.backbone.get("pretrained", None):
            cfg.model.backbone.pretrained = None

    @staticmethod
    def get_model_ckpt(ckpt_path, new_path=None):
        """Get pytorch model weights."""
        ckpt = CheckpointLoader.load_checkpoint(ckpt_path, map_location="cpu")
        if "model" in ckpt:
            ckpt = ckpt["model"]
            if not new_path:
                new_path = ckpt_path[:-3] + "converted.pth"
            new_path = append_dist_rank_suffix(new_path)
            torch.save(ckpt, new_path)
            return new_path
        return ckpt_path

    def configure_env(self, cfg):
        """Configuration for environment settings."""

        patch_persistent_workers(cfg)
        self.configure_device(cfg)
        self.configure_samples_per_gpu(cfg)

    def configure_device(self, cfg):
        """Setting device for training and inference."""
        cfg.distributed = False
        if torch.distributed.is_initialized():
            cfg.gpu_ids = [int(os.environ["LOCAL_RANK"])]
            if self.training:  # TODO multi GPU is available only in training. Evaluation needs to be supported later.
                cfg.distributed = True
                self.configure_distributed(cfg)
        elif "gpu_ids" not in cfg:
            cfg.gpu_ids = range(1)

        # consider "cuda", "xpu", and "cpu" devices only
        if not torch.cuda.is_available():
            try:
                import intel_extension_for_pytorch as ipex

                if is_xpu_available():
                    cfg.device = "xpu"
            except:
                cfg.device = "cpu"
                cfg.gpu_ids = range(-1, 0)
        else:
            cfg.device = "cuda"

    @staticmethod
    def configure_distributed(cfg: Config) -> None:
        """Patching for distributed training."""
        if hasattr(cfg, "dist_params") and cfg.dist_params.get("linear_scale_lr", False):
            new_lr = dist.get_world_size() * cfg.optimizer.lr
            logger.info(
                f"enabled linear scaling rule to the learning rate. \
                changed LR from {cfg.optimizer.lr} to {new_lr}"
            )
            cfg.optimizer.lr = new_lr

    def configure_samples_per_gpu(
        self,
        cfg: Config,
        subsets: List[str] = ["train", "val", "test", "unlabeled"],
    ):
        """Settings samples_per_gpu for each dataloader.

        samples_per_gpu can be changed if it is larger than length of datset
        """

        for subset in subsets:
            if cfg.data.get(subset, None):
                dataloader_cfg = cfg.data.get(f"{subset}_dataloader", ConfigDict())
                samples_per_gpu = dataloader_cfg.get("samples_per_gpu", cfg.data.get("samples_per_gpu", 1))

                data_cfg = self.get_data_cfg(cfg, subset)
                if data_cfg.get("otx_dataset") is not None:
                    dataset_len = len(data_cfg.otx_dataset)

                    if getattr(cfg, "distributed", False):
                        dataset_len = dataset_len // dist.get_world_size()

                    # set batch size as a total dataset
                    # if it is smaller than total dataset
                    if dataset_len < samples_per_gpu:
                        dataloader_cfg.samples_per_gpu = dataset_len
                        logger.info(f"{subset}'s samples_per_gpu: {samples_per_gpu} --> {dataset_len}")

                    # drop the last batch if the last batch size is 1
                    # batch size of 1 is a runtime error for training batch normalization layer
                    if subset in ("train", "unlabeled") and dataset_len % samples_per_gpu == 1:
                        dataloader_cfg["drop_last"] = True

                    cfg.data[f"{subset}_dataloader"] = dataloader_cfg

    def configure_data_pipeline(self, cfg, input_size, model_ckpt_path, **kwargs):
        """Configuration data pipeline settings."""

        patch_color_conversion(cfg)
        self.configure_input_size(cfg, input_size, model_ckpt_path)

    def configure_recipe(self, cfg, **kwargs):
        """Configuration training recipe settings."""

        patch_adaptive_interval_training(cfg)
        patch_early_stopping(cfg)
        self.configure_fp16(cfg)

    @staticmethod
    def configure_fp16(cfg: Config):
        """Configure Fp16OptimizerHook and Fp16SAMOptimizerHook."""

        fp16_config = cfg.pop("fp16", None)

        if fp16_config is not None:
            if torch.cuda.is_available():
                optim_type = cfg.optimizer_config.get("type", "OptimizerHook")
                opts: Dict[str, Any] = dict(
                    distributed=getattr(cfg, "distributed", False),
                    **fp16_config,
                )
                if optim_type == "SAMOptimizerHook":
                    opts["type"] = "Fp16SAMOptimizerHook"
                elif optim_type == "OptimizerHook":
                    opts["type"] = "Fp16OptimizerHook"
                else:
                    # does not support optimizerhook type
                    # let mm library handle it
                    cfg.fp16 = fp16_config
                    opts = dict()
                cfg.optimizer_config.update(opts)
            else:
                logger.info("Revert FP16 to FP32 on CPU device")

    def configure_model(self, cfg, data_classes, model_classes, ir_options, **kwargs):
        """Configuration model config settings."""

        self.model_classes = model_classes
        self.data_classes = data_classes
        if data_classes is not None:
            train_data_cfg = self.get_data_cfg(cfg, "train")
            train_data_cfg["data_classes"] = data_classes
            new_classes = np.setdiff1d(data_classes, model_classes).tolist()
            train_data_cfg["new_classes"] = new_classes
        self.configure_backbone(cfg, ir_options)
        self.configure_task(cfg, **kwargs)

    def configure_backbone(self, cfg, ir_options):
        """Patch config's model.

        Change model type to super type
        Patch for OMZ backbones
        """

        if ir_options is None:
            ir_options = {"ir_model_path": None, "ir_weight_path": None, "ir_weight_init": False}

        super_type = cfg.model.pop("super_type", None)
        if super_type:
            cfg.model.arch_type = cfg.model.type
            cfg.model.type = super_type

        # OV-plugin
        ir_model_path = ir_options.get("ir_model_path")
        if ir_model_path:

            def is_mmov_model(key, value):
                if key == "type" and value.startswith("MMOV"):
                    return True
                return False

            ir_weight_path = ir_options.get("ir_weight_path", None)
            ir_weight_init = ir_options.get("ir_weight_init", False)
            recursively_update_cfg(
                cfg,
                is_mmov_model,
                {"model_path": ir_model_path, "weight_path": ir_weight_path, "init_weight": ir_weight_init},
            )

    def configure_task(self, cfg, **kwargs):
        """Patch config to support training algorithm."""
        if "task_adapt" in cfg:
            logger.info(f"task config!!!!: training={self.training}")
            self.task_adapt_type = cfg["task_adapt"].get("type", None)
            self.task_adapt_op = cfg["task_adapt"].get("op", "REPLACE")
            self.configure_classes(cfg)

    def configure_classes(self, cfg):
        """Patch classes for model and dataset."""
        org_model_classes = self.get_model_classes(cfg)
        data_classes = self.get_data_classes(cfg)

        # Model classes
        if self.task_adapt_op == "REPLACE":
            if len(data_classes) == 0:
                model_classes = org_model_classes.copy()
            else:
                model_classes = data_classes.copy()
        elif self.task_adapt_op == "MERGE":
            model_classes = org_model_classes + [cls for cls in data_classes if cls not in org_model_classes]
        else:
            raise KeyError(f"{self.task_adapt_op} is not supported for task_adapt options!")

        cfg.task_adapt.final = model_classes
        cfg.model.task_adapt = ConfigDict(
            src_classes=org_model_classes,
            dst_classes=model_classes,
        )

        self.org_model_classes = org_model_classes
        self.model_classes = model_classes
        self.data_classes = data_classes

        self._configure_head(cfg)

    def _configure_head(self, cfg):
        raise NotImplementedError

<<<<<<< HEAD
    def configure_samples_per_gpu(
        self,
        cfg: Config,
        subsets: List[str] = ["train", "val", "test", "unlabeled"],
    ):
        """Settings samples_per_gpu for each dataloader.

        samples_per_gpu can be changed if it is larger than length of datset
        """

        for subset in subsets:
            if cfg.data.get(subset, None):
                dataloader_cfg = cfg.data.get(f"{subset}_dataloader", ConfigDict())
                samples_per_gpu = dataloader_cfg.get("samples_per_gpu", cfg.data.get("samples_per_gpu", 1))

                data_cfg = self.get_data_cfg(cfg, subset)
                if data_cfg.get("otx_dataset") is not None:
                    dataset_len = len(data_cfg.otx_dataset)

                    if getattr(cfg, "distributed", False):
                        dataset_len = dataset_len // dist.get_world_size()

                    # set batch size as a total dataset
                    # if it is smaller than total dataset
                    if dataset_len < samples_per_gpu:
                        dataloader_cfg.samples_per_gpu = dataset_len
                        logger.info(f"{subset}'s samples_per_gpu: {samples_per_gpu} --> {dataset_len}")

                    # drop the last batch if the last batch size is 1
                    # batch size of 1 is a runtime error for training batch normalization layer
                    if subset in ("train", "unlabeled") and dataset_len % samples_per_gpu == 1:
                        dataloader_cfg["drop_last"] = True

                    cfg.data[f"{subset}_dataloader"] = dataloader_cfg

    @staticmethod
    def configure_fp16(cfg: Config):
        """Configure Fp16OptimizerHook and Fp16SAMOptimizerHook."""

        fp16_config = cfg.pop("fp16", None)

        if fp16_config is not None:
            if torch.cuda.is_available() or is_xpu_available():
                optim_type = cfg.optimizer_config.get("type", "OptimizerHook")
                opts: Dict[str, Any] = dict(
                    distributed=getattr(cfg, "distributed", False),
                    **fp16_config,
                )
                if optim_type == "SAMOptimizerHook":
                    opts["type"] = "Fp16SAMOptimizerHook"
                elif optim_type == "OptimizerHook":
                    opts["type"] = "Fp16OptimizerHook"
                else:
                    # does not support optimizerhook type
                    # let mm library handle it
                    cfg.fp16 = fp16_config
                    opts = dict()
                cfg.optimizer_config.update(opts)
            else:
                logger.info("Revert FP16 to FP32 on CPU device")
                if isinstance(cfg, Config):
                    del cfg._cfg_dict["fp16"]  # pylint: disable=protected-access
                elif isinstance(cfg, ConfigDict):
                    del cfg["fp16"]

=======
>>>>>>> 45a4bcd1
    @staticmethod
    def configure_compat_cfg(cfg: Config):
        """Modify config to keep the compatibility."""

        global_dataloader_cfg: Dict[str, str] = {}
        global_dataloader_cfg.update(
            {
                k: cfg.data.pop(k)
                for k in list(cfg.data.keys())
                if k
                not in [
                    "train",
                    "val",
                    "test",
                    "unlabeled",
                    "train_dataloader",
                    "val_dataloader",
                    "test_dataloader",
                    "unlabeled_dataloader",
                ]
            }
        )

        for subset in ["train", "val", "test", "unlabeled"]:
            if subset not in cfg.data:
                continue
            dataloader_cfg = cfg.data.get(f"{subset}_dataloader", None)
            if dataloader_cfg is None:
                raise AttributeError(f"{subset}_dataloader is not found in config.")
            dataloader_cfg = Config(cfg_dict={**global_dataloader_cfg, **dataloader_cfg})
            cfg.data[f"{subset}_dataloader"] = dataloader_cfg

    def configure_hooks(
        self,
        cfg,
    ):
        """Add or update hooks."""

        if "custom_hooks" in self.override_configs:
            override_custom_hooks = self.override_configs.pop("custom_hooks")
            for override_custom_hook in override_custom_hooks:
                update_or_add_custom_hook(cfg, ConfigDict(override_custom_hook))
        if len(self.override_configs) > 0:
            logger.info(f"before override configs merging = {cfg}")
            cfg.merge_from_dict(self.override_configs)
            logger.info(f"after override configs merging = {cfg}")

        # add Cancel training hook
        update_or_add_custom_hook(
            cfg,
            ConfigDict(type="CancelInterfaceHook", init_callback=self.on_hook_initialized),
        )
        if self.time_monitor is not None:
            update_or_add_custom_hook(
                cfg,
                ConfigDict(
                    type="OTXProgressHook",
                    time_monitor=self.time_monitor,
                    verbose=True,
                    priority=71,
                ),
            )
        cfg.log_config.hooks.append({"type": "OTXLoggerHook", "curves": self.learning_curves})
        if hasattr(cfg, "algo_backend"):
            self._update_caching_modules(cfg)

    @staticmethod
    def _update_caching_modules(cfg: Config) -> None:
        def _find_max_num_workers(cfg: dict):
            num_workers = [0]
            for key, value in cfg.items():
                if key == "workers_per_gpu" and isinstance(value, int):
                    num_workers += [value]
                elif isinstance(value, dict):
                    num_workers += [_find_max_num_workers(value)]

            return max(num_workers)

        def _get_mem_cache_size(cfg):
            if not hasattr(cfg.algo_backend, "mem_cache_size"):
                return 0

            return cfg.algo_backend.mem_cache_size

        max_num_workers = _find_max_num_workers(cfg.data)
        mem_cache_size = _get_mem_cache_size(cfg)

        mode = "multiprocessing" if max_num_workers > 0 else "singleprocessing"
        caching.MemCacheHandlerSingleton.create(mode, mem_cache_size)

        update_or_add_custom_hook(
            cfg,
            ConfigDict(type="MemCacheHook", priority="VERY_LOW"),
        )

    def get_model_classes(self, cfg):
        """Extract trained classes info from checkpoint file.

        MMCV-based models would save class info in ckpt['meta']['CLASSES']
        For other cases, try to get the info from cfg.model.classes (with pop())
        - Which means that model classes should be specified in model-cfg for
          non-MMCV models (e.g. OMZ models)
        """

        def get_model_meta(cfg):
            ckpt_path = cfg.get("load_from", None)
            meta = {}
            if ckpt_path:
                ckpt = CheckpointLoader.load_checkpoint(ckpt_path, map_location="cpu")
                meta = ckpt.get("meta", {})
            return meta

        classes = []
        meta = get_model_meta(cfg)
        # for OTX classification legacy compatibility
        classes = meta.get("CLASSES", [])
        classes = meta.get("classes", classes)
        if classes is None:
            classes = []

        if len(classes) == 0:
            ckpt_path = cfg.get("load_from", None)
            if ckpt_path:
                classes = self.model_classes
        if len(classes) == 0:
            classes = cfg.model.pop("classes", cfg.pop("model_classes", []))
        return classes

    def get_data_classes(self, cfg):
        """Get data classes from train cfg."""
        data_classes = []
        train_cfg = self.get_data_cfg(cfg, "train")
        if "data_classes" in train_cfg:
            data_classes = list(train_cfg.pop("data_classes", []))
        elif "classes" in train_cfg:
            data_classes = list(train_cfg.classes)
        return data_classes

    @staticmethod
    def get_data_cfg(cfg, subset):
        """Get subset's data cfg."""
        assert subset in ["train", "val", "test", "unlabeled"], f"Unknown subset:{subset}"
        if "dataset" in cfg.data[subset]:  # Concat|RepeatDataset
            dataset = cfg.data[subset].dataset
            while hasattr(dataset, "dataset"):
                dataset = dataset.dataset
            return dataset
        return cfg.data[subset]

    @staticmethod
    def adapt_input_size_to_dataset(
        cfg, input_size_manager: InputSizeManager, downscale_only: bool = True, use_annotations: bool = False
    ) -> Optional[Tuple[int, int]]:
        """Compute appropriate model input size w.r.t. dataset statistics.

        Args:
            cfg (Dict): Global configuration.
            input_size_manager: (InputSizeManager): Pre-configured input size manager
            downscale_only (bool) : Whether to allow only smaller size than default setting. Defaults to True.
            use_annotations (bool): Whether to consider annotation shapes to compute input size. Defaults to False.

        Returns:
            Tuple[int, int]: (width, height) or None
        """

        data_cfg = BaseConfigurer.get_data_cfg(cfg, "train")
        dataset = data_cfg.get("otx_dataset", None)
        if dataset is None:
            return None

        stat = compute_robust_dataset_statistics(dataset, use_annotations)
        if not stat:
            return None
        logger.info(f"Dataset stat: {json.dumps(stat, indent=4)}")

        # Fit to typical large image size (conservative)
        # -> "avg" size might be preferrable for efficiency
        image_size = stat["image"]["robust_max"]
        object_size = None
        if use_annotations and stat["annotation"]:
            # Refine using annotation shape size stat
            # Fit to typical small object size (conservative)
            # -> "avg" size might be preferrable for efficiency
            object_size = stat["annotation"].get("size_of_shape", {}).get("robust_min", None)

        return input_size_manager.adapt_input_size_to_dataset(image_size, object_size, downscale_only)<|MERGE_RESOLUTION|>--- conflicted
+++ resolved
@@ -25,14 +25,11 @@
     recursively_update_cfg,
     update_or_add_custom_hook,
 )
-<<<<<<< HEAD
 from otx.algorithms.common.utils import append_dist_rank_suffix, is_xpu_available
-=======
 from otx.algorithms.common.configs.configuration_enums import InputSizePreset
 from otx.algorithms.common.tasks.base_task import OnHookInitialized
 from otx.algorithms.common.utils import UncopiableDefaultDict, append_dist_rank_suffix
 from otx.algorithms.common.utils.data import compute_robust_dataset_statistics
->>>>>>> 45a4bcd1
 from otx.algorithms.common.utils.logger import get_logger
 from otx.api.usecases.reporting.time_monitor_callback import TimeMonitorCallback
 from otx.core.data import caching
@@ -254,152 +251,6 @@
         fp16_config = cfg.pop("fp16", None)
 
         if fp16_config is not None:
-            if torch.cuda.is_available():
-                optim_type = cfg.optimizer_config.get("type", "OptimizerHook")
-                opts: Dict[str, Any] = dict(
-                    distributed=getattr(cfg, "distributed", False),
-                    **fp16_config,
-                )
-                if optim_type == "SAMOptimizerHook":
-                    opts["type"] = "Fp16SAMOptimizerHook"
-                elif optim_type == "OptimizerHook":
-                    opts["type"] = "Fp16OptimizerHook"
-                else:
-                    # does not support optimizerhook type
-                    # let mm library handle it
-                    cfg.fp16 = fp16_config
-                    opts = dict()
-                cfg.optimizer_config.update(opts)
-            else:
-                logger.info("Revert FP16 to FP32 on CPU device")
-
-    def configure_model(self, cfg, data_classes, model_classes, ir_options, **kwargs):
-        """Configuration model config settings."""
-
-        self.model_classes = model_classes
-        self.data_classes = data_classes
-        if data_classes is not None:
-            train_data_cfg = self.get_data_cfg(cfg, "train")
-            train_data_cfg["data_classes"] = data_classes
-            new_classes = np.setdiff1d(data_classes, model_classes).tolist()
-            train_data_cfg["new_classes"] = new_classes
-        self.configure_backbone(cfg, ir_options)
-        self.configure_task(cfg, **kwargs)
-
-    def configure_backbone(self, cfg, ir_options):
-        """Patch config's model.
-
-        Change model type to super type
-        Patch for OMZ backbones
-        """
-
-        if ir_options is None:
-            ir_options = {"ir_model_path": None, "ir_weight_path": None, "ir_weight_init": False}
-
-        super_type = cfg.model.pop("super_type", None)
-        if super_type:
-            cfg.model.arch_type = cfg.model.type
-            cfg.model.type = super_type
-
-        # OV-plugin
-        ir_model_path = ir_options.get("ir_model_path")
-        if ir_model_path:
-
-            def is_mmov_model(key, value):
-                if key == "type" and value.startswith("MMOV"):
-                    return True
-                return False
-
-            ir_weight_path = ir_options.get("ir_weight_path", None)
-            ir_weight_init = ir_options.get("ir_weight_init", False)
-            recursively_update_cfg(
-                cfg,
-                is_mmov_model,
-                {"model_path": ir_model_path, "weight_path": ir_weight_path, "init_weight": ir_weight_init},
-            )
-
-    def configure_task(self, cfg, **kwargs):
-        """Patch config to support training algorithm."""
-        if "task_adapt" in cfg:
-            logger.info(f"task config!!!!: training={self.training}")
-            self.task_adapt_type = cfg["task_adapt"].get("type", None)
-            self.task_adapt_op = cfg["task_adapt"].get("op", "REPLACE")
-            self.configure_classes(cfg)
-
-    def configure_classes(self, cfg):
-        """Patch classes for model and dataset."""
-        org_model_classes = self.get_model_classes(cfg)
-        data_classes = self.get_data_classes(cfg)
-
-        # Model classes
-        if self.task_adapt_op == "REPLACE":
-            if len(data_classes) == 0:
-                model_classes = org_model_classes.copy()
-            else:
-                model_classes = data_classes.copy()
-        elif self.task_adapt_op == "MERGE":
-            model_classes = org_model_classes + [cls for cls in data_classes if cls not in org_model_classes]
-        else:
-            raise KeyError(f"{self.task_adapt_op} is not supported for task_adapt options!")
-
-        cfg.task_adapt.final = model_classes
-        cfg.model.task_adapt = ConfigDict(
-            src_classes=org_model_classes,
-            dst_classes=model_classes,
-        )
-
-        self.org_model_classes = org_model_classes
-        self.model_classes = model_classes
-        self.data_classes = data_classes
-
-        self._configure_head(cfg)
-
-    def _configure_head(self, cfg):
-        raise NotImplementedError
-
-<<<<<<< HEAD
-    def configure_samples_per_gpu(
-        self,
-        cfg: Config,
-        subsets: List[str] = ["train", "val", "test", "unlabeled"],
-    ):
-        """Settings samples_per_gpu for each dataloader.
-
-        samples_per_gpu can be changed if it is larger than length of datset
-        """
-
-        for subset in subsets:
-            if cfg.data.get(subset, None):
-                dataloader_cfg = cfg.data.get(f"{subset}_dataloader", ConfigDict())
-                samples_per_gpu = dataloader_cfg.get("samples_per_gpu", cfg.data.get("samples_per_gpu", 1))
-
-                data_cfg = self.get_data_cfg(cfg, subset)
-                if data_cfg.get("otx_dataset") is not None:
-                    dataset_len = len(data_cfg.otx_dataset)
-
-                    if getattr(cfg, "distributed", False):
-                        dataset_len = dataset_len // dist.get_world_size()
-
-                    # set batch size as a total dataset
-                    # if it is smaller than total dataset
-                    if dataset_len < samples_per_gpu:
-                        dataloader_cfg.samples_per_gpu = dataset_len
-                        logger.info(f"{subset}'s samples_per_gpu: {samples_per_gpu} --> {dataset_len}")
-
-                    # drop the last batch if the last batch size is 1
-                    # batch size of 1 is a runtime error for training batch normalization layer
-                    if subset in ("train", "unlabeled") and dataset_len % samples_per_gpu == 1:
-                        dataloader_cfg["drop_last"] = True
-
-                    cfg.data[f"{subset}_dataloader"] = dataloader_cfg
-
-    @staticmethod
-    def configure_fp16(cfg: Config):
-        """Configure Fp16OptimizerHook and Fp16SAMOptimizerHook."""
-
-        fp16_config = cfg.pop("fp16", None)
-
-        if fp16_config is not None:
             if torch.cuda.is_available() or is_xpu_available():
                 optim_type = cfg.optimizer_config.get("type", "OptimizerHook")
                 opts: Dict[str, Any] = dict(
@@ -418,13 +269,91 @@
                 cfg.optimizer_config.update(opts)
             else:
                 logger.info("Revert FP16 to FP32 on CPU device")
-                if isinstance(cfg, Config):
-                    del cfg._cfg_dict["fp16"]  # pylint: disable=protected-access
-                elif isinstance(cfg, ConfigDict):
-                    del cfg["fp16"]
-
-=======
->>>>>>> 45a4bcd1
+
+    def configure_model(self, cfg, data_classes, model_classes, ir_options, **kwargs):
+        """Configuration model config settings."""
+
+        self.model_classes = model_classes
+        self.data_classes = data_classes
+        if data_classes is not None:
+            train_data_cfg = self.get_data_cfg(cfg, "train")
+            train_data_cfg["data_classes"] = data_classes
+            new_classes = np.setdiff1d(data_classes, model_classes).tolist()
+            train_data_cfg["new_classes"] = new_classes
+        self.configure_backbone(cfg, ir_options)
+        self.configure_task(cfg, **kwargs)
+
+    def configure_backbone(self, cfg, ir_options):
+        """Patch config's model.
+
+        Change model type to super type
+        Patch for OMZ backbones
+        """
+
+        if ir_options is None:
+            ir_options = {"ir_model_path": None, "ir_weight_path": None, "ir_weight_init": False}
+
+        super_type = cfg.model.pop("super_type", None)
+        if super_type:
+            cfg.model.arch_type = cfg.model.type
+            cfg.model.type = super_type
+
+        # OV-plugin
+        ir_model_path = ir_options.get("ir_model_path")
+        if ir_model_path:
+
+            def is_mmov_model(key, value):
+                if key == "type" and value.startswith("MMOV"):
+                    return True
+                return False
+
+            ir_weight_path = ir_options.get("ir_weight_path", None)
+            ir_weight_init = ir_options.get("ir_weight_init", False)
+            recursively_update_cfg(
+                cfg,
+                is_mmov_model,
+                {"model_path": ir_model_path, "weight_path": ir_weight_path, "init_weight": ir_weight_init},
+            )
+
+    def configure_task(self, cfg, **kwargs):
+        """Patch config to support training algorithm."""
+        if "task_adapt" in cfg:
+            logger.info(f"task config!!!!: training={self.training}")
+            self.task_adapt_type = cfg["task_adapt"].get("type", None)
+            self.task_adapt_op = cfg["task_adapt"].get("op", "REPLACE")
+            self.configure_classes(cfg)
+
+    def configure_classes(self, cfg):
+        """Patch classes for model and dataset."""
+        org_model_classes = self.get_model_classes(cfg)
+        data_classes = self.get_data_classes(cfg)
+
+        # Model classes
+        if self.task_adapt_op == "REPLACE":
+            if len(data_classes) == 0:
+                model_classes = org_model_classes.copy()
+            else:
+                model_classes = data_classes.copy()
+        elif self.task_adapt_op == "MERGE":
+            model_classes = org_model_classes + [cls for cls in data_classes if cls not in org_model_classes]
+        else:
+            raise KeyError(f"{self.task_adapt_op} is not supported for task_adapt options!")
+
+        cfg.task_adapt.final = model_classes
+        cfg.model.task_adapt = ConfigDict(
+            src_classes=org_model_classes,
+            dst_classes=model_classes,
+        )
+
+        self.org_model_classes = org_model_classes
+        self.model_classes = model_classes
+        self.data_classes = data_classes
+
+        self._configure_head(cfg)
+
+    def _configure_head(self, cfg):
+        raise NotImplementedError
+
     @staticmethod
     def configure_compat_cfg(cfg: Config):
         """Modify config to keep the compatibility."""
