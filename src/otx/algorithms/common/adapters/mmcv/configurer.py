"""Implementation of class for default patches of mmcv configs."""
# Copyright (C) 2023 Intel Corporation
# SPDX-License-Identifier: Apache-2.0
#

import os
<<<<<<< HEAD
from typing import Any, Dict, List, Optional, Tuple
=======
from typing import Any, Dict, List, Optional
>>>>>>> b6df65d1

import numpy as np
import torch
import json
from mmcv.runner import CheckpointLoader
from mmcv.utils import Config, ConfigDict
from torch import distributed as dist

from otx.algorithms.common.utils.data import compute_robust_dataset_statistics
from otx.algorithms.common.adapters.mmcv.utils import (
    patch_adaptive_interval_training,
    patch_early_stopping,
    patch_persistent_workers,
)
from otx.algorithms.common.adapters.mmcv.utils.config_utils import (
    patch_color_conversion,
    recursively_update_cfg,
    InputSizePreset,
    InputSizeManager,
)
from otx.algorithms.common.configs.configuration_enums import InputSizePreset
from otx.algorithms.common.utils import append_dist_rank_suffix
from otx.algorithms.common.utils.logger import get_logger

logger = get_logger()


class BaseConfigurer:
    """Base configurer class for mmcv configs."""

    def __init__(self, task, training):
        self.task_adapt_type = None
        self.task_adapt_op = "REPLACE"
        self.org_model_classes = []
        self.model_classes = []
        self.data_classes = []
        self.task = task
        self.training = training
        self.ema_hooks = ["EMAHook", "CustomModelEMAHook"]  # EMA hooks supporting resume

    def configure(
        self,
        cfg: Config,
        model_ckpt_path: str,
        data_cfg: Config,
        ir_options: Optional[Config] = None,
        data_classes: Optional[List[str]] = None,
        model_classes: Optional[List[str]] = None,
        input_size: InputSizePreset = InputSizePreset.DEFAULT,
        **kwargs: Dict[Any, Any],
    ) -> Config:
        """Create MMCV-consumable config from given inputs."""
        logger.info(f"configure!: training={self.training}")

        cfg.model_task = cfg.model.pop("task", self.task)
        if cfg.model_task != self.task:
            raise ValueError(f"Given cfg ({cfg.filename}) is not supported by {self.task} recipe")

        self.configure_ckpt(cfg, model_ckpt_path)
        self.configure_data(cfg, data_cfg)
        self.configure_env(cfg)
        self.configure_data_pipeline(cfg, input_size, model_ckpt_path, **kwargs)
        self.configure_recipe(cfg, **kwargs)
        self.configure_model(cfg, data_classes, model_classes, ir_options, **kwargs)
        self.configure_compat_cfg(cfg)
        return cfg

    def configure_ckpt(self, cfg, model_ckpt_path):
        """Patch checkpoint path for pretrained weight.

        Replace cfg.load_from to model_ckpt_path
        Replace cfg.load_from to pretrained
        Replace cfg.resume_from to cfg.load_from
        """
        if model_ckpt_path:
            cfg.load_from = self.get_model_ckpt(model_ckpt_path)
        if cfg.get("resume", False):
            cfg.resume_from = cfg.load_from
            for hook in cfg.custom_hooks:
                if hook.type in self.ema_hooks:
                    hook.resume_from = cfg.resume_from
        if cfg.get("load_from", None) and cfg.model.backbone.get("pretrained", None):
            cfg.model.backbone.pretrained = None

    def configure_data(self, cfg, data_cfg):  # noqa: C901
        """Patch cfg.data.

        Merge cfg and data_cfg
        """

        logger.info("configure_data()")
        if data_cfg:
            for subset in data_cfg.data:
                if subset in cfg.data:
                    src_data_cfg = self.get_data_cfg(cfg, subset)
                    new_data_cfg = self.get_data_cfg(data_cfg, subset)
                    for key in new_data_cfg:
                        src_data_cfg[key] = new_data_cfg[key]
                else:
                    raise ValueError(f"{subset} of data_cfg is not in cfg")

    @staticmethod
    def get_model_ckpt(ckpt_path, new_path=None):
        """Get pytorch model weights."""
        ckpt = CheckpointLoader.load_checkpoint(ckpt_path, map_location="cpu")
        if "model" in ckpt:
            ckpt = ckpt["model"]
            if not new_path:
                new_path = ckpt_path[:-3] + "converted.pth"
            new_path = append_dist_rank_suffix(new_path)
            torch.save(ckpt, new_path)
            return new_path
        return ckpt_path

    def configure_env(self, cfg):
        """Configuration for environment settings."""

        patch_persistent_workers(cfg)
        self.configure_device(cfg)
        self.configure_samples_per_gpu(cfg)

    def configure_device(self, cfg):
        """Setting device for training and inference."""
        cfg.distributed = False
        if torch.distributed.is_initialized():
            cfg.gpu_ids = [int(os.environ["LOCAL_RANK"])]
            if self.training:  # TODO multi GPU is available only in training. Evaluation needs to be supported later.
                cfg.distributed = True
                self.configure_distributed(cfg)
        elif "gpu_ids" not in cfg:
            cfg.gpu_ids = range(1)

        # consider "cuda" and "cpu" device only
        if not torch.cuda.is_available():
            cfg.device = "cpu"
            cfg.gpu_ids = range(-1, 0)
        else:
            cfg.device = "cuda"

    @staticmethod
    def configure_distributed(cfg: Config) -> None:
        """Patching for distributed training."""
        if hasattr(cfg, "dist_params") and cfg.dist_params.get("linear_scale_lr", False):
            new_lr = dist.get_world_size() * cfg.optimizer.lr
            logger.info(
                f"enabled linear scaling rule to the learning rate. \
                changed LR from {cfg.optimizer.lr} to {new_lr}"
            )
            cfg.optimizer.lr = new_lr

    def configure_samples_per_gpu(
        self,
        cfg: Config,
        subsets: List[str] = ["train", "val", "test", "unlabeled"],
    ):
        """Settings samples_per_gpu for each dataloader.

        samples_per_gpu can be changed if it is larger than length of datset
        """

        for subset in subsets:
            if cfg.data.get(subset, None):
                dataloader_cfg = cfg.data.get(f"{subset}_dataloader", ConfigDict())
                samples_per_gpu = dataloader_cfg.get("samples_per_gpu", cfg.data.get("samples_per_gpu", 1))

                data_cfg = self.get_data_cfg(cfg, subset)
                if data_cfg.get("otx_dataset") is not None:
                    dataset_len = len(data_cfg.otx_dataset)

                    if getattr(cfg, "distributed", False):
                        dataset_len = dataset_len // dist.get_world_size()

                    # set batch size as a total dataset
                    # if it is smaller than total dataset
                    if dataset_len < samples_per_gpu:
                        dataloader_cfg.samples_per_gpu = dataset_len
                        logger.info(f"{subset}'s samples_per_gpu: {samples_per_gpu} --> {dataset_len}")

                    # drop the last batch if the last batch size is 1
                    # batch size of 1 is a runtime error for training batch normalization layer
                    if subset in ("train", "unlabeled") and dataset_len % samples_per_gpu == 1:
                        dataloader_cfg["drop_last"] = True

                    cfg.data[f"{subset}_dataloader"] = dataloader_cfg

    def configure_data_pipeline(self, cfg, input_size, model_ckpt_path, **kwargs):
        """Configuration data pipeline settings."""

        patch_color_conversion(cfg)
        self.configure_input_size(cfg, input_size, model_ckpt_path)

    def configure_recipe(self, cfg, **kwargs):
        """Configuration training recipe settings."""

        patch_adaptive_interval_training(cfg)
        patch_early_stopping(cfg)
        self.configure_fp16(cfg)

    @staticmethod
    def configure_fp16(cfg: Config):
        """Configure Fp16OptimizerHook and Fp16SAMOptimizerHook."""

        fp16_config = cfg.pop("fp16", None)

        if fp16_config is not None:
            if torch.cuda.is_available():
                optim_type = cfg.optimizer_config.get("type", "OptimizerHook")
                opts: Dict[str, Any] = dict(
                    distributed=getattr(cfg, "distributed", False),
                    **fp16_config,
                )
                if optim_type == "SAMOptimizerHook":
                    opts["type"] = "Fp16SAMOptimizerHook"
                elif optim_type == "OptimizerHook":
                    opts["type"] = "Fp16OptimizerHook"
                else:
                    # does not support optimizerhook type
                    # let mm library handle it
                    cfg.fp16 = fp16_config
                    opts = dict()
                cfg.optimizer_config.update(opts)
            else:
                logger.info("Revert FP16 to FP32 on CPU device")
                if isinstance(cfg, Config):
                    del cfg._cfg_dict["fp16"]  # pylint: disable=protected-access
                elif isinstance(cfg, ConfigDict):
                    del cfg["fp16"]

    def configure_model(self, cfg, data_classes, model_classes, ir_options, **kwargs):
        """Configuration model config settings."""

        self.model_classes = model_classes
        self.data_classes = data_classes
        if data_classes is not None:
            train_data_cfg = self.get_data_cfg(cfg, "train")
            train_data_cfg["data_classes"] = data_classes
            new_classes = np.setdiff1d(data_classes, model_classes).tolist()
            train_data_cfg["new_classes"] = new_classes
        self.configure_backbone(cfg, ir_options)
        self.configure_task(cfg, **kwargs)

    def configure_backbone(self, cfg, ir_options):
        """Patch config's model.

        Change model type to super type
        Patch for OMZ backbones
        """

        if ir_options is None:
            ir_options = {"ir_model_path": None, "ir_weight_path": None, "ir_weight_init": False}

        super_type = cfg.model.pop("super_type", None)
        if super_type:
            cfg.model.arch_type = cfg.model.type
            cfg.model.type = super_type

        # OV-plugin
        ir_model_path = ir_options.get("ir_model_path")
        if ir_model_path:

            def is_mmov_model(key, value):
                if key == "type" and value.startswith("MMOV"):
                    return True
                return False

            ir_weight_path = ir_options.get("ir_weight_path", None)
            ir_weight_init = ir_options.get("ir_weight_init", False)
            recursively_update_cfg(
                cfg,
                is_mmov_model,
                {"model_path": ir_model_path, "weight_path": ir_weight_path, "init_weight": ir_weight_init},
            )

    def configure_task(self, cfg, **kwargs):
        """Patch config to support training algorithm."""
        if "task_adapt" in cfg:
            logger.info(f"task config!!!!: training={self.training}")
            self.task_adapt_type = cfg["task_adapt"].get("type", None)
            self.task_adapt_op = cfg["task_adapt"].get("op", "REPLACE")
            self.configure_classes(cfg)

    def configure_classes(self, cfg):
        """Patch classes for model and dataset."""
        org_model_classes = self.get_model_classes(cfg)
        data_classes = self.get_data_classes(cfg)

        # Model classes
        if self.task_adapt_op == "REPLACE":
            if len(data_classes) == 0:
                model_classes = org_model_classes.copy()
            else:
                model_classes = data_classes.copy()
        elif self.task_adapt_op == "MERGE":
            model_classes = org_model_classes + [cls for cls in data_classes if cls not in org_model_classes]
        else:
            raise KeyError(f"{self.task_adapt_op} is not supported for task_adapt options!")

        cfg.task_adapt.final = model_classes
        cfg.model.task_adapt = ConfigDict(
            src_classes=org_model_classes,
            dst_classes=model_classes,
        )

        self.org_model_classes = org_model_classes
        self.model_classes = model_classes
        self.data_classes = data_classes

        self._configure_head(cfg)

    def _configure_head(self, cfg):
        raise NotImplementedError

    @staticmethod
    def configure_compat_cfg(cfg: Config):
        """Modify config to keep the compatibility."""

        global_dataloader_cfg: Dict[str, str] = {}
        global_dataloader_cfg.update(
            {
                k: cfg.data.pop(k)
                for k in list(cfg.data.keys())
                if k
                not in [
                    "train",
                    "val",
                    "test",
                    "unlabeled",
                    "train_dataloader",
                    "val_dataloader",
                    "test_dataloader",
                    "unlabeled_dataloader",
                ]
            }
        )

        for subset in ["train", "val", "test", "unlabeled"]:
            if subset not in cfg.data:
                continue
            dataloader_cfg = cfg.data.get(f"{subset}_dataloader", None)
            if dataloader_cfg is None:
                raise AttributeError(f"{subset}_dataloader is not found in config.")
            dataloader_cfg = Config(cfg_dict={**global_dataloader_cfg, **dataloader_cfg})
            cfg.data[f"{subset}_dataloader"] = dataloader_cfg

    def get_model_classes(self, cfg):
        """Extract trained classes info from checkpoint file.

        MMCV-based models would save class info in ckpt['meta']['CLASSES']
        For other cases, try to get the info from cfg.model.classes (with pop())
        - Which means that model classes should be specified in model-cfg for
          non-MMCV models (e.g. OMZ models)
        """

        def get_model_meta(cfg):
            ckpt_path = cfg.get("load_from", None)
            meta = {}
            if ckpt_path:
                ckpt = CheckpointLoader.load_checkpoint(ckpt_path, map_location="cpu")
                meta = ckpt.get("meta", {})
            return meta

        classes = []
        meta = get_model_meta(cfg)
        # for OTX classification legacy compatibility
        classes = meta.get("CLASSES", [])
        classes = meta.get("classes", classes)
        if classes is None:
            classes = []

        if len(classes) == 0:
            ckpt_path = cfg.get("load_from", None)
            if ckpt_path:
                classes = self.model_classes
        if len(classes) == 0:
            classes = cfg.model.pop("classes", cfg.pop("model_classes", []))
        return classes

    def get_data_classes(self, cfg):
        """Get data classes from train cfg."""
        data_classes = []
        train_cfg = self.get_data_cfg(cfg, "train")
        if "data_classes" in train_cfg:
            data_classes = list(train_cfg.pop("data_classes", []))
        elif "classes" in train_cfg:
            data_classes = list(train_cfg.classes)
        return data_classes

    @staticmethod
    def get_data_cfg(cfg, subset):
        """Get subset's data cfg."""
        assert subset in ["train", "val", "test", "unlabeled"], f"Unknown subset:{subset}"
        if "dataset" in cfg.data[subset]:  # Concat|RepeatDataset
            dataset = cfg.data[subset].dataset
            while hasattr(dataset, "dataset"):
                dataset = dataset.dataset
            return dataset
        return cfg.data[subset]

    @staticmethod
    def get_input_size_to_fit_dataset(data_cfg, use_annotations: bool = False) -> Optional[Tuple[int, int]]:
        """ Compute appropriate model input size w.r.t. dataset statistics.

            Args:
                data_cfg (Dict): dataset configuration.
                use_annotations (bool): whether to consider annotation shapes to compute input size. Defaults to False.

            Returns:
                Tuple[int, int]: (width, height) or None
        """
        MIN_RECOGNIZABLE_OBJECT_SIZE = 32  # Minimum object size recognizable by NNs: typically 16 ~ 32
                                           # meaning NxN input pixels being downscaled to 1x1 on feature map

        data_cfg = BaseConfigurer.get_data_cfg(data_cfg, "train")
        dataset = data_cfg.get("otx_dataset", None)
        if dataset is None:
            return None

        stat = compute_robust_dataset_statistics(dataset, use_annotations)
        if not stat:
            return None
        logger.info(f"Adapting model input size based on dataset stat: {json.dumps(stat, indent=4)}")

        # Fit to typical large image size (conservative)
        # -> "avg" size might be preferrable for efficiency
        input_size = stat["image"]["robust_max"]
        logger.info(f"-> Based on typical large image size: {input_size}")

        # Refine using annotation shape size stat
        if use_annotations and stat["annotation"]:
            small_object_size = stat["annotation"].get("size_of_shape", {}).get("robust_min", None)
            if small_object_size is not None and small_object_size > 0:
                input_size = input_size * MIN_RECOGNIZABLE_OBJECT_SIZE / small_object_size
                logger.info(f"-> Based on typical small object size {small_object_size}: {input_size}")

        # Closest preset
        input_size = (round(input_size), round(input_size))
        input_size_preset = InputSizePreset.input_sizes()
        input_size = InputSizeManager.select_closest_size(input_size, input_size_preset)
        logger.info(f"-> Closest preset: {input_size}")
        return input_size<|MERGE_RESOLUTION|>--- conflicted
+++ resolved
@@ -4,11 +4,7 @@
 #
 
 import os
-<<<<<<< HEAD
 from typing import Any, Dict, List, Optional, Tuple
-=======
-from typing import Any, Dict, List, Optional
->>>>>>> b6df65d1
 
 import numpy as np
 import torch
