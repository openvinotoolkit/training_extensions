--- conflicted
+++ resolved
@@ -33,41 +33,9 @@
 class ClassificationConfigurer(BaseConfigurer):
     """Patch config to support otx train."""
 
-<<<<<<< HEAD
-    # pylint: disable=too-many-arguments
-    def configure(
-        self,
-        cfg,
-        model_ckpt,
-        data_cfg,
-        ir_options=None,
-        data_classes=None,
-        model_classes=None,
-        input_size: InputSizePreset = InputSizePreset.DEFAULT,
-        **kwargs,
-    ):
-        """Create MMCV-consumable config from given inputs."""
-        logger.info(f"configure!: training={self.training}")
-
-        self.configure_base(cfg, data_cfg, data_classes, model_classes, **kwargs)
-        self.configure_device(cfg)
-        self.configure_ckpt(cfg, model_ckpt)
-        self.configure_model(cfg, ir_options)
-        self.configure_data(cfg, data_cfg)
-        self.configure_input_size(cfg, data_cfg, input_size, model_ckpt)
-        self.configure_task(cfg)
-        self.configure_samples_per_gpu(cfg)
-        self.configure_fp16(cfg)
-        self.configure_compat_cfg(cfg)
-        return cfg
-
-    def configure_compatibility(self, cfg, **kwargs):
-        """Configure for OTX compatibility with mmcls."""
-=======
     def configure_data_pipeline(self, cfg, input_size, model_ckpt_path, **kwargs):
         """Configuration for data pipeline."""
         super().configure_data_pipeline(cfg, input_size, model_ckpt_path)
->>>>>>> b6df65d1
         options_for_patch_datasets = kwargs.get("options_for_patch_datasets", {"type": "OTXClsDataset"})
         patch_datasets(cfg, **options_for_patch_datasets)
 
@@ -195,11 +163,7 @@
 
     @staticmethod
     def configure_input_size(
-<<<<<<< HEAD
-        cfg, data_cfg, input_size_config: InputSizePreset = InputSizePreset.DEFAULT, model_ckpt: Optional[str] = None
-=======
         cfg, input_size_config: InputSizePreset = InputSizePreset.DEFAULT, model_ckpt_path: Optional[str] = None
->>>>>>> b6df65d1
     ):
         """Change input size if necessary."""
         input_size = get_configured_input_size(input_size_config, model_ckpt_path)
