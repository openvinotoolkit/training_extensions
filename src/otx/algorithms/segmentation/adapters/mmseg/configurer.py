"""Base configurer for mmseg config."""
# Copyright (C) 2023 Intel Corporation
# SPDX-License-Identifier: Apache-2.0
#

import importlib
import os
from collections import OrderedDict
from typing import Any, Dict, List, Optional

import torch
from mmcv.runner import CheckpointLoader
from mmcv.utils import Config, ConfigDict

from otx.algorithms.common.adapters.mmcv.configurer import BaseConfigurer
from otx.algorithms.common.adapters.mmcv.utils import (
    build_dataloader,
    build_dataset,
)
from otx.algorithms.common.adapters.mmcv.utils.config_utils import (
<<<<<<< HEAD
    patch_color_conversion,
=======
    InputSizeManager,
    get_configured_input_size,
    recursively_update_cfg,
>>>>>>> 6f0aa7fd
    remove_custom_hook,
    update_or_add_custom_hook,
)
from otx.algorithms.common.configs.configuration_enums import InputSizePreset
from otx.algorithms.common.utils import append_dist_rank_suffix
from otx.algorithms.common.utils.logger import get_logger
from otx.algorithms.segmentation.adapters.mmseg.models.heads import otx_head_factory

logger = get_logger()


# pylint: disable=too-many-public-methods
class SegmentationConfigurer(BaseConfigurer):
    """Patch config to support otx train."""

    def __init__(self) -> None:
        self.task_adapt_type: Optional[str] = None
        self.task_adapt_op: str = "REPLACE"
        self.org_model_classes: List[str] = []
        self.model_classes: List[str] = []
        self.data_classes: List[str] = []
        self.task: Optional[str] = "segmentation"

    # pylint: disable=too-many-arguments
    def configure(
        self,
        cfg: Config,
        model_ckpt: str,
        data_cfg: Config,
        training: bool = True,
        subset: str = "train",
        ir_options: Optional[Config] = None,
        data_classes: Optional[List[str]] = None,
        model_classes: Optional[List[str]] = None,
        input_size: InputSizePreset = InputSizePreset.DEFAULT,
    ) -> Config:
        """Create MMCV-consumable config from given inputs."""
        logger.info(f"configure!: training={training}")

        self.configure_base(cfg, data_cfg, data_classes, model_classes)
        self.configure_device(cfg, training)
        self.configure_ckpt(cfg, model_ckpt)
        self.configure_model(cfg, ir_options)
        self.configure_data(cfg, training, data_cfg)
        self.configure_task(cfg, training)
        self.configure_hook(cfg)
        self.configure_samples_per_gpu(cfg, subset)
        self.configure_fp16(cfg)
        self.configure_compat_cfg(cfg)
        self.configure_input_size(cfg, input_size, model_ckpt)
        return cfg

    def configure_compatibility(self, cfg, **kwargs):
        """Configure for OTX compatibility with mmseg."""
        patch_color_conversion(cfg)

    def configure_task(
        self,
        cfg: Config,
        training: bool,
    ) -> None:
        """Patch config to support training algorithm."""
        super().configure_task(cfg, training)
        if "task_adapt" in cfg:
            self.configure_decode_head(cfg)

    def configure_classes(self, cfg):
        """Patch classes for model and dataset."""
        org_model_classes = self.get_model_classes(cfg)
        data_classes = self.get_data_classes(cfg)

        if "background" not in org_model_classes:
            org_model_classes = ["background"] + org_model_classes
        if "background" not in data_classes:
            data_classes = ["background"] + data_classes

        # Model classes
        if self.task_adapt_op == "REPLACE":
            if len(data_classes) == 1:  # background
                model_classes = org_model_classes.copy()
            else:
                model_classes = data_classes.copy()
        elif self.task_adapt_op == "MERGE":
            model_classes = org_model_classes + [cls for cls in data_classes if cls not in org_model_classes]
        else:
            raise KeyError(f"{self.task_adapt_op} is not supported for task_adapt options!")

        cfg.task_adapt.final = model_classes
        cfg.model.task_adapt = ConfigDict(
            src_classes=org_model_classes,
            dst_classes=model_classes,
        )

        self.org_model_classes = org_model_classes
        self.model_classes = model_classes
        self.data_classes = data_classes

        self._configure_head(cfg)

    def configure_decode_head(self, cfg: Config) -> None:
        """Change to incremental loss (ignore mode) and substitute head with otx universal head."""
        ignore = cfg.get("ignore", False)
        for head in ("decode_head", "auxiliary_head"):
            decode_head = cfg.model.get(head, None)
            if decode_head is not None:
                decode_head.base_type = decode_head.type
                decode_head.type = otx_head_factory
                if ignore:
                    cfg_loss_decode = ConfigDict(
                        type="CrossEntropyLossWithIgnore",
                        use_sigmoid=False,
                        loss_weight=1.0,
                    )
                    decode_head.loss_decode = cfg_loss_decode

    # pylint: disable=too-many-branches
    def _configure_head(self, cfg: Config) -> None:
        """Patch number of classes of head."""
        if "decode_head" in cfg.model:
            decode_head = cfg.model.decode_head
            if isinstance(decode_head, list):
                for head in decode_head:
                    head.num_classes = len(self.model_classes)
            else:
                decode_head.num_classes = len(self.model_classes)

            # For SupConDetCon
            if "SupConDetCon" in cfg.model.type:
                cfg.model.num_classes = len(self.model_classes)

        if "auxiliary_head" in cfg.model:
            cfg.model.auxiliary_head.num_classes = len(self.model_classes)

    def configure_ckpt(self, cfg: Config, model_ckpt: str) -> None:
        """Patch checkpoint path for pretrained weight.

        Replace cfg.load_from to model_ckpt
        Replace cfg.load_from to pretrained
        Replace cfg.resume_from to cfg.load_from
        """
        super().configure_ckpt(cfg, model_ckpt)
        # patch checkpoint if needed (e.g. pretrained weights from mmseg)
        if cfg.get("load_from", None) and not model_ckpt and not cfg.get("resume", False):
            cfg.load_from = self.patch_chkpt(cfg.load_from)

    @staticmethod
    def patch_chkpt(ckpt_path: str, new_path: Optional[str] = None) -> str:
        """Modify state dict for pretrained weights to match model state dict."""
        ckpt = CheckpointLoader.load_checkpoint(ckpt_path, map_location="cpu")
        local_torch_hub_folder = torch.hub.get_dir()
        if "state_dict" in ckpt:
            ckpt = ckpt["state_dict"]
            new_ckpt = OrderedDict()
            modified = False
            # patch pre-trained checkpoint for model
            for name in ckpt:
                # we should add backbone prefix to backbone parameters names to load it for our models
                if not name.startswith("backbone") and "head" not in name:
                    new_name = "backbone." + name
                    modified = True
                else:
                    new_name = name
                new_ckpt[new_name] = ckpt[name]
            if modified:
                if not new_path:
                    new_path = os.path.join(local_torch_hub_folder, "converted.pth")
                new_path = append_dist_rank_suffix(new_path)
                torch.save(new_ckpt, new_path)
                return new_path
        return ckpt_path

<<<<<<< HEAD
=======
    @staticmethod
    def get_model_ckpt(ckpt_path: str, new_path: Optional[str] = None) -> str:
        """Get pytorch model weights."""
        ckpt = CheckpointLoader.load_checkpoint(ckpt_path, map_location="cpu")
        if "model" in ckpt:
            ckpt = ckpt["model"]
            if not new_path:
                new_path = ckpt_path[:-3] + "converted.pth"
            new_path = append_dist_rank_suffix(new_path)
            torch.save(ckpt, new_path)
            return new_path
        return ckpt_path

    @staticmethod
    def get_model_classes(cfg: Config) -> List[str]:
        """Extract trained classes info from checkpoint file.

        MMCV-based models would save class info in ckpt['meta']['CLASSES']
        For other cases, try to get the info from cfg.model.classes (with pop())
        - Which means that model classes should be specified in model-cfg for
          non-MMCV models (e.g. OMZ models)
        """

        def get_model_meta(cfg: Config) -> Config:
            ckpt_path = cfg.get("load_from", None)
            meta = {}
            if ckpt_path:
                ckpt = CheckpointLoader.load_checkpoint(ckpt_path, map_location="cpu")
                meta = ckpt.get("meta", {})
            return meta

        def read_label_schema(ckpt_path, name_only=True, file_name="label_schema.json"):
            serialized_label_schema = []
            if any(ckpt_path.endswith(extension) for extension in (".xml", ".bin", ".pth")):
                label_schema_path = os.path.join(os.path.dirname(ckpt_path), file_name)
                if os.path.exists(label_schema_path):
                    with open(label_schema_path, encoding="UTF-8") as read_file:
                        serialized_label_schema = json.load(read_file)
            if serialized_label_schema:
                if name_only:
                    all_classes = [labels["name"] for labels in serialized_label_schema["all_labels"].values()]
                else:
                    all_classes = serialized_label_schema
            else:
                all_classes = []
            return all_classes

        classes: List[str] = []
        meta = get_model_meta(cfg)
        # for MPA classification legacy compatibility
        classes = meta.get("CLASSES", [])
        classes = meta.get("classes", classes)
        if classes is None:
            classes = []

        if len(classes) == 0:
            ckpt_path = cfg.get("load_from", None)
            if ckpt_path:
                classes = read_label_schema(ckpt_path)
        if len(classes) == 0:
            classes = cfg.model.pop("classes", cfg.pop("model_classes", []))
        return classes

    def get_data_classes(self, cfg: Config) -> List[str]:
        """Get data classes from train cfg."""
        data_classes: List[str] = []
        train_cfg = self.get_data_cfg(cfg, "train")
        if "data_classes" in train_cfg:
            data_classes = list(train_cfg.pop("data_classes", []))
        elif "classes" in train_cfg:
            data_classes = list(train_cfg.classes)
        return data_classes

    @staticmethod
    def get_data_cfg(cfg: Config, subset: str) -> Config:
        """Get subset's data cfg."""
        assert subset in ["train", "val", "test"], f"Unknown subset:{subset}"
        if "dataset" in cfg.data[subset]:  # Concat|RepeatDataset
            dataset = cfg.data[subset].dataset
            while hasattr(dataset, "dataset"):
                dataset = dataset.dataset
            return dataset
        return cfg.data[subset]

    @staticmethod
    def configure_hook(cfg: Config) -> None:
        """Update cfg.custom_hooks based on cfg.custom_hook_options."""

        def update_hook(opt: Config, custom_hooks: Any, idx: int, hook: Config) -> None:
            """Delete of update a custom hook."""
            if isinstance(opt, dict):
                if opt.get("_delete_", False):
                    # if option include _delete_=True, remove this hook from custom_hooks
                    logger.info(f"configure_hook: {hook['type']} is deleted")
                    del custom_hooks[idx]
                else:
                    logger.info(f"configure_hook: {hook['type']} is updated with {opt}")
                    hook.update(**opt)

        hook_cfg = ConfigDict(type="LoggerReplaceHook")
        update_or_add_custom_hook(cfg, hook_cfg)

        custom_hook_options = cfg.pop("custom_hook_options", {})
        # logger.info(f"configure_hook() {cfg.get('custom_hooks', [])} <- {custom_hook_options}")
        custom_hooks = cfg.get("custom_hooks", [])
        for idx, hook in enumerate(custom_hooks):
            for opt_key, opt in custom_hook_options.items():
                if hook["type"] == opt_key:
                    update_hook(opt, custom_hooks, idx, hook)

    def configure_device(self, cfg: Config, training: bool) -> None:
        """Setting device for training and inference."""
        cfg.distributed = False
        if torch.distributed.is_initialized():
            cfg.gpu_ids = [int(os.environ["LOCAL_RANK"])]
            if training:  # TODO multi GPU is available only in training. Evaluation needs to be supported later.
                cfg.distributed = True
                self.configure_distributed(cfg)
        elif "gpu_ids" not in cfg:
            cfg.gpu_ids = range(1)

        # consider "cuda" and "cpu" device only
        if not torch.cuda.is_available():
            cfg.device = "cpu"
            cfg.gpu_ids = range(-1, 0)
        else:
            cfg.device = "cuda"

    def configure_samples_per_gpu(self, cfg: Config, subset: str) -> None:
        """Settings samples_per_gpu for training and inference."""

        dataloader_cfg = cfg.data.get(f"{subset}_dataloader", ConfigDict())
        samples_per_gpu = dataloader_cfg.get("samples_per_gpu", cfg.data.get("samples_per_gpu", 1))

        data_cfg = self.get_data_cfg(cfg, subset)
        if data_cfg.get("otx_dataset") is not None:
            dataset_len = len(data_cfg.otx_dataset)

            if getattr(cfg, "distributed", False):
                dataset_len = dataset_len // dist.get_world_size()

            # set batch size as a total dataset
            # if it is smaller than total dataset
            if dataset_len < samples_per_gpu:
                dataloader_cfg.samples_per_gpu = dataset_len

            # drop the last batch if the last batch size is 1
            # batch size of 1 is a runtime error for training batch normalization layer
            if subset in ("train", "unlabeled") and dataset_len % samples_per_gpu == 1:
                dataloader_cfg["drop_last"] = True
            else:
                dataloader_cfg["drop_last"] = False

            cfg.data[f"{subset}_dataloader"] = dataloader_cfg

    @staticmethod
    def configure_fp16_optimizer(cfg: Config) -> None:
        """Configure Fp16OptimizerHook and Fp16SAMOptimizerHook."""
        fp16_config = cfg.pop("fp16", None)
        if fp16_config is not None:
            optim_type = cfg.optimizer_config.get("type", "OptimizerHook")
            opts: Config = dict(
                distributed=getattr(cfg, "distributed", False),
                **fp16_config,
            )
            if optim_type == "SAMOptimizerHook":
                opts["type"] = "Fp16SAMOptimizerHook"
            elif optim_type == "OptimizerHook":
                opts["type"] = "Fp16OptimizerHook"
            else:
                # does not support optimizerhook type
                # let mm library handle it
                cfg.fp16 = fp16_config
                opts = dict()
            cfg.optimizer_config.update(opts)

    @staticmethod
    def configure_distributed(cfg: Config) -> None:
        """Patching for distributed training."""
        if hasattr(cfg, "dist_params") and cfg.dist_params.get("linear_scale_lr", False):
            new_lr = dist.get_world_size() * cfg.optimizer.lr
            logger.info(
                f"enabled linear scaling rule to the learning rate. \
                changed LR from {cfg.optimizer.lr} to {new_lr}"
            )
            cfg.optimizer.lr = new_lr

    @staticmethod
    def configure_compat_cfg(
        cfg: Config,
    ):
        """Modify config to keep the compatibility."""

        def _configure_dataloader(cfg: Config) -> None:
            global_dataloader_cfg: Dict[str, str] = {}
            global_dataloader_cfg.update(
                {
                    k: cfg.data.pop(k)
                    for k in list(cfg.data.keys())
                    if k
                    not in [
                        "train",
                        "val",
                        "test",
                        "unlabeled",
                        "train_dataloader",
                        "val_dataloader",
                        "test_dataloader",
                        "unlabeled_dataloader",
                    ]
                }
            )

            for subset in ["train", "val", "test", "unlabeled"]:
                if subset not in cfg.data:
                    continue
                dataloader_cfg = cfg.data.get(f"{subset}_dataloader", None)
                if dataloader_cfg is None:
                    raise AttributeError(f"{subset}_dataloader is not found in config.")
                dataloader_cfg = Config(cfg_dict={**global_dataloader_cfg, **dataloader_cfg})
                cfg.data[f"{subset}_dataloader"] = dataloader_cfg

        _configure_dataloader(cfg)

    @staticmethod
    def configure_input_size(
        cfg, input_size_config: InputSizePreset = InputSizePreset.DEFAULT, model_ckpt: Optional[str] = None
    ):
        """Change input size if necessary."""
        input_size = get_configured_input_size(input_size_config, model_ckpt)
        if input_size is None:
            return

        # segmentation models have different input size in train and val data pipeline
        base_input_size = {
            "train": 512,
            "val": 544,
            "test": 544,
        }

        InputSizeManager(cfg.data, base_input_size).set_input_size(input_size)
        logger.info("Input size is changed to {}".format(input_size))

>>>>>>> 6f0aa7fd

class IncrSegmentationConfigurer(SegmentationConfigurer):
    """Patch config to support incremental learning for semantic segmentation."""

    def configure_task(self, cfg: ConfigDict, training: bool) -> None:
        """Patch config to support incremental learning."""
        super().configure_task(cfg, training)

        # TODO: Revisit this part when removing bg label -> it should be 1 because of 'background' label
        if len(set(self.org_model_classes) & set(self.model_classes)) == 1 or set(self.org_model_classes) == set(
            self.model_classes
        ):
            is_cls_incr = False
        else:
            is_cls_incr = True

        # Update TaskAdaptHook (use incremental sampler)
        task_adapt_hook = ConfigDict(
            type="TaskAdaptHook",
            src_classes=self.org_model_classes,
            dst_classes=self.model_classes,
            model_type=cfg.model.type,
            sampler_flag=is_cls_incr,
            efficient_mode=cfg["task_adapt"].get("efficient_mode", False),
        )
        update_or_add_custom_hook(cfg, task_adapt_hook)


class SemiSLSegmentationConfigurer(SegmentationConfigurer):
    """Patch config to support semi supervised learning for semantic segmentation."""

    def configure_data(self, cfg: ConfigDict, training: bool, data_cfg: ConfigDict) -> None:
        """Patch cfg.data."""
        super().configure_data(cfg, training, data_cfg)
        # Set unlabeled data hook
        if training:
            if cfg.data.get("unlabeled", False) and cfg.data.unlabeled.get("otx_dataset", False):
                self.configure_unlabeled_dataloader(cfg)

    def configure_task(self, cfg: ConfigDict, training: bool, **kwargs: Any) -> None:
        """Adjust settings for task adaptation."""
        super().configure_task(cfg, training, **kwargs)

        # Remove task adapt hook (set default torch random sampler)
        remove_custom_hook(cfg, "TaskAdaptHook")

    @staticmethod
    def configure_unlabeled_dataloader(cfg: ConfigDict) -> None:
        """Patch for unlabled dataloader."""

        model_task: Dict[str, str] = {
            "classification": "mmcls",
            "detection": "mmdet",
            "segmentation": "mmseg",
        }  # noqa
        if "unlabeled" in cfg.data:
            task_lib_module = importlib.import_module(f"{model_task[cfg.model_task]}.datasets")
            dataset_builder = getattr(task_lib_module, "build_dataset")
            dataloader_builder = getattr(task_lib_module, "build_dataloader")

            dataset = build_dataset(cfg, "unlabeled", dataset_builder, consume=True)
            unlabeled_dataloader = build_dataloader(
                dataset,
                cfg,
                "unlabeled",
                dataloader_builder,
                distributed=cfg.distributed,
                consume=True,
            )

            custom_hooks = cfg.get("custom_hooks", [])
            updated = False
            for custom_hook in custom_hooks:
                if custom_hook["type"] == "ComposedDataLoadersHook":
                    custom_hook["data_loaders"] = [
                        *custom_hook["data_loaders"],
                        unlabeled_dataloader,
                    ]
                    updated = True
            if not updated:
                custom_hooks.append(
                    ConfigDict(
                        type="ComposedDataLoadersHook",
                        data_loaders=unlabeled_dataloader,
                    )
                )
            cfg.custom_hooks = custom_hooks<|MERGE_RESOLUTION|>--- conflicted
+++ resolved
@@ -18,13 +18,9 @@
     build_dataset,
 )
 from otx.algorithms.common.adapters.mmcv.utils.config_utils import (
-<<<<<<< HEAD
-    patch_color_conversion,
-=======
     InputSizeManager,
     get_configured_input_size,
-    recursively_update_cfg,
->>>>>>> 6f0aa7fd
+    patch_color_conversion,
     remove_custom_hook,
     update_or_add_custom_hook,
 )
@@ -196,232 +192,6 @@
                 return new_path
         return ckpt_path
 
-<<<<<<< HEAD
-=======
-    @staticmethod
-    def get_model_ckpt(ckpt_path: str, new_path: Optional[str] = None) -> str:
-        """Get pytorch model weights."""
-        ckpt = CheckpointLoader.load_checkpoint(ckpt_path, map_location="cpu")
-        if "model" in ckpt:
-            ckpt = ckpt["model"]
-            if not new_path:
-                new_path = ckpt_path[:-3] + "converted.pth"
-            new_path = append_dist_rank_suffix(new_path)
-            torch.save(ckpt, new_path)
-            return new_path
-        return ckpt_path
-
-    @staticmethod
-    def get_model_classes(cfg: Config) -> List[str]:
-        """Extract trained classes info from checkpoint file.
-
-        MMCV-based models would save class info in ckpt['meta']['CLASSES']
-        For other cases, try to get the info from cfg.model.classes (with pop())
-        - Which means that model classes should be specified in model-cfg for
-          non-MMCV models (e.g. OMZ models)
-        """
-
-        def get_model_meta(cfg: Config) -> Config:
-            ckpt_path = cfg.get("load_from", None)
-            meta = {}
-            if ckpt_path:
-                ckpt = CheckpointLoader.load_checkpoint(ckpt_path, map_location="cpu")
-                meta = ckpt.get("meta", {})
-            return meta
-
-        def read_label_schema(ckpt_path, name_only=True, file_name="label_schema.json"):
-            serialized_label_schema = []
-            if any(ckpt_path.endswith(extension) for extension in (".xml", ".bin", ".pth")):
-                label_schema_path = os.path.join(os.path.dirname(ckpt_path), file_name)
-                if os.path.exists(label_schema_path):
-                    with open(label_schema_path, encoding="UTF-8") as read_file:
-                        serialized_label_schema = json.load(read_file)
-            if serialized_label_schema:
-                if name_only:
-                    all_classes = [labels["name"] for labels in serialized_label_schema["all_labels"].values()]
-                else:
-                    all_classes = serialized_label_schema
-            else:
-                all_classes = []
-            return all_classes
-
-        classes: List[str] = []
-        meta = get_model_meta(cfg)
-        # for MPA classification legacy compatibility
-        classes = meta.get("CLASSES", [])
-        classes = meta.get("classes", classes)
-        if classes is None:
-            classes = []
-
-        if len(classes) == 0:
-            ckpt_path = cfg.get("load_from", None)
-            if ckpt_path:
-                classes = read_label_schema(ckpt_path)
-        if len(classes) == 0:
-            classes = cfg.model.pop("classes", cfg.pop("model_classes", []))
-        return classes
-
-    def get_data_classes(self, cfg: Config) -> List[str]:
-        """Get data classes from train cfg."""
-        data_classes: List[str] = []
-        train_cfg = self.get_data_cfg(cfg, "train")
-        if "data_classes" in train_cfg:
-            data_classes = list(train_cfg.pop("data_classes", []))
-        elif "classes" in train_cfg:
-            data_classes = list(train_cfg.classes)
-        return data_classes
-
-    @staticmethod
-    def get_data_cfg(cfg: Config, subset: str) -> Config:
-        """Get subset's data cfg."""
-        assert subset in ["train", "val", "test"], f"Unknown subset:{subset}"
-        if "dataset" in cfg.data[subset]:  # Concat|RepeatDataset
-            dataset = cfg.data[subset].dataset
-            while hasattr(dataset, "dataset"):
-                dataset = dataset.dataset
-            return dataset
-        return cfg.data[subset]
-
-    @staticmethod
-    def configure_hook(cfg: Config) -> None:
-        """Update cfg.custom_hooks based on cfg.custom_hook_options."""
-
-        def update_hook(opt: Config, custom_hooks: Any, idx: int, hook: Config) -> None:
-            """Delete of update a custom hook."""
-            if isinstance(opt, dict):
-                if opt.get("_delete_", False):
-                    # if option include _delete_=True, remove this hook from custom_hooks
-                    logger.info(f"configure_hook: {hook['type']} is deleted")
-                    del custom_hooks[idx]
-                else:
-                    logger.info(f"configure_hook: {hook['type']} is updated with {opt}")
-                    hook.update(**opt)
-
-        hook_cfg = ConfigDict(type="LoggerReplaceHook")
-        update_or_add_custom_hook(cfg, hook_cfg)
-
-        custom_hook_options = cfg.pop("custom_hook_options", {})
-        # logger.info(f"configure_hook() {cfg.get('custom_hooks', [])} <- {custom_hook_options}")
-        custom_hooks = cfg.get("custom_hooks", [])
-        for idx, hook in enumerate(custom_hooks):
-            for opt_key, opt in custom_hook_options.items():
-                if hook["type"] == opt_key:
-                    update_hook(opt, custom_hooks, idx, hook)
-
-    def configure_device(self, cfg: Config, training: bool) -> None:
-        """Setting device for training and inference."""
-        cfg.distributed = False
-        if torch.distributed.is_initialized():
-            cfg.gpu_ids = [int(os.environ["LOCAL_RANK"])]
-            if training:  # TODO multi GPU is available only in training. Evaluation needs to be supported later.
-                cfg.distributed = True
-                self.configure_distributed(cfg)
-        elif "gpu_ids" not in cfg:
-            cfg.gpu_ids = range(1)
-
-        # consider "cuda" and "cpu" device only
-        if not torch.cuda.is_available():
-            cfg.device = "cpu"
-            cfg.gpu_ids = range(-1, 0)
-        else:
-            cfg.device = "cuda"
-
-    def configure_samples_per_gpu(self, cfg: Config, subset: str) -> None:
-        """Settings samples_per_gpu for training and inference."""
-
-        dataloader_cfg = cfg.data.get(f"{subset}_dataloader", ConfigDict())
-        samples_per_gpu = dataloader_cfg.get("samples_per_gpu", cfg.data.get("samples_per_gpu", 1))
-
-        data_cfg = self.get_data_cfg(cfg, subset)
-        if data_cfg.get("otx_dataset") is not None:
-            dataset_len = len(data_cfg.otx_dataset)
-
-            if getattr(cfg, "distributed", False):
-                dataset_len = dataset_len // dist.get_world_size()
-
-            # set batch size as a total dataset
-            # if it is smaller than total dataset
-            if dataset_len < samples_per_gpu:
-                dataloader_cfg.samples_per_gpu = dataset_len
-
-            # drop the last batch if the last batch size is 1
-            # batch size of 1 is a runtime error for training batch normalization layer
-            if subset in ("train", "unlabeled") and dataset_len % samples_per_gpu == 1:
-                dataloader_cfg["drop_last"] = True
-            else:
-                dataloader_cfg["drop_last"] = False
-
-            cfg.data[f"{subset}_dataloader"] = dataloader_cfg
-
-    @staticmethod
-    def configure_fp16_optimizer(cfg: Config) -> None:
-        """Configure Fp16OptimizerHook and Fp16SAMOptimizerHook."""
-        fp16_config = cfg.pop("fp16", None)
-        if fp16_config is not None:
-            optim_type = cfg.optimizer_config.get("type", "OptimizerHook")
-            opts: Config = dict(
-                distributed=getattr(cfg, "distributed", False),
-                **fp16_config,
-            )
-            if optim_type == "SAMOptimizerHook":
-                opts["type"] = "Fp16SAMOptimizerHook"
-            elif optim_type == "OptimizerHook":
-                opts["type"] = "Fp16OptimizerHook"
-            else:
-                # does not support optimizerhook type
-                # let mm library handle it
-                cfg.fp16 = fp16_config
-                opts = dict()
-            cfg.optimizer_config.update(opts)
-
-    @staticmethod
-    def configure_distributed(cfg: Config) -> None:
-        """Patching for distributed training."""
-        if hasattr(cfg, "dist_params") and cfg.dist_params.get("linear_scale_lr", False):
-            new_lr = dist.get_world_size() * cfg.optimizer.lr
-            logger.info(
-                f"enabled linear scaling rule to the learning rate. \
-                changed LR from {cfg.optimizer.lr} to {new_lr}"
-            )
-            cfg.optimizer.lr = new_lr
-
-    @staticmethod
-    def configure_compat_cfg(
-        cfg: Config,
-    ):
-        """Modify config to keep the compatibility."""
-
-        def _configure_dataloader(cfg: Config) -> None:
-            global_dataloader_cfg: Dict[str, str] = {}
-            global_dataloader_cfg.update(
-                {
-                    k: cfg.data.pop(k)
-                    for k in list(cfg.data.keys())
-                    if k
-                    not in [
-                        "train",
-                        "val",
-                        "test",
-                        "unlabeled",
-                        "train_dataloader",
-                        "val_dataloader",
-                        "test_dataloader",
-                        "unlabeled_dataloader",
-                    ]
-                }
-            )
-
-            for subset in ["train", "val", "test", "unlabeled"]:
-                if subset not in cfg.data:
-                    continue
-                dataloader_cfg = cfg.data.get(f"{subset}_dataloader", None)
-                if dataloader_cfg is None:
-                    raise AttributeError(f"{subset}_dataloader is not found in config.")
-                dataloader_cfg = Config(cfg_dict={**global_dataloader_cfg, **dataloader_cfg})
-                cfg.data[f"{subset}_dataloader"] = dataloader_cfg
-
-        _configure_dataloader(cfg)
-
     @staticmethod
     def configure_input_size(
         cfg, input_size_config: InputSizePreset = InputSizePreset.DEFAULT, model_ckpt: Optional[str] = None
@@ -441,7 +211,6 @@
         InputSizeManager(cfg.data, base_input_size).set_input_size(input_size)
         logger.info("Input size is changed to {}".format(input_size))
 
->>>>>>> 6f0aa7fd
 
 class IncrSegmentationConfigurer(SegmentationConfigurer):
     """Patch config to support incremental learning for semantic segmentation."""
@@ -451,9 +220,7 @@
         super().configure_task(cfg, training)
 
         # TODO: Revisit this part when removing bg label -> it should be 1 because of 'background' label
-        if len(set(self.org_model_classes) & set(self.model_classes)) == 1 or set(self.org_model_classes) == set(
-            self.model_classes
-        ):
+        if len(set(self.org_model_classes) & set(self.model_classes)) == 1 or set(self.org_model_classes) == set():
             is_cls_incr = False
         else:
             is_cls_incr = True
