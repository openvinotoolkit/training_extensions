--- conflicted
+++ resolved
@@ -1,206 +1,7 @@
 """Data Pipeline of YOLOX_Tiny model for Semi-Supervised Learning Detection Task."""
 
-<<<<<<< HEAD
-# Copyright (C) 2022-2023 Intel Corporation
-=======
 # Copyright (C) 2023 Intel Corporation
->>>>>>> 6d44fc03
 # SPDX-License-Identifier: Apache-2.0
 
 
-<<<<<<< HEAD
-# This is from src/otx/recipes/stages/_base_/data/pipelines/ubt.py
-# This could be needed sync with incr-learning's data pipeline
-_base_ = ["../../../base/data/semisl/base_semisl_det_data_pipeline.py"]
-
-__img_scale = (992, 736)
-__img_norm_cfg = dict(mean=[123.675, 116.28, 103.53], std=[58.395, 57.12, 57.375], to_rgb=True)
-
-common_pipeline = [
-    dict(
-        type="Resize",
-        img_scale=[
-            (992, 736),
-            (896, 736),
-            (1088, 736),
-            (992, 672),
-            (992, 800),
-        ],
-        multiscale_mode="value",
-        keep_ratio=False,
-    ),
-    dict(type="RandomFlip", flip_ratio=0.5),
-    dict(type="BranchImage", key_map=dict(img="img0")),
-    dict(type="NDArrayToPILImage", keys=["img"]),
-    dict(
-        type="RandomApply",
-        transform_cfgs=[
-            dict(
-                type="ColorJitter",
-                brightness=0.4,
-                contrast=0.4,
-                saturation=0.4,
-                hue=0.1,
-            )
-        ],
-        p=0.8,
-    ),
-    dict(type="RandomGrayscale", p=0.2),
-    dict(
-        type="RandomApply",
-        transform_cfgs=[
-            dict(
-                type="RandomGaussianBlur",
-                sigma_min=0.1,
-                sigma_max=2.0,
-            )
-        ],
-        p=0.5,
-    ),
-    dict(type="PILImageToNDArray", keys=["img"]),
-    dict(type="Normalize", **__img_norm_cfg),
-    dict(type="Pad", size_divisor=32),
-    dict(type="NDArrayToTensor", keys=["img", "img0"]),
-    dict(
-        type="RandomErasing",
-        p=0.7,
-        scale=[0.05, 0.2],
-        ratio=[0.3, 3.3],
-        value="random",
-    ),
-    dict(
-        type="RandomErasing",
-        p=0.5,
-        scale=[0.02, 0.2],
-        ratio=[0.10, 6.0],
-        value="random",
-    ),
-    dict(
-        type="RandomErasing",
-        p=0.3,
-        scale=[0.02, 0.2],
-        ratio=[0.05, 8.0],
-        value="random",
-    ),
-]
-
-train_pipeline = [
-    dict(
-        type="LoadResizeDataFromOTXDataset",
-        load_ann_cfg=dict(type="LoadAnnotationFromOTXDataset", with_bbox=True),
-        resize_cfg=dict(
-            type="Resize",
-            img_scale=(1088, 800),  # max sizes in random image scales
-            keep_ratio=True,
-            downscale_only=True,
-        ),  # Resize to intermediate size if org image is bigger
-        enable_memcache=True,  # Cache after resizing image & annotations
-    ),
-    dict(type="MinIoURandomCrop", min_ious=(0.1, 0.3, 0.5, 0.7, 0.9), min_crop_size=0.3),
-    dict(
-        type="Resize",
-        img_scale=[
-            (992, 736),
-            (896, 736),
-            (1088, 736),
-            (992, 672),
-            (992, 800),
-        ],
-        multiscale_mode="value",
-        keep_ratio=False,
-    ),
-    dict(type="RandomFlip", flip_ratio=0.5),
-    dict(type="Normalize", **__img_norm_cfg),
-    dict(type="DefaultFormatBundle"),
-    dict(type="Collect", keys=["img", "gt_bboxes", "gt_labels"]),
-]
-
-unlabeled_pipeline = [
-    dict(
-        type="LoadResizeDataFromOTXDataset",
-        resize_cfg=dict(
-            type="Resize",
-            img_scale=(1088, 800),  # max sizes in random image scales
-            keep_ratio=True,
-            downscale_only=True,
-        ),  # Resize to intermediate size if org image is bigger
-        enable_memcache=True,  # Cache after resizing image & annotations
-    ),
-    *common_pipeline,
-    dict(
-        type="ToDataContainer",
-        fields=[
-            dict(key="img", stack=True),
-            dict(key="img0", stack=True),
-        ],
-    ),
-    dict(
-        type="Collect",
-        keys=[
-            "img",
-            "img0",
-        ],
-    ),
-]
-
-val_pipeline = [
-    dict(
-        type="LoadResizeDataFromOTXDataset",
-        resize_cfg=dict(
-            type="Resize",
-            img_scale=__img_scale,
-            keep_ratio=False,
-            downscale_only=False,
-        ),
-        enable_memcache=True,  # Cache after resizing image & annotations
-    ),
-    dict(
-        type="MultiScaleFlipAug",
-        img_scale=__img_scale,
-        flip=False,
-        transforms=[
-            dict(type="Normalize", **__img_norm_cfg),
-            dict(type="Pad", size_divisor=32),
-            dict(type="ImageToTensor", keys=["img"]),
-            dict(type="Collect", keys=["img"]),
-        ],
-    ),
-]
-
-test_pipeline = [
-    dict(type="LoadImageFromOTXDataset"),
-    dict(
-        type="MultiScaleFlipAug",
-        img_scale=__img_scale,
-        flip=False,
-        transforms=[
-            dict(type="Resize", keep_ratio=False),
-            dict(type="Normalize", **__img_norm_cfg),
-            dict(type="Pad", size_divisor=32),
-            dict(type="ImageToTensor", keys=["img"]),
-            dict(type="Collect", keys=["img"]),
-        ],
-    ),
-]
-
-data = dict(
-    train=dict(
-        type="OTXDetDataset",
-        pipeline=train_pipeline,
-    ),
-    val=dict(
-        type="OTXDetDataset",
-        pipeline=val_pipeline,
-    ),
-    test=dict(
-        type="OTXDetDataset",
-        pipeline=test_pipeline,
-    ),
-    unlabeled=dict(
-        type="OTXDetDataset",
-        pipeline=unlabeled_pipeline,
-    ),
-)
-=======
-_base_ = ["../../../base/data/semisl/semisl_is_yolo_data_pipeline.py"]
->>>>>>> 6d44fc03
+_base_ = ["../../../base/data/semisl/semisl_is_yolo_data_pipeline.py"]