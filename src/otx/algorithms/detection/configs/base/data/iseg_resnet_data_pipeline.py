--- conflicted
+++ resolved
@@ -23,14 +23,10 @@
         resize_cfg=dict(
             type="Resize",
             img_scale=__img_size,
-            keep_ratio=False,
+            keep_ratio=True,
         ),
         enable_memcache=True,  # Cache after resizing image & annotations
     ),
-<<<<<<< HEAD
-    dict(type="Resize", img_scale=__img_size, keep_ratio=True),
-=======
->>>>>>> fc6386ce
     dict(type="RandomFlip", flip_ratio=0.5),
     dict(type="Normalize", **__img_norm_cfg),
     dict(type="DefaultFormatBundle"),
