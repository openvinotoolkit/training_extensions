--- conflicted
+++ resolved
@@ -453,15 +453,9 @@
             inferencer: BaseInferencerWithConverter = OpenVINODetectionInferencer(*args)
         if self.task_type == TaskType.INSTANCE_SEGMENTATION:
             if self.config.tiling_parameters.enable_tiling:
-<<<<<<< HEAD
                 args.append({"resize_type": "standard"})
             else:
                 args.append({"resize_type": "fit_to_window_letterbox", "pad_value": 0})
-=======
-                args.append({"resize_type": "fit_to_window_letterbox", "pad_value": 114})
-            else:
-                args.append({"resize_type": "fit_to_window"})
->>>>>>> 9e32c072
             inferencer = OpenVINOMaskInferencer(*args)
         if self.task_type == TaskType.ROTATED_DETECTION:
             inferencer = OpenVINORotatedRectInferencer(*args)
