--- conflicted
+++ resolved
@@ -26,11 +26,7 @@
 import numpy as np
 import openvino.runtime as ov
 from addict import Dict as ADDict
-<<<<<<< HEAD
-=======
 from anomalib.data.utils.transform import get_transforms
-from anomalib.deploy import OpenVINOInferencer
->>>>>>> e28026b4
 from nncf.common.quantization.structs import QuantizationPreset
 from omegaconf import OmegaConf
 from openvino.model_api.models import AnomalyDetection, AnomalyResult
@@ -211,8 +207,6 @@
 
         return dataset
 
-<<<<<<< HEAD
-=======
     def get_metadata(self) -> Dict:
         """Get Meta Data."""
         metadata = {}
@@ -258,7 +252,6 @@
         metadata["min"] = np.array(metadata["min"], dtype=np.float32).item()
         metadata["max"] = np.array(metadata["max"], dtype=np.float32).item()
 
->>>>>>> e28026b4
     def evaluate(self, output_resultset: ResultSetEntity, evaluation_metric: Optional[str] = None):
         """Evaluate the performance of the model.
 
