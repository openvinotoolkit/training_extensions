"""OpenVINO Anomaly Task."""

# Copyright (C) 2021 Intel Corporation
#
# Licensed under the Apache License, Version 2.0 (the "License");
# you may not use this file except in compliance with the License.
# You may obtain a copy of the License at
#
# http://www.apache.org/licenses/LICENSE-2.0
#
# Unless required by applicable law or agreed to in writing,
# software distributed under the License is distributed on an "AS IS" BASIS,
# WITHOUT WARRANTIES OR CONDITIONS OF ANY KIND, either express or implied.
# See the License for the specific language governing permissions
# and limitations under the License.

import io
import json
import os
import random
import tempfile
from typing import Any, Dict, Optional
from zipfile import ZipFile

import nncf
import numpy as np
import openvino.runtime as ov
from addict import Dict as ADDict
from anomalib.data.utils.transform import get_transforms
from anomalib.deploy import OpenVINOInferencer
from nncf.common.quantization.structs import QuantizationPreset
from omegaconf import OmegaConf

import otx.algorithms.anomaly.adapters.anomalib.exportable_code
from otx.algorithms.anomaly.adapters.anomalib.config import get_anomalib_config
from otx.algorithms.anomaly.adapters.anomalib.logger import get_logger
from otx.algorithms.anomaly.configs.base.configuration import BaseAnomalyConfig
from otx.algorithms.common.utils.ir import check_if_quantized
from otx.algorithms.common.utils.utils import read_py_config
from otx.api.configuration.configurable_parameters import ConfigurableParameters
from otx.api.entities.datasets import DatasetEntity
from otx.api.entities.inference_parameters import (
    InferenceParameters,
    default_progress_callback,
)
from otx.api.entities.model import (
    ModelEntity,
    ModelFormat,
    ModelOptimizationType,
    ModelPrecision,
    OptimizationMethod,
)
from otx.api.entities.model_template import TaskType
from otx.api.entities.optimization_parameters import OptimizationParameters
from otx.api.entities.result_media import ResultMediaEntity
from otx.api.entities.resultset import ResultSetEntity
from otx.api.entities.scored_label import ScoredLabel
from otx.api.entities.task_environment import TaskEnvironment
from otx.api.serialization.label_mapper import LabelSchemaMapper, label_schema_to_bytes
from otx.api.usecases.evaluation.metrics_helper import MetricsHelper
from otx.api.usecases.evaluation.performance_provider_interface import (
    IPerformanceProvider,
)
from otx.api.usecases.exportable_code import demo
from otx.api.usecases.tasks.interfaces.deployment_interface import IDeploymentTask
from otx.api.usecases.tasks.interfaces.evaluate_interface import IEvaluationTask
from otx.api.usecases.tasks.interfaces.inference_interface import IInferenceTask
from otx.api.usecases.tasks.interfaces.optimization_interface import (
    IOptimizationTask,
    OptimizationType,
)
from otx.api.utils.anomaly_utils import create_detection_annotation_from_anomaly_heatmap
from otx.api.utils.segmentation_utils import create_annotation_from_segmentation_map

logger = get_logger(__name__)


class OTXOpenVINOAnomalyDataloader:
    """Dataloader for loading OTX dataset into OTX OpenVINO Inferencer.

    Args:
        dataset (DatasetEntity): OTX dataset entity
        inferencer (OpenVINOInferencer): OpenVINO Inferencer
    """

    def __init__(
        self,
        dataset: DatasetEntity,
        inferencer: OpenVINOInferencer,
        shuffle: bool = True,
    ):
        self.dataset = dataset
        self.inferencer = inferencer
        self.shuffler = None
        if shuffle:
            self.shuffler = list(range(len(dataset)))
            random.shuffle(self.shuffler)

    def __getitem__(self, index: int):
        """Get dataset item.

        Args:
            index (int): Index of the dataset sample.

        Returns:
            Dataset item.
        """
        if self.shuffler is not None:
            index = self.shuffler[index]

        image = self.dataset[index].numpy
        annotation = self.dataset[index].annotation_scene
        inputs = self.inferencer.pre_process(image)

        return (index, annotation), inputs

    def __len__(self) -> int:
        """Get size of the dataset.

        Returns:
            int: Size of the dataset.
        """
        return len(self.dataset)


class OpenVINOTask(IInferenceTask, IEvaluationTask, IOptimizationTask, IDeploymentTask):
    """OpenVINO inference task.

    Args:
        task_environment (TaskEnvironment): task environment of the trained anomaly model
    """

    def __init__(self, task_environment: TaskEnvironment) -> None:
        logger.info("Initializing the OpenVINO task.")
        self.task_environment = task_environment
        self.task_type = self.task_environment.model_template.task_type
        self.config = self.get_config()
        self.inferencer = self.load_inferencer()

        labels = self.task_environment.get_labels()
        self.normal_label = [label for label in labels if not label.is_anomalous][0]
        self.anomalous_label = [label for label in labels if label.is_anomalous][0]

        template_file_path = task_environment.model_template.model_template_path
        self._base_dir = os.path.abspath(os.path.dirname(template_file_path))

    def get_config(self) -> ADDict:
        """Get Anomalib Config from task environment.

        Returns:
            ADDict: Anomalib config
        """
        task_name = self.task_environment.model_template.name
        otx_config: ConfigurableParameters = self.task_environment.get_hyper_parameters()
        config = get_anomalib_config(task_name=task_name, otx_config=otx_config)
        return ADDict(OmegaConf.to_container(config))

    def infer(self, dataset: DatasetEntity, inference_parameters: InferenceParameters) -> DatasetEntity:
        """Perform Inference.

        Args:
            dataset (DatasetEntity): Inference dataset
            inference_parameters (InferenceParameters): Inference parameters.

        Returns:
            DatasetEntity: Output dataset storing inference predictions.
        """
        if self.task_environment.model is None:
            raise Exception("task_environment.model is None. Cannot access threshold to calculate labels.")

        logger.info("Start OpenVINO inference.")
        update_progress_callback = default_progress_callback
        if inference_parameters is not None:
            update_progress_callback = inference_parameters.update_progress  # type: ignore

        # This always assumes that threshold is available in the task environment's model
        meta_data = self.get_metadata()
        for idx, dataset_item in enumerate(dataset):
            image_result = self.inferencer.predict(dataset_item.numpy, metadata=meta_data)

            # TODO: inferencer should return predicted label and mask
            pred_label = image_result.pred_score >= 0.5
            pred_mask = (image_result.anomaly_map >= 0.5).astype(np.uint8)
            probability = image_result.pred_score if pred_label else 1 - image_result.pred_score
            if self.task_type == TaskType.ANOMALY_CLASSIFICATION:
                label = self.anomalous_label if image_result.pred_score >= 0.5 else self.normal_label
            elif self.task_type == TaskType.ANOMALY_SEGMENTATION:
                annotations = create_annotation_from_segmentation_map(
                    pred_mask, image_result.anomaly_map.squeeze(), {0: self.normal_label, 1: self.anomalous_label}
                )
                dataset_item.append_annotations(annotations)
                label = self.normal_label if len(annotations) == 0 else self.anomalous_label
            elif self.task_type == TaskType.ANOMALY_DETECTION:
                annotations = create_detection_annotation_from_anomaly_heatmap(
                    pred_mask, image_result.anomaly_map.squeeze(), {0: self.normal_label, 1: self.anomalous_label}
                )
                dataset_item.append_annotations(annotations)
                label = self.normal_label if len(annotations) == 0 else self.anomalous_label
            else:
                raise ValueError(f"Unknown task type: {self.task_type}")

            dataset_item.append_labels([ScoredLabel(label=label, probability=float(probability))])
            anomaly_map = (image_result.anomaly_map * 255).astype(np.uint8)
            heatmap_media = ResultMediaEntity(
                name="Anomaly Map",
                type="anomaly_map",
                label=label,
                annotation_scene=dataset_item.annotation_scene,
                numpy=anomaly_map,
            )
            dataset_item.append_metadata_item(heatmap_media)
            update_progress_callback(int((idx + 1) / len(dataset) * 100))

        return dataset

    def get_metadata(self) -> Dict:
        """Get Meta Data."""
        metadata = {}
        if self.task_environment.model is not None:
            try:
                metadata = json.loads(self.task_environment.model.get_data("metadata").decode())
                self._populate_metadata(metadata)
<<<<<<< HEAD
            except Exception:
                # model is from version 1.2.x
                metadata = self._populate_metadata_legacy(self.task_environment.model)
=======
                logger.info("Metadata loaded from model v1.4.")
            except (KeyError, json.decoder.JSONDecodeError):
                # model is from version 1.2.x
                metadata = self._populate_metadata_legacy(self.task_environment.model)
                logger.info("Metadata loaded from model v1.2.x.")
>>>>>>> c553c109
        else:
            raise ValueError("Cannot access meta-data. self.task_environment.model is empty.")

        return metadata

    def _populate_metadata_legacy(self, model: ModelEntity) -> Dict[str, Any]:
        """Populates metadata for models for version 1.2.x."""
        image_threshold = np.frombuffer(model.get_data("image_threshold"), dtype=np.float32)
        pixel_threshold = np.frombuffer(model.get_data("pixel_threshold"), dtype=np.float32)
        min_value = np.frombuffer(model.get_data("min"), dtype=np.float32)
        max_value = np.frombuffer(model.get_data("max"), dtype=np.float32)
        transform = get_transforms(
            config=self.config.dataset.transform_config.train,
            image_size=tuple(self.config.dataset.image_size),
            to_tensor=True,
        )
        metadata = {
            "transform": transform.to_dict(),
            "image_threshold": image_threshold,
            "pixel_threshold": pixel_threshold,
            "min": min_value,
            "max": max_value,
            "task": str(self.task_type).lower().split("_")[-1],
        }
        return metadata

    def _populate_metadata(self, metadata: Dict[str, Any]):
        """Populates metadata for models from version 1.4 onwards."""
        metadata["image_threshold"] = np.array(metadata["image_threshold"], dtype=np.float32).item()
        metadata["pixel_threshold"] = np.array(metadata["pixel_threshold"], dtype=np.float32).item()
        metadata["min"] = np.array(metadata["min"], dtype=np.float32).item()
        metadata["max"] = np.array(metadata["max"], dtype=np.float32).item()

    def evaluate(self, output_resultset: ResultSetEntity, evaluation_metric: Optional[str] = None):
        """Evaluate the performance of the model.

        Args:
            output_resultset (ResultSetEntity): Result set storing ground truth and predicted dataset.
            evaluation_metric (Optional[str], optional): Evaluation metric. Defaults to None.
        """
        metric: IPerformanceProvider
        if self.task_type == TaskType.ANOMALY_CLASSIFICATION:
            metric = MetricsHelper.compute_f_measure(output_resultset)
        elif self.task_type == TaskType.ANOMALY_DETECTION:
            metric = MetricsHelper.compute_anomaly_detection_scores(output_resultset)
        elif self.task_type == TaskType.ANOMALY_SEGMENTATION:
            metric = MetricsHelper.compute_anomaly_segmentation_scores(output_resultset)
        else:
            raise ValueError(f"Unknown task type: {self.task_type}")
        output_resultset.performance = metric.get_performance()

    def _get_optimization_algorithms_config(self) -> ADDict:
        """Returns list of optimization algorithms configurations."""
        hparams: BaseAnomalyConfig = self.task_environment.get_hyper_parameters()

        optimization_config_path = os.path.join(self._base_dir, "ptq_optimization_config.py")
        ptq_config = ADDict()
        if os.path.exists(optimization_config_path):
            ptq_config = read_py_config(optimization_config_path)
        ptq_config.update(
            subset_size=hparams.pot_parameters.stat_subset_size,
            preset=QuantizationPreset(hparams.pot_parameters.preset.name.lower()),
        )

        return ptq_config

    def optimize(
        self,
        optimization_type: OptimizationType,
        dataset: DatasetEntity,
        output_model: ModelEntity,
        optimization_parameters: Optional[OptimizationParameters],
    ):
        """Optimize the model.

        Args:
            optimization_type (OptimizationType): Type of optimization [POT or NNCF]
            dataset (DatasetEntity): Input Dataset.
            output_model (ModelEntity): Output model.
            optimization_parameters (Optional[OptimizationParameters]): Optimization parameters.

        Raises:
            ValueError: When the optimization type is not POT, which is the only support type at the moment.
        """
        if optimization_type is not OptimizationType.POT:
            raise ValueError("PTQ is the only supported optimization type for OpenVINO models")

        # Training subset does not contain example of anomalous images.
        # Anomalous examples from all dataset used to get statistics for quantization.
        dataset = DatasetEntity(
            items=[item for item in dataset if item.get_shapes_labels()[0].is_anomalous], purpose=dataset.purpose
        )

        logger.info("Starting PTQ optimization.")
        data_loader = OTXOpenVINOAnomalyDataloader(dataset=dataset, inferencer=self.inferencer)
        quantization_dataset = nncf.Dataset(data_loader, lambda data: data[1])

        with tempfile.TemporaryDirectory() as tempdir:
            xml_path = os.path.join(tempdir, "model.xml")
            bin_path = os.path.join(tempdir, "model.bin")

            if self.task_environment.model is not None:
                self.__save_weights(xml_path, self.task_environment.model.get_data("openvino.xml"))
                self.__save_weights(bin_path, self.task_environment.model.get_data("openvino.bin"))
            else:
                raise ValueError("Cannot save the weights. self.task_environment.model is None.")

            ov_model = ov.Core().read_model(xml_path)
            if check_if_quantized(ov_model):
                raise RuntimeError("Model is already optimized by PTQ")

        if optimization_parameters is not None:
            optimization_parameters.update_progress(10, None)

        quantization_config = self._get_optimization_algorithms_config()
        quantization_config.subset_size = min(quantization_config.subset_size, len(data_loader))

        compressed_model = nncf.quantize(ov_model, quantization_dataset, **quantization_config)

        if optimization_parameters is not None:
            optimization_parameters.update_progress(90, None)

        with tempfile.TemporaryDirectory() as tempdir:
            xml_path = os.path.join(tempdir, "model.xml")
            ov.serialize(compressed_model, xml_path)
            self.__load_weights(path=xml_path, output_model=output_model, key="openvino.xml")
            self.__load_weights(path=os.path.join(tempdir, "model.bin"), output_model=output_model, key="openvino.bin")

        output_model.set_data("label_schema.json", label_schema_to_bytes(self.task_environment.label_schema))
        output_model.set_data("metadata", self.task_environment.model.get_data("metadata"))
        output_model.model_format = ModelFormat.OPENVINO
        output_model.optimization_type = ModelOptimizationType.POT
        output_model.optimization_methods = [OptimizationMethod.QUANTIZATION]
        output_model.precision = [ModelPrecision.INT8]

        self.task_environment.model = output_model
        self.inferencer = self.load_inferencer()

        if optimization_parameters is not None:
            optimization_parameters.update_progress(100, None)
        logger.info("PTQ optimization completed")

    def load_inferencer(self) -> OpenVINOInferencer:
        """Create the OpenVINO inferencer object.

        Returns:
            OpenVINOInferencer object
        """
        if self.task_environment.model is None:
            raise Exception("task_environment.model is None. Cannot load weights.")
        return OpenVINOInferencer(
            path=(
                self.task_environment.model.get_data("openvino.xml"),
                self.task_environment.model.get_data("openvino.bin"),
            ),
            metadata=self.get_metadata(),
        )

    @staticmethod
    def __save_weights(path: str, data: bytes) -> None:
        """Write data to file.

        Args:
            path (str): Path of output file
            data (bytes): Data to write
        """
        with open(path, "wb") as file:
            file.write(data)

    @staticmethod
    def __load_weights(path: str, output_model: ModelEntity, key: str) -> None:
        """Load weights into output model.

        Args:
            path (str): Path to weights
            output_model (ModelEntity): Model to which the weights are assigned
            key (str): Key of the output model into which the weights are assigned
        """
        with open(path, "rb") as file:
            output_model.set_data(key, file.read())

    def _get_openvino_configuration(self) -> Dict[str, Any]:
        """Return configuration required by the exported model."""
        if self.task_environment.model is None:
            raise Exception("task_environment.model is None. Cannot get configuration.")

        configuration = {
            "metadata": self.get_metadata(),
            "labels": LabelSchemaMapper.forward(self.task_environment.label_schema),
            "threshold": 0.5,
        }

        if "transforms" not in self.config.keys():
            configuration["mean_values"] = list(np.array([0.485, 0.456, 0.406]) * 255)
            configuration["scale_values"] = list(np.array([0.229, 0.224, 0.225]) * 255)
        else:
            configuration["mean_values"] = self.config.transforms.mean
            configuration["scale_values"] = self.config.transforms.std

        return configuration

    def deploy(self, output_model: ModelEntity) -> None:
        """Exports the weights from ``output_model`` along with exportable code.

        Args:
            output_model (ModelEntity): Model with ``openvino.xml`` and ``.bin`` keys

        Raises:
            Exception: If ``task_environment.model`` is None
        """
        logger.info("Deploying Model")

        if self.task_environment.model is None:
            raise Exception("task_environment.model is None. Cannot load weights.")

        work_dir = os.path.dirname(demo.__file__)
        parameters: Dict[str, Any] = {}

        task_type = str(self.task_type).lower()

        parameters["type_of_model"] = task_type
        parameters["converter_type"] = task_type.upper()
        parameters["model_parameters"] = self._get_openvino_configuration()
        zip_buffer = io.BytesIO()
        with ZipFile(zip_buffer, "w") as arch:
            # model files
            arch.writestr(os.path.join("model", "model.xml"), self.task_environment.model.get_data("openvino.xml"))
            arch.writestr(os.path.join("model", "model.bin"), self.task_environment.model.get_data("openvino.bin"))
            arch.writestr(os.path.join("model", "config.json"), json.dumps(parameters, ensure_ascii=False, indent=4))
            # model_wrappers files
            for root, _, files in os.walk(
                os.path.dirname(otx.algorithms.anomaly.adapters.anomalib.exportable_code.__file__)
            ):
                if "__pycache__" in root:
                    continue
                for file in files:
                    file_path = os.path.join(root, file)
                    arch.write(
                        file_path, os.path.join("python", "model_wrappers", file_path.split("exportable_code/")[1])
                    )
            # other python files
            arch.write(os.path.join(work_dir, "requirements.txt"), os.path.join("python", "requirements.txt"))
            arch.write(os.path.join(work_dir, "LICENSE"), os.path.join("python", "LICENSE"))
            arch.write(os.path.join(work_dir, "demo.py"), os.path.join("python", "demo.py"))
            arch.write(os.path.join(work_dir, "README.md"), os.path.join(".", "README.md"))
        output_model.exportable_code = zip_buffer.getvalue()
        logger.info("Deployment completed.")<|MERGE_RESOLUTION|>--- conflicted
+++ resolved
@@ -220,17 +220,11 @@
             try:
                 metadata = json.loads(self.task_environment.model.get_data("metadata").decode())
                 self._populate_metadata(metadata)
-<<<<<<< HEAD
-            except Exception:
-                # model is from version 1.2.x
-                metadata = self._populate_metadata_legacy(self.task_environment.model)
-=======
                 logger.info("Metadata loaded from model v1.4.")
             except (KeyError, json.decoder.JSONDecodeError):
                 # model is from version 1.2.x
                 metadata = self._populate_metadata_legacy(self.task_environment.model)
                 logger.info("Metadata loaded from model v1.2.x.")
->>>>>>> c553c109
         else:
             raise ValueError("Cannot access meta-data. self.task_environment.model is empty.")
 
