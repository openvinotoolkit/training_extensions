--- conflicted
+++ resolved
@@ -29,11 +29,8 @@
 from zipfile import ZipFile
 
 import attr
-<<<<<<< HEAD
-=======
 import cv2
 import nncf
->>>>>>> ac993c8d
 import numpy as np
 import openvino.runtime as ov
 from addict import Dict as ADDict
