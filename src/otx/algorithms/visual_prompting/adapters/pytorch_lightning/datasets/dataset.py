--- conflicted
+++ resolved
@@ -247,7 +247,6 @@
 class OTXZeroShotVisualPromptingDataset(OTXVisualPromptingDataset):
     """Visual Prompting for Zero-shot learning Dataset Adaptor."""
 
-<<<<<<< HEAD
     def __init__(
         self,
         dataset: DatasetEntity,
@@ -263,14 +262,21 @@
         self.generate_bbox = generate_bbox
 
     # @staticmethod
-    # def get_prompts(dataset_item: DatasetItemEntity, dataset_labels: List[LabelEntity], generate_point: bool = False, generate_bbox: bool = False) -> Dict[str, Any]:
+    # def get_prompts(
+    #     dataset_item: DatasetItemEntity,
+    #     dataset_labels: List[LabelEntity],
+    #     generate_point: bool = False,
+    #     generate_bbox: bool = False
+    # ) -> Dict[str, Any]:
     #     """Get propmts from dataset_item.
 
     #     Args:
     #         dataset_item (DatasetItemEntity): Dataset item entity.
     #         dataset_labels (List[LabelEntity]): Label information.
-    #         generate_point (bool): Randomly generate a point based on a mask instead of using the mask, defaults to False.
-    #         generate_bbox (bool): Randomly generate a bouding box based on a mask instead of using the mask, defaults to False.
+    #         generate_point (bool): Randomly generate a point based on a mask instead of using the mask,
+    #               defaults to False.
+    #         generate_bbox (bool): Randomly generate a bouding box based on a mask instead of using the mask,
+    #               defaults to False.
 
     #     Returns:
     #         List[Dict[str, Any]]: Processed prompts with ground truths.
@@ -345,8 +351,6 @@
 
     #     return prompts
 
-=======
->>>>>>> e3e14989
     def __getitem__(self, index: int) -> Dict[str, Union[int, List, Tensor]]:
         """Get dataset item.
 
@@ -388,11 +392,7 @@
         self.config = config
         self.dataset = dataset
         self.train_type = train_type
-<<<<<<< HEAD
         self.kwargs = {}
-=======
-        # self.kwargs = {}
->>>>>>> e3e14989
         if self.train_type == TrainType.Zeroshot:
             # check zero-shot configs
             if self.config.get("train_batch_size", 1) != 1:
@@ -404,21 +404,12 @@
                 )
                 self.config["train_batch_size"] = 1
 
-<<<<<<< HEAD
             self.kwargs.update(
                 {
                     "generate_point": self.config.get("generate_point", False),
                     "generate_bbox": self.config.get("generate_bbox", False),
                 }
             )
-=======
-            # self.kwargs.update(
-            #     {
-            #         "generate_point": self.config.get("generate_point", False),
-            #         "generate_bbox": self.config.get("generate_bbox", False),
-            #     }
-            # )
->>>>>>> e3e14989
 
         self.train_otx_dataset: DatasetEntity
         self.val_otx_dataset: DatasetEntity
@@ -444,11 +435,7 @@
                 mean=mean,
                 std=std,
                 offset_bbox=self.config.offset_bbox,
-<<<<<<< HEAD
                 **self.kwargs,
-=======
-                # **self.kwargs,
->>>>>>> e3e14989
             )
 
             # self.val_dataset = None
@@ -464,15 +451,7 @@
 
         if stage == "predict":
             self.predict_dataset = self.DATASETS[self.train_type](
-<<<<<<< HEAD
                 dataset=self.dataset, image_size=image_size, mean=mean, std=std, **self.kwargs
-=======
-                dataset=self.dataset,
-                image_size=image_size,
-                mean=mean,
-                std=std,
-                # **self.kwargs
->>>>>>> e3e14989
             )
 
     def summary(self):
