--- conflicted
+++ resolved
@@ -24,10 +24,7 @@
 from torch.utils.data import DataLoader, Dataset
 from torchvision import transforms
 
-<<<<<<< HEAD
-=======
 from otx.algorithms.common.configs.training_base import TrainType
->>>>>>> 41fdefa7
 from otx.algorithms.visual_prompting.adapters.pytorch_lightning.datasets.pipelines import (
     MultipleInputsCompose,
     Pad,
