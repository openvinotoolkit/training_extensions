--- conflicted
+++ resolved
@@ -3,21 +3,6 @@
 
 data_format: coco_instances
 
-<<<<<<< HEAD
-subsets:
-  train:
-    batch_size: 8
-    num_workers: 2
-    transform_lib_type: MMDET
-  val:
-    batch_size: 8
-    num_workers: 2
-    transform_lib_type: MMDET
-  test:
-    batch_size: 8
-    num_workers: 2
-    transform_lib_type: MMDET
-=======
 train_subset:
   batch_size: 8
   transform_lib_type: MMDET
@@ -26,5 +11,4 @@
   transform_lib_type: MMDET
 test_subset:
   batch_size: 8
-  transform_lib_type: MMDET
->>>>>>> b53095ba
+  transform_lib_type: MMDET