--- conflicted
+++ resolved
@@ -374,24 +374,17 @@
             ... )
 
         CLI Usage:
-            To export a model, run
+            1. To export a model with default setting (OPENVINO, FP32), run
                 ```python
                 otx export
-<<<<<<< HEAD
-                    --model <CONFIG | CLASS_PATH_OR_NAME> --data_root <DATASET_PATH, str>
-                    --checkpoint <CKPT_PATH, str>
-                    --export_precision <FP32 or FP16, OTXExportPrecisionType>
-                    --export_format <FORMAT, OTXExportFormatType>
-=======
                     --config <CONFIG_PATH> --data_root <DATASET_PATH, str>
                     --checkpoint <CKPT_PATH, str>
                 ```
-            2. To export a model with precison FP16 and format ONNX, run
+            2. To export a model with precision FP16 and format ONNX, run
                 ```python
                 otx export
                     --config <CONFIG_PATH> --data_root <DATASET_PATH, str>
                     --checkpoint <CKPT_PATH, str> --export_precision FP16 --export_format ONNX
->>>>>>> a2295249
                 ```
         """
         ckpt_path = str(checkpoint) if checkpoint is not None else self.checkpoint
