"""Module for OTX engine components."""

# Copyright (C) 2023 Intel Corporation
# SPDX-License-Identifier: Apache-2.0

from __future__ import annotations

from pathlib import Path
from typing import TYPE_CHECKING, Any, Iterable

import torch
from lightning import Trainer, seed_everything

from otx.core.config.device import DeviceConfig
from otx.core.config.explain import ExplainConfig
from otx.core.data.module import OTXDataModule
from otx.core.model.entity.base import OTXModel
from otx.core.model.module.base import OTXLitModule
from otx.core.types.device import DeviceType
from otx.core.types.export import OTXExportFormatType
from otx.core.types.precision import OTXPrecisionType
from otx.core.types.task import OTXTaskType
from otx.core.utils.cache import TrainerArgumentsCache

if TYPE_CHECKING:
    from lightning import Callback
    from lightning.pytorch.cli import LRSchedulerCallable, OptimizerCallable
    from lightning.pytorch.loggers import Logger
    from lightning.pytorch.utilities.types import EVAL_DATALOADERS, TRAIN_DATALOADERS
    from pytorch_lightning.trainer.connectors.accelerator_connector import _PRECISION_INPUT


LITMODULE_PER_TASK = {
    OTXTaskType.MULTI_CLASS_CLS: "otx.core.model.module.classification.OTXMulticlassClsLitModule",
    OTXTaskType.MULTI_LABEL_CLS: "otx.core.model.module.classification.OTXMultilabelClsLitModule",
    OTXTaskType.H_LABEL_CLS: "otx.core.model.module.classification.OTXHlabelClsLitModule",
    OTXTaskType.DETECTION: "otx.core.model.module.detection.OTXDetectionLitModule",
    OTXTaskType.INSTANCE_SEGMENTATION: "otx.core.model.module.instance_segmentation.OTXInstanceSegLitModule",
    OTXTaskType.SEMANTIC_SEGMENTATION: "otx.core.model.module.segmentation.OTXSegmentationLitModule",
    OTXTaskType.ACTION_CLASSIFICATION: "otx.core.model.module.action_classification.OTXActionClsLitModule",
    OTXTaskType.ACTION_DETECTION: "otx.core.model.module.action_detection.OTXActionDetLitModule",
    OTXTaskType.VISUAL_PROMPTING: "otx.core.model.module.visual_prompting.OTXVisualPromptingLitModule",
}


class Engine:
    """OTX Engine.

    This class defines the Engine for OTX, which governs each step of the OTX workflow.

    Example:
        The following examples show how to use the Engine class.

        Auto-Configuration with data_root
        >>> engine = Engine(
        ...     data_root=<dataset/path>,
        ... )

        Create Engine with Custom OTXModel
        >>> engine = Engine(
        ...     data_root=<dataset/path>,
        ...     model=OTXModel(...),
        ...     checkpoint=<checkpoint/path>,
        ... )

        Create Engine with Custom OTXDataModule
        >>> engine = Engine(
        ...     model = OTXModel(...),
        ...     datamodule = OTXDataModule(...),
        ... )
    """

    def __init__(
        self,
        *,
        data_root: str | Path | None = None,
        task: OTXTaskType | None = None,
        work_dir: str | Path = "./otx-workspace",
        datamodule: OTXDataModule | None = None,
        model: OTXModel | str | None = None,
        optimizer: OptimizerCallable | None = None,
        scheduler: LRSchedulerCallable | None = None,
        checkpoint: str | None = None,
        device: DeviceType = DeviceType.auto,
        **kwargs,
    ):
        """Initializes the OTX Engine.

        Args:
            data_root (str | Path | None, optional): Root directory for the data. Defaults to None.
            task (OTXTaskType | None, optional): The type of OTX task. Defaults to None.
            work_dir (str | Path, optional): Working directory for the engine. Defaults to "./otx-workspace".
            datamodule (OTXDataModule | None, optional): The data module for the engine. Defaults to None.
            model (OTXModel | str | None, optional): The model for the engine. Defaults to None.
            optimizer (OptimizerCallable | None, optional): The optimizer for the engine. Defaults to None.
            scheduler (LRSchedulerCallable | None, optional): The learning rate scheduler for the engine.
                Defaults to None.
            checkpoint (str | None, optional): Path to the checkpoint file. Defaults to None.
            device (DeviceType, optional): The device type to use. Defaults to DeviceType.auto.
            **kwargs: Additional keyword arguments for pl.Trainer.
        """
        self.work_dir = work_dir
        self.checkpoint = checkpoint
        self.device = DeviceConfig(accelerator=device)
        self._cache = TrainerArgumentsCache(
            default_root_dir=self.work_dir,
            accelerator=self.device.accelerator,
            devices=self.device.devices,
            **kwargs,
        )

        # [TODO] harimkang: It will be updated in next PR.
        if not isinstance(model, OTXModel) or datamodule is None or optimizer is None or scheduler is None:
            msg = "Auto-Configuration is not implemented yet."
            raise NotImplementedError(msg)
        self.datamodule: OTXDataModule = datamodule
        self.task = self.datamodule.task

        self._trainer: Trainer | None = None
        self._model: OTXModel = model
        self.optimizer: OptimizerCallable = optimizer
        self.scheduler: LRSchedulerCallable = scheduler

    _EXPORTED_MODEL_BASE_NAME = "exported_model"

    # ------------------------------------------------------------------------ #
    # General OTX Entry Points
    # ------------------------------------------------------------------------ #

    def train(
        self,
        max_epochs: int = 10,
        seed: int | None = None,
        deterministic: bool = False,
        precision: _PRECISION_INPUT | None = "32",
        val_check_interval: int | float | None = None,
        callbacks: list[Callback] | Callback | None = None,
        logger: Logger | Iterable[Logger] | bool | None = None,
        resume: bool = False,
        **kwargs,
    ) -> dict[str, Any]:
        """Trains the model using the provided LightningModule and OTXDataModule.

        Args:
            max_epochs (int | None, optional): The maximum number of epochs. Defaults to None.
            seed (int | None, optional): The random seed. Defaults to None.
            deterministic (bool | None, optional): Whether to enable deterministic behavior. Defaults to False.
            precision (_PRECISION_INPUT | None, optional): The precision of the model. Defaults to 32.
            val_check_interval (int | float | None, optional): The validation check interval. Defaults to None.
            callbacks (list[Callback] | Callback | None, optional): The callbacks to be used during training.
            logger (Logger | Iterable[Logger] | bool | None, optional): The logger(s) to be used. Defaults to None.
            resume (bool, optional): If True, tries to resume training from existing checkpoint.
            **kwargs: Additional keyword arguments for pl.Trainer configuration.

        Returns:
            dict[str, Any]: A dictionary containing the callback metrics from the trainer.

        Example:
            >>> engine.train(
            ...     max_epochs=3,
            ...     seed=1234,
            ...     deterministic=False,
            ...     precision="32",
            ... )

        CLI Usage:
            1. you can train with data_root only. then OTX will provide default model.
                ```python
                otx train --data_root <DATASET_PATH>
                ```
            2. you can pick a model or datamodule as Config file or Class.
                ```python
                otx train
                --data_root <DATASET_PATH>
                --model <CONFIG | CLASS_PATH_OR_NAME> --data <CONFIG | CLASS_PATH_OR_NAME>
                ```
            3. Of course, you can override the various values with commands.
                ```python
                otx train
                    --data_root <DATASET_PATH>
                    --max_epochs <EPOCHS, int> --checkpoint <CKPT_PATH, str>
                ```
            4. If you have a complete configuration file, run it like this.
                ```python
                otx train --data_root <DATASET_PATH> --config <CONFIG_PATH, str>
                ```
        """
        lit_module = self._build_lightning_module(
            model=self.model,
            optimizer=self.optimizer,
            scheduler=self.scheduler,
        )
        lit_module.meta_info = self.datamodule.meta_info

        if seed is not None:
            seed_everything(seed, workers=True)

        self._build_trainer(
            logger=logger,
            callbacks=callbacks,
            precision=precision,
            max_epochs=max_epochs,
            deterministic=deterministic,
            val_check_interval=val_check_interval,
            **kwargs,
        )
        fit_kwargs: dict[str, Any] = {}
        if resume:
            fit_kwargs["ckpt_path"] = self.checkpoint
        elif self.checkpoint is not None:
            loaded_checkpoint = torch.load(self.checkpoint)
            # loaded checkpoint have keys (OTX1.5): model, config, labels, input_size, VERSION
            lit_module.load_state_dict(loaded_checkpoint)

        self.trainer.fit(
            model=lit_module,
            datamodule=self.datamodule,
            **fit_kwargs,
        )
        self.checkpoint = self.trainer.checkpoint_callback.best_model_path

        return self.trainer.callback_metrics

    def test(
        self,
        checkpoint: str | Path | None = None,
        datamodule: EVAL_DATALOADERS | OTXDataModule | None = None,
        **kwargs,
    ) -> dict:
        """Run the testing phase of the engine.

        Args:
            datamodule (EVAL_DATALOADERS | OTXDataModule | None, optional): The data module containing the test data.
            checkpoint (str | Path | None, optional): Path to the checkpoint file to load the model from.
                Defaults to None.
            **kwargs: Additional keyword arguments for pl.Trainer configuration.

        Returns:
            dict: Dictionary containing the callback metrics from the trainer.

        Example:
            >>> engine.test(
            ...     datamodule=OTXDataModule(),
            ...     checkpoint=<checkpoint/path>,
            ... )

        CLI Usage:
            1. you can pick a model.
                ```python
                otx test
                    --model <CONFIG | CLASS_PATH_OR_NAME> --data_root <DATASET_PATH, str>
                    --checkpoint <CKPT_PATH, str>
                ```
            2. If you have a ready configuration file, run it like this.
                ```python
                otx test --config <CONFIG_PATH, str> --checkpoint <CKPT_PATH, str>
                ```
        """
        lit_module = self._build_lightning_module(
            model=self.model,
            optimizer=self.optimizer,
            scheduler=self.scheduler,
        )
        if datamodule is None:
            datamodule = self.datamodule
        lit_module.meta_info = datamodule.meta_info

        # NOTE, trainer.test takes only lightning based checkpoint.
        # So, it can't take the OTX1.x checkpoint.
        if self.checkpoint is not None:
            loaded_checkpoint = torch.load(self.checkpoint)
            lit_module.load_state_dict(loaded_checkpoint)

        self._build_trainer(**kwargs)

        self.trainer.test(
            model=lit_module,
            dataloaders=datamodule,
        )

        return self.trainer.callback_metrics

    def predict(
        self,
        checkpoint: str | Path | None = None,
        datamodule: EVAL_DATALOADERS | OTXDataModule | None = None,
        return_predictions: bool | None = None,
        **kwargs,
    ) -> list | None:
        """Run predictions using the specified model and data.

        Args:
            datamodule (EVAL_DATALOADERS | OTXDataModule | None, optional): The data module to use for predictions.
            checkpoint (str | Path | None, optional): The path to the checkpoint file to load the model from.
            return_predictions (bool | None, optional): Whether to return the predictions or not.
            **kwargs: Additional keyword arguments for pl.Trainer configuration.

        Returns:
            list | None: The predictions if `return_predictions` is True, otherwise None.

        Example:
            >>> engine.predict(
            ...     datamodule=OTXDataModule(),
            ...     checkpoint=<checkpoint/path>,
            ...     return_predictions=True,
            ... )

        CLI Usage:
            1. you can pick a model.
                ```python
                otx predict
                    --model <CONFIG | CLASS_PATH_OR_NAME> --data_root <DATASET_PATH, str>
                    --checkpoint <CKPT_PATH, str>
                ```
            2. If you have a ready configuration file, run it like this.
                ```python
                otx predict --config <CONFIG_PATH, str> --checkpoint <CKPT_PATH, str>
                ```
        """
        lit_module = self._build_lightning_module(
            model=self.model,
            optimizer=self.optimizer,
            scheduler=self.scheduler,
        )

        self._build_trainer(**kwargs)

        return self.trainer.predict(
            model=lit_module,
            datamodule=datamodule if datamodule is not None else self.datamodule,
            ckpt_path=str(checkpoint) if checkpoint is not None else self.checkpoint,
            return_predictions=return_predictions,
        )

    def export(
        self,
        checkpoint: str | Path | None = None,
        export_format: OTXExportFormatType = OTXExportFormatType.OPENVINO,
        export_precision: OTXPrecisionType = OTXPrecisionType.FP32,
    ) -> Path:
        """Export the trained model to OpenVINO Intermediate Representation (IR) or ONNX formats.

        Args:
            checkpoint (str | Path | None, optional): Checkpoint to export. Defaults to None.
            export_config (ExportConfig | None, optional): Config that allows to set export
            format and precision. Defaults to None.

        Returns:
            Path: Path to the exported model.

        Example:
            >>> engine.export(
            ...     checkpoint=<checkpoint/path>,
            ...     export_format=OTXExportFormatType.OPENVINO,
            ...     export_precision=OTXExportPrecisionType.FP32,
            ... )

        CLI Usage:
            1. To export a model, run
                ```python
                otx export
                    --model <CONFIG | CLASS_PATH_OR_NAME> --data_root <DATASET_PATH, str>
                    --checkpoint <CKPT_PATH, str> --export_precision FP32 --export_format ONNX
                ```
        """
        ckpt_path = str(checkpoint) if checkpoint is not None else self.checkpoint

        if ckpt_path is not None:
            self.model.eval()
            lit_module = self._build_lightning_module(
                model=self.model,
                optimizer=self.optimizer,
                scheduler=self.scheduler,
            )
            loaded_checkpoint = torch.load(ckpt_path)
            lit_module.meta_info = loaded_checkpoint["state_dict"]["meta_info"]
            # self.model.label_info = lit_module.meta_info # this doesn't work for some models yet
            lit_module.load_state_dict(loaded_checkpoint["state_dict"])

            return self.model.export(
                output_dir=Path(self.work_dir),
                base_name=self._EXPORTED_MODEL_BASE_NAME,
                export_format=export_format,
                precision=export_precision,
            )

        msg = "To make export, checkpoint must be specified."
        raise RuntimeError(msg)

<<<<<<< HEAD
    def optimize(self, datamodule: TRAIN_DATALOADERS | OTXDataModule | None = None, **kwargs) -> Path:
        """Applies PTQ to the underlying models (now works only for OV models).

        Args:
            datamodule (TRAIN_DATALOADERS | OTXDataModule | None, optional): The data module to use for optimization.

        Returns:
            Path: path to the optimized model.
        """
        return self.model.optimize(Path(self.work_dir), datamodule if datamodule is not None else self.datamodule)
=======
    def explain(
        self,
        checkpoint: str | Path | None = None,
        datamodule: EVAL_DATALOADERS | OTXDataModule | None = None,
        explain_config: ExplainConfig | None = None,
        **kwargs,
    ) -> list | None:
        """Run XAI using the specified model and data.

        Args:
            checkpoint (str | Path | None, optional): The path to the checkpoint file to load the model from.
            datamodule (EVAL_DATALOADERS | OTXDataModule | None, optional): The data module to use for predictions.
            explain_config (ExplainConfig | None, optional): Config used to handle saliency maps.
            **kwargs: Additional keyword arguments for pl.Trainer configuration.

        Returns:
            list: Saliency maps.

        Example:
            >>> engine.explain(
            ...     datamodule=OTXDataModule(),
            ...     checkpoint=<checkpoint/path>,
            ...     explain_config=ExplainConfig(),
            ... )
        """
        import cv2

        ckpt_path = str(checkpoint) if checkpoint is not None else self.checkpoint
        if explain_config is None:
            explain_config = ExplainConfig()

        lit_module = self._build_lightning_module(
            model=self.model,
            optimizer=self.optimizer,
            scheduler=self.scheduler,
        )
        if datamodule is None:
            datamodule = self.datamodule
        lit_module.meta_info = datamodule.meta_info

        lit_module.model.register_explain_hook()

        self._build_trainer(**kwargs)

        self.trainer.predict(
            model=lit_module,
            datamodule=datamodule,
            ckpt_path=ckpt_path,
        )
        # Optimize for memory <- TODO(negvet)
        saliency_maps = self.trainer.model.model.explain_hook.records
        # Temporary saving saliency map for image 0, class 0 (for tests)
        cv2.imwrite(str(Path(self.work_dir) / "saliency_map.tiff"), saliency_maps[0][0])
        return saliency_maps
>>>>>>> 1d1afc5d

    # ------------------------------------------------------------------------ #
    # Property and setter functions provided by Engine.
    # ------------------------------------------------------------------------ #

    @property
    def trainer(self) -> Trainer:
        """Returns the trainer object associated with the engine.

        To get this property, you should execute `Engine.train()` function first.

        Returns:
            Trainer: The trainer object.
        """
        if self._trainer is None:
            msg = "Please run train() first"
            raise RuntimeError(msg)
        return self._trainer

    def _build_trainer(self, **kwargs) -> None:
        """Instantiate the trainer based on the model parameters."""
        if self._cache.requires_update(**kwargs) or self._trainer is None:
            self._cache.update(**kwargs)
            kwargs = self._cache.args
            self._trainer = Trainer(**kwargs)
            self.work_dir = self._trainer.default_root_dir

    @property
    def trainer_params(self) -> dict:
        """Returns the parameters used for training the model.

        Returns:
            dict: A dictionary containing the training parameters.
        """
        return self._cache.args

    @property
    def model(self) -> OTXModel:
        """Returns the model object associated with the engine.

        Returns:
            OTXModel: The OTXModel object.
        """
        return self._model

    @model.setter
    def model(self, model: OTXModel | str) -> None:
        """Sets the model for the engine.

        Args:
            model (OTXModel): The model to be set.

        Returns:
            None
        """
        if isinstance(model, str):
            # [TODO] harimkang: It will be updated in next PR.
            msg = "Auto-Configuration is not implemented yet."
            raise NotImplementedError(msg)
            # model = self._auto_configurator.get_model(model)
        self._model = model

    def _build_lightning_module(
        self,
        model: OTXModel,
        optimizer: OptimizerCallable,
        scheduler: LRSchedulerCallable,
    ) -> OTXLitModule:
        """Builds a LightningModule for engine workflow.

        Args:
            model (OTXModel): The OTXModel instance.
            optimizer (OptimizerCallable): The optimizer callable.
            scheduler (LRSchedulerCallable): The learning rate scheduler callable.

        Returns:
            OTXLitModule: The built LightningModule instance.
        """
        class_module, class_name = LITMODULE_PER_TASK[self.task].rsplit(".", 1)
        module = __import__(class_module, fromlist=[class_name])
        lightning_module = getattr(module, class_name)
        return lightning_module(
            otx_model=model,
            optimizer=optimizer,
            scheduler=scheduler,
            torch_compile=False,
        )<|MERGE_RESOLUTION|>--- conflicted
+++ resolved
@@ -387,7 +387,6 @@
         msg = "To make export, checkpoint must be specified."
         raise RuntimeError(msg)
 
-<<<<<<< HEAD
     def optimize(self, datamodule: TRAIN_DATALOADERS | OTXDataModule | None = None, **kwargs) -> Path:
         """Applies PTQ to the underlying models (now works only for OV models).
 
@@ -398,7 +397,7 @@
             Path: path to the optimized model.
         """
         return self.model.optimize(Path(self.work_dir), datamodule if datamodule is not None else self.datamodule)
-=======
+
     def explain(
         self,
         checkpoint: str | Path | None = None,
@@ -453,7 +452,6 @@
         # Temporary saving saliency map for image 0, class 0 (for tests)
         cv2.imwrite(str(Path(self.work_dir) / "saliency_map.tiff"), saliency_maps[0][0])
         return saliency_maps
->>>>>>> 1d1afc5d
 
     # ------------------------------------------------------------------------ #
     # Property and setter functions provided by Engine.
