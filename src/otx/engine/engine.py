--- conflicted
+++ resolved
@@ -121,11 +121,8 @@
         model: OTXModel | str | None = None,
         checkpoint: PathLike | None = None,
         device: DeviceType = DeviceType.auto,
-<<<<<<< HEAD
         num_devices: int = 1,
-=======
         input_size: Sequence[int] | int | None = None,
->>>>>>> 4c0781f5
         **kwargs,
     ):
         """Initializes the OTX Engine.
