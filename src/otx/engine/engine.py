<<<<<<< HEAD
"""Module for OTX engine components."""

# Copyright (C) 2024 Intel Corporation
# SPDX-License-Identifier: Apache-2.0

from __future__ import annotations

from pathlib import Path
from typing import TYPE_CHECKING, Any, Iterable

import torch
from lightning import Trainer, seed_everything

from otx.core.config.data import DataModuleConfig, SubsetConfig, TilerConfig
from otx.core.config.device import DeviceConfig
from otx.core.config.explain import ExplainConfig
from otx.core.data.module import OTXDataModule
from otx.core.model.entity.base import OTXModel
from otx.core.model.module.base import OTXLitModule
from otx.core.types.device import DeviceType
from otx.core.types.export import OTXExportFormatType
from otx.core.types.precision import OTXPrecisionType
from otx.core.types.task import OTXTaskType
from otx.core.utils.cache import TrainerArgumentsCache

from .utils.auto_configurator import AutoConfigurator, PathLike, get_num_classes_from_meta_info

if TYPE_CHECKING:
    from lightning import Callback
    from lightning.pytorch.cli import LRSchedulerCallable, OptimizerCallable
    from lightning.pytorch.loggers import Logger
    from lightning.pytorch.utilities.types import EVAL_DATALOADERS
    from pytorch_lightning.trainer.connectors.accelerator_connector import _PRECISION_INPUT


LITMODULE_PER_TASK = {
    OTXTaskType.MULTI_CLASS_CLS: "otx.core.model.module.classification.OTXMulticlassClsLitModule",
    OTXTaskType.MULTI_LABEL_CLS: "otx.core.model.module.classification.OTXMultilabelClsLitModule",
    OTXTaskType.H_LABEL_CLS: "otx.core.model.module.classification.OTXHlabelClsLitModule",
    OTXTaskType.DETECTION: "otx.core.model.module.detection.OTXDetectionLitModule",
    OTXTaskType.INSTANCE_SEGMENTATION: "otx.core.model.module.instance_segmentation.OTXInstanceSegLitModule",
    OTXTaskType.SEMANTIC_SEGMENTATION: "otx.core.model.module.segmentation.OTXSegmentationLitModule",
    OTXTaskType.ACTION_CLASSIFICATION: "otx.core.model.module.action_classification.OTXActionClsLitModule",
    OTXTaskType.ACTION_DETECTION: "otx.core.model.module.action_detection.OTXActionDetLitModule",
    OTXTaskType.VISUAL_PROMPTING: "otx.core.model.module.visual_prompting.OTXVisualPromptingLitModule",
    OTXTaskType.ZERO_SHOT_VISUAL_PROMPTING: "otx.core.model.module.visual_prompting.OTXZeroShotVisualPromptingLitModule",  # noqa: E501
}


class Engine:
    """OTX Engine.

    This class defines the Engine for OTX, which governs each step of the OTX workflow.

    Example:
        The following examples show how to use the Engine class.

        Auto-Configuration with data_root
        >>> engine = Engine(
        ...     data_root=<dataset/path>,
        ... )

        Create Engine with Custom OTXModel
        >>> engine = Engine(
        ...     data_root=<dataset/path>,
        ...     model=OTXModel(...),
        ...     checkpoint=<checkpoint/path>,
        ... )

        Create Engine with Custom OTXDataModule
        >>> engine = Engine(
        ...     model = OTXModel(...),
        ...     datamodule = OTXDataModule(...),
        ... )
    """

    def __init__(
        self,
        *,
        data_root: PathLike | None = None,
        task: OTXTaskType | None = None,
        work_dir: PathLike = "./otx-workspace",
        datamodule: OTXDataModule | None = None,
        model: OTXModel | str | None = None,
        optimizer: OptimizerCallable | None = None,
        scheduler: LRSchedulerCallable | None = None,
        checkpoint: PathLike | None = None,
        device: DeviceType = DeviceType.auto,
        **kwargs,
    ):
        """Initializes the OTX Engine.

        Args:
            data_root (PathLike | None, optional): Root directory for the data. Defaults to None.
            task (OTXTaskType | None, optional): The type of OTX task. Defaults to None.
            work_dir (PathLike, optional): Working directory for the engine. Defaults to "./otx-workspace".
            datamodule (OTXDataModule | None, optional): The data module for the engine. Defaults to None.
            model (OTXModel | str | None, optional): The model for the engine. Defaults to None.
            optimizer (OptimizerCallable | None, optional): The optimizer for the engine. Defaults to None.
            scheduler (LRSchedulerCallable | None, optional): The learning rate scheduler for the engine.
                Defaults to None.
            checkpoint (PathLike | None, optional): Path to the checkpoint file. Defaults to None.
            device (DeviceType, optional): The device type to use. Defaults to DeviceType.auto.
            **kwargs: Additional keyword arguments for pl.Trainer.
        """
        self.work_dir = work_dir
        self.checkpoint = checkpoint
        self.device = DeviceConfig(accelerator=device)
        self._cache = TrainerArgumentsCache(
            default_root_dir=self.work_dir,
            accelerator=self.device.accelerator,
            devices=self.device.devices,
            **kwargs,
        )
        self._auto_configurator = AutoConfigurator(
            data_root=data_root,
            task=datamodule.task if datamodule is not None else task,
            model_name=None if isinstance(model, OTXModel) else model,
        )

        self._datamodule: OTXDataModule | None = (
            datamodule if datamodule is not None else self._auto_configurator.get_datamodule()
        )
        self.task = task if task is not None else self._auto_configurator.task

        self._trainer: Trainer | None = None
        self._model: OTXModel = (
            model
            if isinstance(model, OTXModel)
            else self._auto_configurator.get_model(
                meta_info=self._datamodule.meta_info if self._datamodule is not None else None,
            )
        )
        self.optimizer: OptimizerCallable | None = (
            optimizer if optimizer is not None else self._auto_configurator.get_optimizer()
        )
        self.scheduler: LRSchedulerCallable | None = (
            scheduler if scheduler is not None else self._auto_configurator.get_scheduler()
        )

    _EXPORTED_MODEL_BASE_NAME = "exported_model"

    # ------------------------------------------------------------------------ #
    # General OTX Entry Points
    # ------------------------------------------------------------------------ #

    def train(
        self,
        max_epochs: int = 10,
        seed: int | None = None,
        deterministic: bool = False,
        precision: _PRECISION_INPUT | None = "32",
        val_check_interval: int | float | None = None,
        callbacks: list[Callback] | Callback | None = None,
        logger: Logger | Iterable[Logger] | bool | None = None,
        resume: bool = False,
        **kwargs,
    ) -> dict[str, Any]:
        """Trains the model using the provided LightningModule and OTXDataModule.

        Args:
            max_epochs (int | None, optional): The maximum number of epochs. Defaults to None.
            seed (int | None, optional): The random seed. Defaults to None.
            deterministic (bool | None, optional): Whether to enable deterministic behavior. Defaults to False.
            precision (_PRECISION_INPUT | None, optional): The precision of the model. Defaults to 32.
            val_check_interval (int | float | None, optional): The validation check interval. Defaults to None.
            callbacks (list[Callback] | Callback | None, optional): The callbacks to be used during training.
            logger (Logger | Iterable[Logger] | bool | None, optional): The logger(s) to be used. Defaults to None.
            resume (bool, optional): If True, tries to resume training from existing checkpoint.
            **kwargs: Additional keyword arguments for pl.Trainer configuration.

        Returns:
            dict[str, Any]: A dictionary containing the callback metrics from the trainer.

        Example:
            >>> engine.train(
            ...     max_epochs=3,
            ...     seed=1234,
            ...     deterministic=False,
            ...     precision="32",
            ... )

        CLI Usage:
            1. you can train with data_root only. then OTX will provide default model.
                ```python
                otx train --data_root <DATASET_PATH>
                ```
            2. you can pick a model or datamodule as Config file or Class.
                ```python
                otx train
                --data_root <DATASET_PATH>
                --model <CONFIG | CLASS_PATH_OR_NAME> --data <CONFIG | CLASS_PATH_OR_NAME>
                ```
            3. Of course, you can override the various values with commands.
                ```python
                otx train
                    --data_root <DATASET_PATH>
                    --max_epochs <EPOCHS, int> --checkpoint <CKPT_PATH, str>
                ```
            4. If you have a complete configuration file, run it like this.
                ```python
                otx train --data_root <DATASET_PATH> --config <CONFIG_PATH, str>
                ```
        """
        lit_module = self._build_lightning_module(
            model=self.model,
            optimizer=self.optimizer,
            scheduler=self.scheduler,
        )
        lit_module.meta_info = self.datamodule.meta_info

        if seed is not None:
            seed_everything(seed, workers=True)

        self._build_trainer(
            logger=logger,
            callbacks=callbacks,
            precision=precision,
            max_epochs=max_epochs,
            deterministic=deterministic,
            val_check_interval=val_check_interval,
            **kwargs,
        )
        fit_kwargs: dict[str, Any] = {}
        if resume:
            fit_kwargs["ckpt_path"] = self.checkpoint
        elif self.checkpoint is not None:
            loaded_checkpoint = torch.load(self.checkpoint)
            # loaded checkpoint have keys (OTX1.5): model, config, labels, input_size, VERSION
            lit_module.load_state_dict(loaded_checkpoint)

        self.trainer.fit(
            model=lit_module,
            datamodule=self.datamodule,
            **fit_kwargs,
        )
        self.checkpoint = self.trainer.checkpoint_callback.best_model_path

        return self.trainer.callback_metrics

    def test(
        self,
        checkpoint: PathLike | None = None,
        datamodule: EVAL_DATALOADERS | OTXDataModule | None = None,
        **kwargs,
    ) -> dict:
        """Run the testing phase of the engine.

        Args:
            datamodule (EVAL_DATALOADERS | OTXDataModule | None, optional): The data module containing the test data.
            checkpoint (PathLike | None, optional): Path to the checkpoint file to load the model from.
                Defaults to None.
            **kwargs: Additional keyword arguments for pl.Trainer configuration.

        Returns:
            dict: Dictionary containing the callback metrics from the trainer.

        Example:
            >>> engine.test(
            ...     datamodule=OTXDataModule(),
            ...     checkpoint=<checkpoint/path>,
            ... )

        CLI Usage:
            1. you can pick a model.
                ```python
                otx test
                    --model <CONFIG | CLASS_PATH_OR_NAME> --data_root <DATASET_PATH, str>
                    --checkpoint <CKPT_PATH, str>
                ```
            2. If you have a ready configuration file, run it like this.
                ```python
                otx test --config <CONFIG_PATH, str> --checkpoint <CKPT_PATH, str>
                ```
        """
        lit_module = self._build_lightning_module(
            model=self.model,
            optimizer=self.optimizer,
            scheduler=self.scheduler,
        )
        if datamodule is None:
            datamodule = self.datamodule
        lit_module.meta_info = datamodule.meta_info

        # NOTE, trainer.test takes only lightning based checkpoint.
        # So, it can't take the OTX1.x checkpoint.
        checkpoint = checkpoint if checkpoint is not None else self.checkpoint
        if checkpoint is not None:
            loaded_checkpoint = torch.load(checkpoint)
            lit_module.load_state_dict(loaded_checkpoint)

        self._build_trainer(**kwargs)

        self.trainer.test(
            model=lit_module,
            dataloaders=datamodule,
        )

        return self.trainer.callback_metrics

    def predict(
        self,
        checkpoint: PathLike | None = None,
        datamodule: EVAL_DATALOADERS | OTXDataModule | None = None,
        return_predictions: bool | None = None,
        **kwargs,
    ) -> list | None:
        """Run predictions using the specified model and data.

        Args:
            datamodule (EVAL_DATALOADERS | OTXDataModule | None, optional): The data module to use for predictions.
            checkpoint (PathLike | None, optional): The path to the checkpoint file to load the model from.
            return_predictions (bool | None, optional): Whether to return the predictions or not.
            **kwargs: Additional keyword arguments for pl.Trainer configuration.

        Returns:
            list | None: The predictions if `return_predictions` is True, otherwise None.

        Example:
            >>> engine.predict(
            ...     datamodule=OTXDataModule(),
            ...     checkpoint=<checkpoint/path>,
            ...     return_predictions=True,
            ... )

        CLI Usage:
            1. you can pick a model.
                ```python
                otx predict
                    --model <CONFIG | CLASS_PATH_OR_NAME> --data_root <DATASET_PATH, str>
                    --checkpoint <CKPT_PATH, str>
                ```
            2. If you have a ready configuration file, run it like this.
                ```python
                otx predict --config <CONFIG_PATH, str> --checkpoint <CKPT_PATH, str>
                ```
        """
        lit_module = self._build_lightning_module(
            model=self.model,
            optimizer=self.optimizer,
            scheduler=self.scheduler,
        )

        self._build_trainer(**kwargs)

        return self.trainer.predict(
            model=lit_module,
            datamodule=datamodule if datamodule is not None else self.datamodule,
            ckpt_path=str(checkpoint) if checkpoint is not None else self.checkpoint,
            return_predictions=return_predictions,
        )

    def export(
        self,
        checkpoint: str | Path | None = None,
        export_format: OTXExportFormatType = OTXExportFormatType.OPENVINO,
        export_precision: OTXPrecisionType = OTXPrecisionType.FP32,
    ) -> Path:
        """Export the trained model to OpenVINO Intermediate Representation (IR) or ONNX formats.

        Args:
            checkpoint (str | Path | None, optional): Checkpoint to export. Defaults to None.
            export_config (ExportConfig | None, optional): Config that allows to set export
            format and precision. Defaults to None.

        Returns:
            Path: Path to the exported model.

        Example:
            >>> engine.export(
            ...     checkpoint=<checkpoint/path>,
            ...     export_format=OTXExportFormatType.OPENVINO,
            ...     export_precision=OTXExportPrecisionType.FP32,
            ... )

        CLI Usage:
            1. To export a model, run
                ```python
                otx export
                    --model <CONFIG | CLASS_PATH_OR_NAME> --data_root <DATASET_PATH, str>
                    --checkpoint <CKPT_PATH, str> --export_precision FP32 --export_format ONNX
                ```
        """
        ckpt_path = str(checkpoint) if checkpoint is not None else self.checkpoint

        if ckpt_path is not None:
            self.model.eval()
            lit_module = self._build_lightning_module(
                model=self.model,
                optimizer=self.optimizer,
                scheduler=self.scheduler,
            )
            loaded_checkpoint = torch.load(ckpt_path)
            lit_module.meta_info = loaded_checkpoint["state_dict"]["meta_info"]
            # self.model.label_info = lit_module.meta_info # this doesn't work for some models yet
            lit_module.load_state_dict(loaded_checkpoint)

            return self.model.export(
                output_dir=Path(self.work_dir),
                base_name=self._EXPORTED_MODEL_BASE_NAME,
                export_format=export_format,
                precision=export_precision,
            )

        msg = "To make export, checkpoint must be specified."
        raise RuntimeError(msg)

    def explain(
        self,
        checkpoint: PathLike | None = None,
        datamodule: EVAL_DATALOADERS | OTXDataModule | None = None,
        explain_config: ExplainConfig | None = None,
        **kwargs,
    ) -> list | None:
        """Run XAI using the specified model and data.

        Args:
            checkpoint (PathLike | None, optional): The path to the checkpoint file to load the model from.
            datamodule (EVAL_DATALOADERS | OTXDataModule | None, optional): The data module to use for predictions.
            explain_config (ExplainConfig | None, optional): Config used to handle saliency maps.
            **kwargs: Additional keyword arguments for pl.Trainer configuration.

        Returns:
            list: Saliency maps.

        Example:
            >>> engine.explain(
            ...     datamodule=OTXDataModule(),
            ...     checkpoint=<checkpoint/path>,
            ...     explain_config=ExplainConfig(),
            ... )
        """
        from otx.algo.utils.xai_utils import get_processed_saliency_maps

        ckpt_path = str(checkpoint) if checkpoint is not None else self.checkpoint
        if explain_config is None:
            explain_config = ExplainConfig()

        lit_module = self._build_lightning_module(
            model=self.model,
            optimizer=self.optimizer,
            scheduler=self.scheduler,
        )
        if datamodule is None:
            datamodule = self.datamodule
        lit_module.meta_info = datamodule.meta_info

        lit_module.model.register_explain_hook()

        self._build_trainer(**kwargs)

        predictions = self.trainer.predict(
            model=lit_module,
            datamodule=datamodule,
            ckpt_path=ckpt_path,
        )

        # Optimize for memory <- TODO(negvet)
        raw_saliency_maps = self.trainer.model.model.explain_hook.records
        return get_processed_saliency_maps(
            raw_saliency_maps,
            explain_config,
            predictions,
            Path(self.work_dir),
        )

    @classmethod
    def from_config(cls, config_path: PathLike, data_root: PathLike | None = None, **kwargs) -> Engine:
        """Builds the engine from a configuration file.

        Args:
            config_path (PathLike): The configuration file path.
            data_root (PathLike | None): Root directory for the data. Defaults to None.
            kwargs: Arguments that can override the engine's arguments.

        Returns:
            Engine: An instance of the Engine class.

        Example:
            >>> engine = Engine.from_config(
            ...     config="config.yaml",
            ... )
        """
        from lightning.pytorch.cli import instantiate_class

        from otx.cli.utils.jsonargparse import get_configuration
        from otx.core.utils.instantiators import partial_instantiate_class

        config = get_configuration(str(config_path))
        config.pop("config", None)  # Unnecessary config key
        # Datamodule
        data_config = config.pop("data")
        if data_root is not None:
            data_config["config"]["data_root"] = data_root
        datamodule = OTXDataModule(
            task=data_config["task"],
            config=DataModuleConfig(
                train_subset=SubsetConfig(**data_config["config"].pop("train_subset")),
                val_subset=SubsetConfig(**data_config["config"].pop("val_subset")),
                test_subset=SubsetConfig(**data_config["config"].pop("test_subset")),
                tile_config=TilerConfig(**data_config["config"].pop("tile_config", {})),
                **data_config["config"],
            ),
        )
        # Model
        num_classes = get_num_classes_from_meta_info(data_config["task"], datamodule.meta_info)
        config["model"]["init_args"]["num_classes"] = num_classes
        model = instantiate_class(args=(), init=config.pop("model"))
        optimizer = partial_instantiate_class(init=config.pop("optimizer", None))
        scheduler = partial_instantiate_class(init=config.pop("scheduler", None))

        engine_config = {**config.pop("engine"), **config}
        engine_config.update(kwargs)
        return cls(
            datamodule=datamodule,
            model=model,
            optimizer=optimizer,
            scheduler=scheduler,
            **engine_config,
        )

    # ------------------------------------------------------------------------ #
    # Property and setter functions provided by Engine.
    # ------------------------------------------------------------------------ #

    @property
    def trainer(self) -> Trainer:
        """Returns the trainer object associated with the engine.

        To get this property, you should execute `Engine.train()` function first.

        Returns:
            Trainer: The trainer object.
        """
        if self._trainer is None:
            msg = "Please run train() first"
            raise RuntimeError(msg)
        return self._trainer

    def _build_trainer(self, **kwargs) -> None:
        """Instantiate the trainer based on the model parameters."""
        if self._cache.requires_update(**kwargs) or self._trainer is None:
            self._cache.update(**kwargs)
            kwargs = self._cache.args
            self._trainer = Trainer(**kwargs)
            self.work_dir = self._trainer.default_root_dir

    @property
    def trainer_params(self) -> dict:
        """Returns the parameters used for training the model.

        Returns:
            dict: A dictionary containing the training parameters.
        """
        return self._cache.args

    @property
    def model(self) -> OTXModel:
        """Returns the model object associated with the engine.

        Returns:
            OTXModel: The OTXModel object.
        """
        return self._model

    @model.setter
    def model(self, model: OTXModel | str) -> None:
        """Sets the model for the engine.

        Args:
            model (OTXModel | str): The model to be set.

        Returns:
            None
        """
        if isinstance(model, str):
            model = self._auto_configurator.get_model(model, meta_info=self.datamodule.meta_info)
        self._model = model

    @property
    def datamodule(self) -> OTXDataModule:
        """Returns the datamodule object associated with the engine.

        Returns:
            OTXDataModule: The OTXDataModule object.
        """
        if self._datamodule is None:
            msg = "Please include the `data_root` or `datamodule` when creating the Engine."
            raise RuntimeError(msg)
        return self._datamodule

    def _build_lightning_module(
        self,
        model: OTXModel,
        optimizer: OptimizerCallable,
        scheduler: LRSchedulerCallable,
    ) -> OTXLitModule:
        """Builds a LightningModule for engine workflow.

        Args:
            model (OTXModel): The OTXModel instance.
            optimizer (OptimizerCallable): The optimizer callable.
            scheduler (LRSchedulerCallable): The learning rate scheduler callable.

        Returns:
            OTXLitModule: The built LightningModule instance.
        """
        class_module, class_name = LITMODULE_PER_TASK[self.task].rsplit(".", 1)
        module = __import__(class_module, fromlist=[class_name])
        lightning_module = getattr(module, class_name)
        return lightning_module(
            otx_model=model,
            optimizer=optimizer,
            scheduler=scheduler,
            torch_compile=False,
        )
=======
"""Module for OTX engine components."""

# Copyright (C) 2024 Intel Corporation
# SPDX-License-Identifier: Apache-2.0

from __future__ import annotations

from pathlib import Path
from typing import TYPE_CHECKING, Any, Iterable

import torch
from lightning import Trainer, seed_everything

from otx.core.config.data import DataModuleConfig, SubsetConfig, TilerConfig
from otx.core.config.device import DeviceConfig
from otx.core.config.explain import ExplainConfig
from otx.core.data.module import OTXDataModule
from otx.core.model.entity.base import OTXModel
from otx.core.model.module.base import OTXLitModule
from otx.core.types.device import DeviceType
from otx.core.types.export import OTXExportFormatType
from otx.core.types.precision import OTXPrecisionType
from otx.core.types.task import OTXTaskType
from otx.core.utils.cache import TrainerArgumentsCache

from .utils.auto_configurator import AutoConfigurator, PathLike, get_num_classes_from_meta_info

if TYPE_CHECKING:
    from lightning import Callback
    from lightning.pytorch.cli import LRSchedulerCallable, OptimizerCallable
    from lightning.pytorch.loggers import Logger
    from lightning.pytorch.utilities.types import EVAL_DATALOADERS
    from pytorch_lightning.trainer.connectors.accelerator_connector import _PRECISION_INPUT


LITMODULE_PER_TASK = {
    OTXTaskType.MULTI_CLASS_CLS: "otx.core.model.module.classification.OTXMulticlassClsLitModule",
    OTXTaskType.MULTI_LABEL_CLS: "otx.core.model.module.classification.OTXMultilabelClsLitModule",
    OTXTaskType.H_LABEL_CLS: "otx.core.model.module.classification.OTXHlabelClsLitModule",
    OTXTaskType.DETECTION: "otx.core.model.module.detection.OTXDetectionLitModule",
    OTXTaskType.INSTANCE_SEGMENTATION: "otx.core.model.module.instance_segmentation.OTXInstanceSegLitModule",
    OTXTaskType.SEMANTIC_SEGMENTATION: "otx.core.model.module.segmentation.OTXSegmentationLitModule",
    OTXTaskType.ACTION_CLASSIFICATION: "otx.core.model.module.action_classification.OTXActionClsLitModule",
    OTXTaskType.ACTION_DETECTION: "otx.core.model.module.action_detection.OTXActionDetLitModule",
    OTXTaskType.VISUAL_PROMPTING: "otx.core.model.module.visual_prompting.OTXVisualPromptingLitModule",
    OTXTaskType.ZERO_SHOT_VISUAL_PROMPTING: "otx.core.model.module.visual_prompting.OTXZeroShotVisualPromptingLitModule",  # noqa: E501
}


class Engine:
    """OTX Engine.

    This class defines the Engine for OTX, which governs each step of the OTX workflow.

    Example:
        The following examples show how to use the Engine class.

        Auto-Configuration with data_root
        >>> engine = Engine(
        ...     data_root=<dataset/path>,
        ... )

        Create Engine with Custom OTXModel
        >>> engine = Engine(
        ...     data_root=<dataset/path>,
        ...     model=OTXModel(...),
        ...     checkpoint=<checkpoint/path>,
        ... )

        Create Engine with Custom OTXDataModule
        >>> engine = Engine(
        ...     model = OTXModel(...),
        ...     datamodule = OTXDataModule(...),
        ... )
    """

    def __init__(
        self,
        *,
        data_root: PathLike | None = None,
        task: OTXTaskType | None = None,
        work_dir: PathLike = "./otx-workspace",
        datamodule: OTXDataModule | None = None,
        model: OTXModel | str | None = None,
        optimizer: OptimizerCallable | None = None,
        scheduler: LRSchedulerCallable | None = None,
        checkpoint: PathLike | None = None,
        device: DeviceType = DeviceType.auto,
        **kwargs,
    ):
        """Initializes the OTX Engine.

        Args:
            data_root (PathLike | None, optional): Root directory for the data. Defaults to None.
            task (OTXTaskType | None, optional): The type of OTX task. Defaults to None.
            work_dir (PathLike, optional): Working directory for the engine. Defaults to "./otx-workspace".
            datamodule (OTXDataModule | None, optional): The data module for the engine. Defaults to None.
            model (OTXModel | str | None, optional): The model for the engine. Defaults to None.
            optimizer (OptimizerCallable | None, optional): The optimizer for the engine. Defaults to None.
            scheduler (LRSchedulerCallable | None, optional): The learning rate scheduler for the engine.
                Defaults to None.
            checkpoint (PathLike | None, optional): Path to the checkpoint file. Defaults to None.
            device (DeviceType, optional): The device type to use. Defaults to DeviceType.auto.
            **kwargs: Additional keyword arguments for pl.Trainer.
        """
        self.work_dir = work_dir
        self.checkpoint = checkpoint
        self.device = DeviceConfig(accelerator=device)
        self._cache = TrainerArgumentsCache(
            default_root_dir=self.work_dir,
            accelerator=self.device.accelerator,
            devices=self.device.devices,
            **kwargs,
        )
        self._auto_configurator = AutoConfigurator(
            data_root=data_root,
            task=datamodule.task if datamodule is not None else task,
            model_name=None if isinstance(model, OTXModel) else model,
        )

        self._datamodule: OTXDataModule | None = (
            datamodule if datamodule is not None else self._auto_configurator.get_datamodule()
        )
        self.task = task if task is not None else self._auto_configurator.task

        self._trainer: Trainer | None = None
        self._model: OTXModel = (
            model
            if isinstance(model, OTXModel)
            else self._auto_configurator.get_model(
                meta_info=self._datamodule.meta_info if self._datamodule is not None else None,
            )
        )
        self.optimizer: OptimizerCallable | None = (
            optimizer if optimizer is not None else self._auto_configurator.get_optimizer()
        )
        self.scheduler: LRSchedulerCallable | None = (
            scheduler if scheduler is not None else self._auto_configurator.get_scheduler()
        )

    _EXPORTED_MODEL_BASE_NAME = "exported_model"

    # ------------------------------------------------------------------------ #
    # General OTX Entry Points
    # ------------------------------------------------------------------------ #

    def train(
        self,
        max_epochs: int = 10,
        seed: int | None = None,
        deterministic: bool = False,
        precision: _PRECISION_INPUT | None = "32",
        val_check_interval: int | float | None = None,
        callbacks: list[Callback] | Callback | None = None,
        logger: Logger | Iterable[Logger] | bool | None = None,
        resume: bool = False,
        **kwargs,
    ) -> dict[str, Any]:
        """Trains the model using the provided LightningModule and OTXDataModule.

        Args:
            max_epochs (int | None, optional): The maximum number of epochs. Defaults to None.
            seed (int | None, optional): The random seed. Defaults to None.
            deterministic (bool | None, optional): Whether to enable deterministic behavior. Defaults to False.
            precision (_PRECISION_INPUT | None, optional): The precision of the model. Defaults to 32.
            val_check_interval (int | float | None, optional): The validation check interval. Defaults to None.
            callbacks (list[Callback] | Callback | None, optional): The callbacks to be used during training.
            logger (Logger | Iterable[Logger] | bool | None, optional): The logger(s) to be used. Defaults to None.
            resume (bool, optional): If True, tries to resume training from existing checkpoint.
            **kwargs: Additional keyword arguments for pl.Trainer configuration.

        Returns:
            dict[str, Any]: A dictionary containing the callback metrics from the trainer.

        Example:
            >>> engine.train(
            ...     max_epochs=3,
            ...     seed=1234,
            ...     deterministic=False,
            ...     precision="32",
            ... )

        CLI Usage:
            1. you can train with data_root only. then OTX will provide default model.
                ```python
                otx train --data_root <DATASET_PATH>
                ```
            2. you can pick a model or datamodule as Config file or Class.
                ```python
                otx train
                --data_root <DATASET_PATH>
                --model <CONFIG | CLASS_PATH_OR_NAME> --data <CONFIG | CLASS_PATH_OR_NAME>
                ```
            3. Of course, you can override the various values with commands.
                ```python
                otx train
                    --data_root <DATASET_PATH>
                    --max_epochs <EPOCHS, int> --checkpoint <CKPT_PATH, str>
                ```
            4. If you have a complete configuration file, run it like this.
                ```python
                otx train --data_root <DATASET_PATH> --config <CONFIG_PATH, str>
                ```
        """
        lit_module = self._build_lightning_module(
            model=self.model,
            optimizer=self.optimizer,
            scheduler=self.scheduler,
        )
        lit_module.meta_info = self.datamodule.meta_info

        if seed is not None:
            seed_everything(seed, workers=True)

        self._build_trainer(
            logger=logger,
            callbacks=callbacks,
            precision=precision,
            max_epochs=max_epochs,
            deterministic=deterministic,
            val_check_interval=val_check_interval,
            **kwargs,
        )
        fit_kwargs: dict[str, Any] = {}
        if resume:
            fit_kwargs["ckpt_path"] = self.checkpoint
        elif self.checkpoint is not None:
            loaded_checkpoint = torch.load(self.checkpoint)
            # loaded checkpoint have keys (OTX1.5): model, config, labels, input_size, VERSION
            lit_module.load_state_dict(loaded_checkpoint)

        self.trainer.fit(
            model=lit_module,
            datamodule=self.datamodule,
            **fit_kwargs,
        )
        self.checkpoint = self.trainer.checkpoint_callback.best_model_path

        return self.trainer.callback_metrics

    def test(
        self,
        checkpoint: PathLike | None = None,
        datamodule: EVAL_DATALOADERS | OTXDataModule | None = None,
        **kwargs,
    ) -> dict:
        """Run the testing phase of the engine.

        Args:
            datamodule (EVAL_DATALOADERS | OTXDataModule | None, optional): The data module containing the test data.
            checkpoint (PathLike | None, optional): Path to the checkpoint file to load the model from.
                Defaults to None.
            **kwargs: Additional keyword arguments for pl.Trainer configuration.

        Returns:
            dict: Dictionary containing the callback metrics from the trainer.

        Example:
            >>> engine.test(
            ...     datamodule=OTXDataModule(),
            ...     checkpoint=<checkpoint/path>,
            ... )

        CLI Usage:
            1. you can pick a model.
                ```python
                otx test
                    --model <CONFIG | CLASS_PATH_OR_NAME> --data_root <DATASET_PATH, str>
                    --checkpoint <CKPT_PATH, str>
                ```
            2. If you have a ready configuration file, run it like this.
                ```python
                otx test --config <CONFIG_PATH, str> --checkpoint <CKPT_PATH, str>
                ```
        """
        lit_module = self._build_lightning_module(
            model=self.model,
            optimizer=self.optimizer,
            scheduler=self.scheduler,
        )
        if datamodule is None:
            datamodule = self.datamodule
        lit_module.meta_info = datamodule.meta_info

        # NOTE, trainer.test takes only lightning based checkpoint.
        # So, it can't take the OTX1.x checkpoint.
        checkpoint = checkpoint if checkpoint is not None else self.checkpoint
        if checkpoint is not None:
            loaded_checkpoint = torch.load(checkpoint)
            lit_module.load_state_dict(loaded_checkpoint)

        self._build_trainer(**kwargs)

        self.trainer.test(
            model=lit_module,
            dataloaders=datamodule,
        )

        return self.trainer.callback_metrics

    def predict(
        self,
        checkpoint: PathLike | None = None,
        datamodule: EVAL_DATALOADERS | OTXDataModule | None = None,
        return_predictions: bool | None = None,
        **kwargs,
    ) -> list | None:
        """Run predictions using the specified model and data.

        Args:
            datamodule (EVAL_DATALOADERS | OTXDataModule | None, optional): The data module to use for predictions.
            checkpoint (PathLike | None, optional): The path to the checkpoint file to load the model from.
            return_predictions (bool | None, optional): Whether to return the predictions or not.
            **kwargs: Additional keyword arguments for pl.Trainer configuration.

        Returns:
            list | None: The predictions if `return_predictions` is True, otherwise None.

        Example:
            >>> engine.predict(
            ...     datamodule=OTXDataModule(),
            ...     checkpoint=<checkpoint/path>,
            ...     return_predictions=True,
            ... )

        CLI Usage:
            1. you can pick a model.
                ```python
                otx predict
                    --config <CONFIG_PATH> --data_root <DATASET_PATH, str>
                    --checkpoint <CKPT_PATH, str>
                ```
            2. If you have a ready configuration file, run it like this.
                ```python
                otx predict --config <CONFIG_PATH, str> --checkpoint <CKPT_PATH, str>
                ```
        """
        lit_module = self._build_lightning_module(
            model=self.model,
            optimizer=self.optimizer,
            scheduler=self.scheduler,
        )
        if datamodule is None:
            datamodule = self.datamodule
        lit_module.meta_info = datamodule.meta_info

        self._build_trainer(**kwargs)

        return self.trainer.predict(
            model=lit_module,
            datamodule=datamodule if datamodule is not None else self.datamodule,
            ckpt_path=str(checkpoint) if checkpoint is not None else self.checkpoint,
            return_predictions=return_predictions,
        )

    def export(
        self,
        checkpoint: str | Path | None = None,
        export_format: OTXExportFormatType = OTXExportFormatType.OPENVINO,
        export_precision: OTXPrecisionType = OTXPrecisionType.FP32,
    ) -> Path:
        """Export the trained model to OpenVINO Intermediate Representation (IR) or ONNX formats.

        Args:
            checkpoint (str | Path | None, optional): Checkpoint to export. Defaults to None.
            export_config (ExportConfig | None, optional): Config that allows to set export
            format and precision. Defaults to None.

        Returns:
            Path: Path to the exported model.

        Example:
            >>> engine.export(
            ...     checkpoint=<checkpoint/path>,
            ...     export_format=OTXExportFormatType.OPENVINO,
            ...     export_precision=OTXExportPrecisionType.FP32,
            ... )

        CLI Usage:
            1. To export a model, run
                ```python
                otx export
                    --config <CONFIG_PATH> --data_root <DATASET_PATH, str>
                    --checkpoint <CKPT_PATH, str>
                ```
            2. To export a model with precison FP16 and format ONNX, run
                ```python
                otx export
                    --config <CONFIG_PATH> --data_root <DATASET_PATH, str>
                    --checkpoint <CKPT_PATH, str> --export_precision FP16 --export_format ONNX
                ```
        """
        ckpt_path = str(checkpoint) if checkpoint is not None else self.checkpoint

        if ckpt_path is not None:
            self.model.eval()
            lit_module = self._build_lightning_module(
                model=self.model,
                optimizer=self.optimizer,
                scheduler=self.scheduler,
            )
            loaded_checkpoint = torch.load(ckpt_path)
            lit_module.meta_info = loaded_checkpoint["state_dict"]["meta_info"]
            # self.model.label_info = lit_module.meta_info # this doesn't work for some models yet
            lit_module.load_state_dict(loaded_checkpoint)

            return self.model.export(
                output_dir=Path(self.work_dir),
                base_name=self._EXPORTED_MODEL_BASE_NAME,
                export_format=export_format,
                precision=export_precision,
            )

        msg = "To make export, checkpoint must be specified."
        raise RuntimeError(msg)

    def explain(
        self,
        checkpoint: PathLike | None = None,
        datamodule: EVAL_DATALOADERS | OTXDataModule | None = None,
        explain_config: ExplainConfig | None = None,
        **kwargs,
    ) -> list | None:
        """Run XAI using the specified model and data.

        Args:
            checkpoint (PathLike | None, optional): The path to the checkpoint file to load the model from.
            datamodule (EVAL_DATALOADERS | OTXDataModule | None, optional): The data module to use for predictions.
            explain_config (ExplainConfig | None, optional): Config used to handle saliency maps.
            **kwargs: Additional keyword arguments for pl.Trainer configuration.

        Returns:
            list: Saliency maps.

        Example:
            >>> engine.explain(
            ...     datamodule=OTXDataModule(),
            ...     checkpoint=<checkpoint/path>,
            ...     explain_config=ExplainConfig(),
            ... )

        CLI Usage:
            1. To run XAI using the specified model, run
                ```python
                otx explain
                    --config <CONFIG_PATH> --data_root <DATASET_PATH, str>
                    --checkpoint <CKPT_PATH, str>
                ```
        """
        import cv2

        ckpt_path = str(checkpoint) if checkpoint is not None else self.checkpoint
        if explain_config is None:
            explain_config = ExplainConfig()

        lit_module = self._build_lightning_module(
            model=self.model,
            optimizer=self.optimizer,
            scheduler=self.scheduler,
        )
        if datamodule is None:
            datamodule = self.datamodule
        lit_module.meta_info = datamodule.meta_info

        lit_module.model.register_explain_hook()

        self._build_trainer(**kwargs)

        self.trainer.predict(
            model=lit_module,
            datamodule=datamodule,
            ckpt_path=ckpt_path,
        )
        # Optimize for memory <- TODO(negvet)
        saliency_maps = self.trainer.model.model.explain_hook.records
        # Temporary saving saliency map for image 0, class 0 (for tests)
        cv2.imwrite(str(Path(self.work_dir) / "saliency_map.tiff"), saliency_maps[0][0])
        return saliency_maps

    @classmethod
    def from_config(cls, config_path: PathLike, data_root: PathLike | None = None, **kwargs) -> Engine:
        """Builds the engine from a configuration file.

        Args:
            config_path (PathLike): The configuration file path.
            data_root (PathLike | None): Root directory for the data. Defaults to None.
            kwargs: Arguments that can override the engine's arguments.

        Returns:
            Engine: An instance of the Engine class.

        Example:
            >>> engine = Engine.from_config(
            ...     config="config.yaml",
            ... )
        """
        from lightning.pytorch.cli import instantiate_class

        from otx.cli.utils.jsonargparse import get_configuration
        from otx.core.utils.instantiators import partial_instantiate_class

        config = get_configuration(str(config_path))
        config.pop("config", None)  # Unnecessary config key
        # Datamodule
        data_config = config.pop("data")
        if data_root is not None:
            data_config["config"]["data_root"] = data_root
        datamodule = OTXDataModule(
            task=data_config["task"],
            config=DataModuleConfig(
                train_subset=SubsetConfig(**data_config["config"].pop("train_subset")),
                val_subset=SubsetConfig(**data_config["config"].pop("val_subset")),
                test_subset=SubsetConfig(**data_config["config"].pop("test_subset")),
                tile_config=TilerConfig(**data_config["config"].pop("tile_config", {})),
                **data_config["config"],
            ),
        )
        # Model
        num_classes = get_num_classes_from_meta_info(data_config["task"], datamodule.meta_info)
        config["model"]["init_args"]["num_classes"] = num_classes
        model = instantiate_class(args=(), init=config.pop("model"))
        optimizer = partial_instantiate_class(init=config.pop("optimizer", None))
        scheduler = partial_instantiate_class(init=config.pop("scheduler", None))

        engine_config = {**config.pop("engine"), **config}
        engine_config.update(kwargs)
        return cls(
            datamodule=datamodule,
            model=model,
            optimizer=optimizer,
            scheduler=scheduler,
            **engine_config,
        )

    # ------------------------------------------------------------------------ #
    # Property and setter functions provided by Engine.
    # ------------------------------------------------------------------------ #

    @property
    def trainer(self) -> Trainer:
        """Returns the trainer object associated with the engine.

        To get this property, you should execute `Engine.train()` function first.

        Returns:
            Trainer: The trainer object.
        """
        if self._trainer is None:
            msg = "Please run train() first"
            raise RuntimeError(msg)
        return self._trainer

    def _build_trainer(self, **kwargs) -> None:
        """Instantiate the trainer based on the model parameters."""
        if self._cache.requires_update(**kwargs) or self._trainer is None:
            self._cache.update(**kwargs)
            kwargs = self._cache.args
            self._trainer = Trainer(**kwargs)
            self.work_dir = self._trainer.default_root_dir

    @property
    def trainer_params(self) -> dict:
        """Returns the parameters used for training the model.

        Returns:
            dict: A dictionary containing the training parameters.
        """
        return self._cache.args

    @property
    def model(self) -> OTXModel:
        """Returns the model object associated with the engine.

        Returns:
            OTXModel: The OTXModel object.
        """
        return self._model

    @model.setter
    def model(self, model: OTXModel | str) -> None:
        """Sets the model for the engine.

        Args:
            model (OTXModel | str): The model to be set.

        Returns:
            None
        """
        if isinstance(model, str):
            model = self._auto_configurator.get_model(model, meta_info=self.datamodule.meta_info)
        self._model = model

    @property
    def datamodule(self) -> OTXDataModule:
        """Returns the datamodule object associated with the engine.

        Returns:
            OTXDataModule: The OTXDataModule object.
        """
        if self._datamodule is None:
            msg = "Please include the `data_root` or `datamodule` when creating the Engine."
            raise RuntimeError(msg)
        return self._datamodule

    def _build_lightning_module(
        self,
        model: OTXModel,
        optimizer: OptimizerCallable,
        scheduler: LRSchedulerCallable,
    ) -> OTXLitModule:
        """Builds a LightningModule for engine workflow.

        Args:
            model (OTXModel): The OTXModel instance.
            optimizer (OptimizerCallable): The optimizer callable.
            scheduler (LRSchedulerCallable): The learning rate scheduler callable.

        Returns:
            OTXLitModule: The built LightningModule instance.
        """
        class_module, class_name = LITMODULE_PER_TASK[self.task].rsplit(".", 1)
        module = __import__(class_module, fromlist=[class_name])
        lightning_module = getattr(module, class_name)
        return lightning_module(
            otx_model=model,
            optimizer=optimizer,
            scheduler=scheduler,
            torch_compile=False,
        )
>>>>>>> e1cd16dc
<|MERGE_RESOLUTION|>--- conflicted
+++ resolved
@@ -1,4 +1,3 @@
-<<<<<<< HEAD
 """Module for OTX engine components."""
 
 # Copyright (C) 2024 Intel Corporation
@@ -328,7 +327,7 @@
             1. you can pick a model.
                 ```python
                 otx predict
-                    --model <CONFIG | CLASS_PATH_OR_NAME> --data_root <DATASET_PATH, str>
+                    --config <CONFIG_PATH> --data_root <DATASET_PATH, str>
                     --checkpoint <CKPT_PATH, str>
                 ```
             2. If you have a ready configuration file, run it like this.
@@ -341,6 +340,9 @@
             optimizer=self.optimizer,
             scheduler=self.scheduler,
         )
+        if datamodule is None:
+            datamodule = self.datamodule
+        lit_module.meta_info = datamodule.meta_info
 
         self._build_trainer(**kwargs)
 
@@ -378,8 +380,14 @@
             1. To export a model, run
                 ```python
                 otx export
-                    --model <CONFIG | CLASS_PATH_OR_NAME> --data_root <DATASET_PATH, str>
-                    --checkpoint <CKPT_PATH, str> --export_precision FP32 --export_format ONNX
+                    --config <CONFIG_PATH> --data_root <DATASET_PATH, str>
+                    --checkpoint <CKPT_PATH, str>
+                ```
+            2. To export a model with precison FP16 and format ONNX, run
+                ```python
+                otx export
+                    --config <CONFIG_PATH> --data_root <DATASET_PATH, str>
+                    --checkpoint <CKPT_PATH, str> --export_precision FP16 --export_format ONNX
                 ```
         """
         ckpt_path = str(checkpoint) if checkpoint is not None else self.checkpoint
@@ -464,6 +472,7 @@
             predictions,
             Path(self.work_dir),
         )
+
 
     @classmethod
     def from_config(cls, config_path: PathLike, data_root: PathLike | None = None, **kwargs) -> Engine:
@@ -614,635 +623,4 @@
             optimizer=optimizer,
             scheduler=scheduler,
             torch_compile=False,
-        )
-=======
-"""Module for OTX engine components."""
-
-# Copyright (C) 2024 Intel Corporation
-# SPDX-License-Identifier: Apache-2.0
-
-from __future__ import annotations
-
-from pathlib import Path
-from typing import TYPE_CHECKING, Any, Iterable
-
-import torch
-from lightning import Trainer, seed_everything
-
-from otx.core.config.data import DataModuleConfig, SubsetConfig, TilerConfig
-from otx.core.config.device import DeviceConfig
-from otx.core.config.explain import ExplainConfig
-from otx.core.data.module import OTXDataModule
-from otx.core.model.entity.base import OTXModel
-from otx.core.model.module.base import OTXLitModule
-from otx.core.types.device import DeviceType
-from otx.core.types.export import OTXExportFormatType
-from otx.core.types.precision import OTXPrecisionType
-from otx.core.types.task import OTXTaskType
-from otx.core.utils.cache import TrainerArgumentsCache
-
-from .utils.auto_configurator import AutoConfigurator, PathLike, get_num_classes_from_meta_info
-
-if TYPE_CHECKING:
-    from lightning import Callback
-    from lightning.pytorch.cli import LRSchedulerCallable, OptimizerCallable
-    from lightning.pytorch.loggers import Logger
-    from lightning.pytorch.utilities.types import EVAL_DATALOADERS
-    from pytorch_lightning.trainer.connectors.accelerator_connector import _PRECISION_INPUT
-
-
-LITMODULE_PER_TASK = {
-    OTXTaskType.MULTI_CLASS_CLS: "otx.core.model.module.classification.OTXMulticlassClsLitModule",
-    OTXTaskType.MULTI_LABEL_CLS: "otx.core.model.module.classification.OTXMultilabelClsLitModule",
-    OTXTaskType.H_LABEL_CLS: "otx.core.model.module.classification.OTXHlabelClsLitModule",
-    OTXTaskType.DETECTION: "otx.core.model.module.detection.OTXDetectionLitModule",
-    OTXTaskType.INSTANCE_SEGMENTATION: "otx.core.model.module.instance_segmentation.OTXInstanceSegLitModule",
-    OTXTaskType.SEMANTIC_SEGMENTATION: "otx.core.model.module.segmentation.OTXSegmentationLitModule",
-    OTXTaskType.ACTION_CLASSIFICATION: "otx.core.model.module.action_classification.OTXActionClsLitModule",
-    OTXTaskType.ACTION_DETECTION: "otx.core.model.module.action_detection.OTXActionDetLitModule",
-    OTXTaskType.VISUAL_PROMPTING: "otx.core.model.module.visual_prompting.OTXVisualPromptingLitModule",
-    OTXTaskType.ZERO_SHOT_VISUAL_PROMPTING: "otx.core.model.module.visual_prompting.OTXZeroShotVisualPromptingLitModule",  # noqa: E501
-}
-
-
-class Engine:
-    """OTX Engine.
-
-    This class defines the Engine for OTX, which governs each step of the OTX workflow.
-
-    Example:
-        The following examples show how to use the Engine class.
-
-        Auto-Configuration with data_root
-        >>> engine = Engine(
-        ...     data_root=<dataset/path>,
-        ... )
-
-        Create Engine with Custom OTXModel
-        >>> engine = Engine(
-        ...     data_root=<dataset/path>,
-        ...     model=OTXModel(...),
-        ...     checkpoint=<checkpoint/path>,
-        ... )
-
-        Create Engine with Custom OTXDataModule
-        >>> engine = Engine(
-        ...     model = OTXModel(...),
-        ...     datamodule = OTXDataModule(...),
-        ... )
-    """
-
-    def __init__(
-        self,
-        *,
-        data_root: PathLike | None = None,
-        task: OTXTaskType | None = None,
-        work_dir: PathLike = "./otx-workspace",
-        datamodule: OTXDataModule | None = None,
-        model: OTXModel | str | None = None,
-        optimizer: OptimizerCallable | None = None,
-        scheduler: LRSchedulerCallable | None = None,
-        checkpoint: PathLike | None = None,
-        device: DeviceType = DeviceType.auto,
-        **kwargs,
-    ):
-        """Initializes the OTX Engine.
-
-        Args:
-            data_root (PathLike | None, optional): Root directory for the data. Defaults to None.
-            task (OTXTaskType | None, optional): The type of OTX task. Defaults to None.
-            work_dir (PathLike, optional): Working directory for the engine. Defaults to "./otx-workspace".
-            datamodule (OTXDataModule | None, optional): The data module for the engine. Defaults to None.
-            model (OTXModel | str | None, optional): The model for the engine. Defaults to None.
-            optimizer (OptimizerCallable | None, optional): The optimizer for the engine. Defaults to None.
-            scheduler (LRSchedulerCallable | None, optional): The learning rate scheduler for the engine.
-                Defaults to None.
-            checkpoint (PathLike | None, optional): Path to the checkpoint file. Defaults to None.
-            device (DeviceType, optional): The device type to use. Defaults to DeviceType.auto.
-            **kwargs: Additional keyword arguments for pl.Trainer.
-        """
-        self.work_dir = work_dir
-        self.checkpoint = checkpoint
-        self.device = DeviceConfig(accelerator=device)
-        self._cache = TrainerArgumentsCache(
-            default_root_dir=self.work_dir,
-            accelerator=self.device.accelerator,
-            devices=self.device.devices,
-            **kwargs,
-        )
-        self._auto_configurator = AutoConfigurator(
-            data_root=data_root,
-            task=datamodule.task if datamodule is not None else task,
-            model_name=None if isinstance(model, OTXModel) else model,
-        )
-
-        self._datamodule: OTXDataModule | None = (
-            datamodule if datamodule is not None else self._auto_configurator.get_datamodule()
-        )
-        self.task = task if task is not None else self._auto_configurator.task
-
-        self._trainer: Trainer | None = None
-        self._model: OTXModel = (
-            model
-            if isinstance(model, OTXModel)
-            else self._auto_configurator.get_model(
-                meta_info=self._datamodule.meta_info if self._datamodule is not None else None,
-            )
-        )
-        self.optimizer: OptimizerCallable | None = (
-            optimizer if optimizer is not None else self._auto_configurator.get_optimizer()
-        )
-        self.scheduler: LRSchedulerCallable | None = (
-            scheduler if scheduler is not None else self._auto_configurator.get_scheduler()
-        )
-
-    _EXPORTED_MODEL_BASE_NAME = "exported_model"
-
-    # ------------------------------------------------------------------------ #
-    # General OTX Entry Points
-    # ------------------------------------------------------------------------ #
-
-    def train(
-        self,
-        max_epochs: int = 10,
-        seed: int | None = None,
-        deterministic: bool = False,
-        precision: _PRECISION_INPUT | None = "32",
-        val_check_interval: int | float | None = None,
-        callbacks: list[Callback] | Callback | None = None,
-        logger: Logger | Iterable[Logger] | bool | None = None,
-        resume: bool = False,
-        **kwargs,
-    ) -> dict[str, Any]:
-        """Trains the model using the provided LightningModule and OTXDataModule.
-
-        Args:
-            max_epochs (int | None, optional): The maximum number of epochs. Defaults to None.
-            seed (int | None, optional): The random seed. Defaults to None.
-            deterministic (bool | None, optional): Whether to enable deterministic behavior. Defaults to False.
-            precision (_PRECISION_INPUT | None, optional): The precision of the model. Defaults to 32.
-            val_check_interval (int | float | None, optional): The validation check interval. Defaults to None.
-            callbacks (list[Callback] | Callback | None, optional): The callbacks to be used during training.
-            logger (Logger | Iterable[Logger] | bool | None, optional): The logger(s) to be used. Defaults to None.
-            resume (bool, optional): If True, tries to resume training from existing checkpoint.
-            **kwargs: Additional keyword arguments for pl.Trainer configuration.
-
-        Returns:
-            dict[str, Any]: A dictionary containing the callback metrics from the trainer.
-
-        Example:
-            >>> engine.train(
-            ...     max_epochs=3,
-            ...     seed=1234,
-            ...     deterministic=False,
-            ...     precision="32",
-            ... )
-
-        CLI Usage:
-            1. you can train with data_root only. then OTX will provide default model.
-                ```python
-                otx train --data_root <DATASET_PATH>
-                ```
-            2. you can pick a model or datamodule as Config file or Class.
-                ```python
-                otx train
-                --data_root <DATASET_PATH>
-                --model <CONFIG | CLASS_PATH_OR_NAME> --data <CONFIG | CLASS_PATH_OR_NAME>
-                ```
-            3. Of course, you can override the various values with commands.
-                ```python
-                otx train
-                    --data_root <DATASET_PATH>
-                    --max_epochs <EPOCHS, int> --checkpoint <CKPT_PATH, str>
-                ```
-            4. If you have a complete configuration file, run it like this.
-                ```python
-                otx train --data_root <DATASET_PATH> --config <CONFIG_PATH, str>
-                ```
-        """
-        lit_module = self._build_lightning_module(
-            model=self.model,
-            optimizer=self.optimizer,
-            scheduler=self.scheduler,
-        )
-        lit_module.meta_info = self.datamodule.meta_info
-
-        if seed is not None:
-            seed_everything(seed, workers=True)
-
-        self._build_trainer(
-            logger=logger,
-            callbacks=callbacks,
-            precision=precision,
-            max_epochs=max_epochs,
-            deterministic=deterministic,
-            val_check_interval=val_check_interval,
-            **kwargs,
-        )
-        fit_kwargs: dict[str, Any] = {}
-        if resume:
-            fit_kwargs["ckpt_path"] = self.checkpoint
-        elif self.checkpoint is not None:
-            loaded_checkpoint = torch.load(self.checkpoint)
-            # loaded checkpoint have keys (OTX1.5): model, config, labels, input_size, VERSION
-            lit_module.load_state_dict(loaded_checkpoint)
-
-        self.trainer.fit(
-            model=lit_module,
-            datamodule=self.datamodule,
-            **fit_kwargs,
-        )
-        self.checkpoint = self.trainer.checkpoint_callback.best_model_path
-
-        return self.trainer.callback_metrics
-
-    def test(
-        self,
-        checkpoint: PathLike | None = None,
-        datamodule: EVAL_DATALOADERS | OTXDataModule | None = None,
-        **kwargs,
-    ) -> dict:
-        """Run the testing phase of the engine.
-
-        Args:
-            datamodule (EVAL_DATALOADERS | OTXDataModule | None, optional): The data module containing the test data.
-            checkpoint (PathLike | None, optional): Path to the checkpoint file to load the model from.
-                Defaults to None.
-            **kwargs: Additional keyword arguments for pl.Trainer configuration.
-
-        Returns:
-            dict: Dictionary containing the callback metrics from the trainer.
-
-        Example:
-            >>> engine.test(
-            ...     datamodule=OTXDataModule(),
-            ...     checkpoint=<checkpoint/path>,
-            ... )
-
-        CLI Usage:
-            1. you can pick a model.
-                ```python
-                otx test
-                    --model <CONFIG | CLASS_PATH_OR_NAME> --data_root <DATASET_PATH, str>
-                    --checkpoint <CKPT_PATH, str>
-                ```
-            2. If you have a ready configuration file, run it like this.
-                ```python
-                otx test --config <CONFIG_PATH, str> --checkpoint <CKPT_PATH, str>
-                ```
-        """
-        lit_module = self._build_lightning_module(
-            model=self.model,
-            optimizer=self.optimizer,
-            scheduler=self.scheduler,
-        )
-        if datamodule is None:
-            datamodule = self.datamodule
-        lit_module.meta_info = datamodule.meta_info
-
-        # NOTE, trainer.test takes only lightning based checkpoint.
-        # So, it can't take the OTX1.x checkpoint.
-        checkpoint = checkpoint if checkpoint is not None else self.checkpoint
-        if checkpoint is not None:
-            loaded_checkpoint = torch.load(checkpoint)
-            lit_module.load_state_dict(loaded_checkpoint)
-
-        self._build_trainer(**kwargs)
-
-        self.trainer.test(
-            model=lit_module,
-            dataloaders=datamodule,
-        )
-
-        return self.trainer.callback_metrics
-
-    def predict(
-        self,
-        checkpoint: PathLike | None = None,
-        datamodule: EVAL_DATALOADERS | OTXDataModule | None = None,
-        return_predictions: bool | None = None,
-        **kwargs,
-    ) -> list | None:
-        """Run predictions using the specified model and data.
-
-        Args:
-            datamodule (EVAL_DATALOADERS | OTXDataModule | None, optional): The data module to use for predictions.
-            checkpoint (PathLike | None, optional): The path to the checkpoint file to load the model from.
-            return_predictions (bool | None, optional): Whether to return the predictions or not.
-            **kwargs: Additional keyword arguments for pl.Trainer configuration.
-
-        Returns:
-            list | None: The predictions if `return_predictions` is True, otherwise None.
-
-        Example:
-            >>> engine.predict(
-            ...     datamodule=OTXDataModule(),
-            ...     checkpoint=<checkpoint/path>,
-            ...     return_predictions=True,
-            ... )
-
-        CLI Usage:
-            1. you can pick a model.
-                ```python
-                otx predict
-                    --config <CONFIG_PATH> --data_root <DATASET_PATH, str>
-                    --checkpoint <CKPT_PATH, str>
-                ```
-            2. If you have a ready configuration file, run it like this.
-                ```python
-                otx predict --config <CONFIG_PATH, str> --checkpoint <CKPT_PATH, str>
-                ```
-        """
-        lit_module = self._build_lightning_module(
-            model=self.model,
-            optimizer=self.optimizer,
-            scheduler=self.scheduler,
-        )
-        if datamodule is None:
-            datamodule = self.datamodule
-        lit_module.meta_info = datamodule.meta_info
-
-        self._build_trainer(**kwargs)
-
-        return self.trainer.predict(
-            model=lit_module,
-            datamodule=datamodule if datamodule is not None else self.datamodule,
-            ckpt_path=str(checkpoint) if checkpoint is not None else self.checkpoint,
-            return_predictions=return_predictions,
-        )
-
-    def export(
-        self,
-        checkpoint: str | Path | None = None,
-        export_format: OTXExportFormatType = OTXExportFormatType.OPENVINO,
-        export_precision: OTXPrecisionType = OTXPrecisionType.FP32,
-    ) -> Path:
-        """Export the trained model to OpenVINO Intermediate Representation (IR) or ONNX formats.
-
-        Args:
-            checkpoint (str | Path | None, optional): Checkpoint to export. Defaults to None.
-            export_config (ExportConfig | None, optional): Config that allows to set export
-            format and precision. Defaults to None.
-
-        Returns:
-            Path: Path to the exported model.
-
-        Example:
-            >>> engine.export(
-            ...     checkpoint=<checkpoint/path>,
-            ...     export_format=OTXExportFormatType.OPENVINO,
-            ...     export_precision=OTXExportPrecisionType.FP32,
-            ... )
-
-        CLI Usage:
-            1. To export a model, run
-                ```python
-                otx export
-                    --config <CONFIG_PATH> --data_root <DATASET_PATH, str>
-                    --checkpoint <CKPT_PATH, str>
-                ```
-            2. To export a model with precison FP16 and format ONNX, run
-                ```python
-                otx export
-                    --config <CONFIG_PATH> --data_root <DATASET_PATH, str>
-                    --checkpoint <CKPT_PATH, str> --export_precision FP16 --export_format ONNX
-                ```
-        """
-        ckpt_path = str(checkpoint) if checkpoint is not None else self.checkpoint
-
-        if ckpt_path is not None:
-            self.model.eval()
-            lit_module = self._build_lightning_module(
-                model=self.model,
-                optimizer=self.optimizer,
-                scheduler=self.scheduler,
-            )
-            loaded_checkpoint = torch.load(ckpt_path)
-            lit_module.meta_info = loaded_checkpoint["state_dict"]["meta_info"]
-            # self.model.label_info = lit_module.meta_info # this doesn't work for some models yet
-            lit_module.load_state_dict(loaded_checkpoint)
-
-            return self.model.export(
-                output_dir=Path(self.work_dir),
-                base_name=self._EXPORTED_MODEL_BASE_NAME,
-                export_format=export_format,
-                precision=export_precision,
-            )
-
-        msg = "To make export, checkpoint must be specified."
-        raise RuntimeError(msg)
-
-    def explain(
-        self,
-        checkpoint: PathLike | None = None,
-        datamodule: EVAL_DATALOADERS | OTXDataModule | None = None,
-        explain_config: ExplainConfig | None = None,
-        **kwargs,
-    ) -> list | None:
-        """Run XAI using the specified model and data.
-
-        Args:
-            checkpoint (PathLike | None, optional): The path to the checkpoint file to load the model from.
-            datamodule (EVAL_DATALOADERS | OTXDataModule | None, optional): The data module to use for predictions.
-            explain_config (ExplainConfig | None, optional): Config used to handle saliency maps.
-            **kwargs: Additional keyword arguments for pl.Trainer configuration.
-
-        Returns:
-            list: Saliency maps.
-
-        Example:
-            >>> engine.explain(
-            ...     datamodule=OTXDataModule(),
-            ...     checkpoint=<checkpoint/path>,
-            ...     explain_config=ExplainConfig(),
-            ... )
-
-        CLI Usage:
-            1. To run XAI using the specified model, run
-                ```python
-                otx explain
-                    --config <CONFIG_PATH> --data_root <DATASET_PATH, str>
-                    --checkpoint <CKPT_PATH, str>
-                ```
-        """
-        import cv2
-
-        ckpt_path = str(checkpoint) if checkpoint is not None else self.checkpoint
-        if explain_config is None:
-            explain_config = ExplainConfig()
-
-        lit_module = self._build_lightning_module(
-            model=self.model,
-            optimizer=self.optimizer,
-            scheduler=self.scheduler,
-        )
-        if datamodule is None:
-            datamodule = self.datamodule
-        lit_module.meta_info = datamodule.meta_info
-
-        lit_module.model.register_explain_hook()
-
-        self._build_trainer(**kwargs)
-
-        self.trainer.predict(
-            model=lit_module,
-            datamodule=datamodule,
-            ckpt_path=ckpt_path,
-        )
-        # Optimize for memory <- TODO(negvet)
-        saliency_maps = self.trainer.model.model.explain_hook.records
-        # Temporary saving saliency map for image 0, class 0 (for tests)
-        cv2.imwrite(str(Path(self.work_dir) / "saliency_map.tiff"), saliency_maps[0][0])
-        return saliency_maps
-
-    @classmethod
-    def from_config(cls, config_path: PathLike, data_root: PathLike | None = None, **kwargs) -> Engine:
-        """Builds the engine from a configuration file.
-
-        Args:
-            config_path (PathLike): The configuration file path.
-            data_root (PathLike | None): Root directory for the data. Defaults to None.
-            kwargs: Arguments that can override the engine's arguments.
-
-        Returns:
-            Engine: An instance of the Engine class.
-
-        Example:
-            >>> engine = Engine.from_config(
-            ...     config="config.yaml",
-            ... )
-        """
-        from lightning.pytorch.cli import instantiate_class
-
-        from otx.cli.utils.jsonargparse import get_configuration
-        from otx.core.utils.instantiators import partial_instantiate_class
-
-        config = get_configuration(str(config_path))
-        config.pop("config", None)  # Unnecessary config key
-        # Datamodule
-        data_config = config.pop("data")
-        if data_root is not None:
-            data_config["config"]["data_root"] = data_root
-        datamodule = OTXDataModule(
-            task=data_config["task"],
-            config=DataModuleConfig(
-                train_subset=SubsetConfig(**data_config["config"].pop("train_subset")),
-                val_subset=SubsetConfig(**data_config["config"].pop("val_subset")),
-                test_subset=SubsetConfig(**data_config["config"].pop("test_subset")),
-                tile_config=TilerConfig(**data_config["config"].pop("tile_config", {})),
-                **data_config["config"],
-            ),
-        )
-        # Model
-        num_classes = get_num_classes_from_meta_info(data_config["task"], datamodule.meta_info)
-        config["model"]["init_args"]["num_classes"] = num_classes
-        model = instantiate_class(args=(), init=config.pop("model"))
-        optimizer = partial_instantiate_class(init=config.pop("optimizer", None))
-        scheduler = partial_instantiate_class(init=config.pop("scheduler", None))
-
-        engine_config = {**config.pop("engine"), **config}
-        engine_config.update(kwargs)
-        return cls(
-            datamodule=datamodule,
-            model=model,
-            optimizer=optimizer,
-            scheduler=scheduler,
-            **engine_config,
-        )
-
-    # ------------------------------------------------------------------------ #
-    # Property and setter functions provided by Engine.
-    # ------------------------------------------------------------------------ #
-
-    @property
-    def trainer(self) -> Trainer:
-        """Returns the trainer object associated with the engine.
-
-        To get this property, you should execute `Engine.train()` function first.
-
-        Returns:
-            Trainer: The trainer object.
-        """
-        if self._trainer is None:
-            msg = "Please run train() first"
-            raise RuntimeError(msg)
-        return self._trainer
-
-    def _build_trainer(self, **kwargs) -> None:
-        """Instantiate the trainer based on the model parameters."""
-        if self._cache.requires_update(**kwargs) or self._trainer is None:
-            self._cache.update(**kwargs)
-            kwargs = self._cache.args
-            self._trainer = Trainer(**kwargs)
-            self.work_dir = self._trainer.default_root_dir
-
-    @property
-    def trainer_params(self) -> dict:
-        """Returns the parameters used for training the model.
-
-        Returns:
-            dict: A dictionary containing the training parameters.
-        """
-        return self._cache.args
-
-    @property
-    def model(self) -> OTXModel:
-        """Returns the model object associated with the engine.
-
-        Returns:
-            OTXModel: The OTXModel object.
-        """
-        return self._model
-
-    @model.setter
-    def model(self, model: OTXModel | str) -> None:
-        """Sets the model for the engine.
-
-        Args:
-            model (OTXModel | str): The model to be set.
-
-        Returns:
-            None
-        """
-        if isinstance(model, str):
-            model = self._auto_configurator.get_model(model, meta_info=self.datamodule.meta_info)
-        self._model = model
-
-    @property
-    def datamodule(self) -> OTXDataModule:
-        """Returns the datamodule object associated with the engine.
-
-        Returns:
-            OTXDataModule: The OTXDataModule object.
-        """
-        if self._datamodule is None:
-            msg = "Please include the `data_root` or `datamodule` when creating the Engine."
-            raise RuntimeError(msg)
-        return self._datamodule
-
-    def _build_lightning_module(
-        self,
-        model: OTXModel,
-        optimizer: OptimizerCallable,
-        scheduler: LRSchedulerCallable,
-    ) -> OTXLitModule:
-        """Builds a LightningModule for engine workflow.
-
-        Args:
-            model (OTXModel): The OTXModel instance.
-            optimizer (OptimizerCallable): The optimizer callable.
-            scheduler (LRSchedulerCallable): The learning rate scheduler callable.
-
-        Returns:
-            OTXLitModule: The built LightningModule instance.
-        """
-        class_module, class_name = LITMODULE_PER_TASK[self.task].rsplit(".", 1)
-        module = __import__(class_module, fromlist=[class_name])
-        lightning_module = getattr(module, class_name)
-        return lightning_module(
-            otx_model=model,
-            optimizer=optimizer,
-            scheduler=scheduler,
-            torch_compile=False,
-        )
->>>>>>> e1cd16dc
+        )