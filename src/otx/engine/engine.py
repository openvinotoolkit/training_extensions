"""Module for OTX engine components."""

# Copyright (C) 2024 Intel Corporation
# SPDX-License-Identifier: Apache-2.0

from __future__ import annotations

from pathlib import Path
from typing import TYPE_CHECKING, Any, Iterable

import torch
from lightning import Trainer, seed_everything

from otx.core.config.data import DataModuleConfig, SubsetConfig, TilerConfig
from otx.core.config.device import DeviceConfig
from otx.core.config.explain import ExplainConfig
from otx.core.data.module import OTXDataModule
from otx.core.model.entity.base import OTXModel
from otx.core.model.module.base import OTXLitModule
from otx.core.types.device import DeviceType
from otx.core.types.export import OTXExportFormatType
from otx.core.types.precision import OTXPrecisionType
from otx.core.types.task import OTXTaskType
from otx.core.utils.cache import TrainerArgumentsCache

from .utils.auto_configurator import AutoConfigurator, PathLike, get_num_classes_from_meta_info

if TYPE_CHECKING:
    from lightning import Callback
    from lightning.pytorch.cli import LRSchedulerCallable, OptimizerCallable
    from lightning.pytorch.loggers import Logger
    from lightning.pytorch.utilities.types import EVAL_DATALOADERS
    from pytorch_lightning.trainer.connectors.accelerator_connector import _PRECISION_INPUT


LITMODULE_PER_TASK = {
    OTXTaskType.MULTI_CLASS_CLS: "otx.core.model.module.classification.OTXMulticlassClsLitModule",
    OTXTaskType.MULTI_LABEL_CLS: "otx.core.model.module.classification.OTXMultilabelClsLitModule",
    OTXTaskType.H_LABEL_CLS: "otx.core.model.module.classification.OTXHlabelClsLitModule",
    OTXTaskType.DETECTION: "otx.core.model.module.detection.OTXDetectionLitModule",
    OTXTaskType.INSTANCE_SEGMENTATION: "otx.core.model.module.instance_segmentation.OTXInstanceSegLitModule",
    OTXTaskType.SEMANTIC_SEGMENTATION: "otx.core.model.module.segmentation.OTXSegmentationLitModule",
    OTXTaskType.ACTION_CLASSIFICATION: "otx.core.model.module.action_classification.OTXActionClsLitModule",
    OTXTaskType.ACTION_DETECTION: "otx.core.model.module.action_detection.OTXActionDetLitModule",
    OTXTaskType.VISUAL_PROMPTING: "otx.core.model.module.visual_prompting.OTXVisualPromptingLitModule",
    OTXTaskType.ZERO_SHOT_VISUAL_PROMPTING: "otx.core.model.module.visual_prompting.OTXZeroShotVisualPromptingLitModule",  # noqa: E501
}


class Engine:
    """OTX Engine.

    This class defines the Engine for OTX, which governs each step of the OTX workflow.

    Example:
        The following examples show how to use the Engine class.

        Auto-Configuration with data_root
        >>> engine = Engine(
        ...     data_root=<dataset/path>,
        ... )

        Create Engine with Custom OTXModel
        >>> engine = Engine(
        ...     data_root=<dataset/path>,
        ...     model=OTXModel(...),
        ...     checkpoint=<checkpoint/path>,
        ... )

        Create Engine with Custom OTXDataModule
        >>> engine = Engine(
        ...     model = OTXModel(...),
        ...     datamodule = OTXDataModule(...),
        ... )
    """

    def __init__(
        self,
        *,
        data_root: PathLike | None = None,
        task: OTXTaskType | None = None,
        work_dir: PathLike = "./otx-workspace",
        datamodule: OTXDataModule | None = None,
        model: OTXModel | str | None = None,
        optimizer: OptimizerCallable | None = None,
        scheduler: LRSchedulerCallable | None = None,
        checkpoint: PathLike | None = None,
        device: DeviceType = DeviceType.auto,
        **kwargs,
    ):
        """Initializes the OTX Engine.

        Args:
            data_root (PathLike | None, optional): Root directory for the data. Defaults to None.
            task (OTXTaskType | None, optional): The type of OTX task. Defaults to None.
            work_dir (PathLike, optional): Working directory for the engine. Defaults to "./otx-workspace".
            datamodule (OTXDataModule | None, optional): The data module for the engine. Defaults to None.
            model (OTXModel | str | None, optional): The model for the engine. Defaults to None.
            optimizer (OptimizerCallable | None, optional): The optimizer for the engine. Defaults to None.
            scheduler (LRSchedulerCallable | None, optional): The learning rate scheduler for the engine.
                Defaults to None.
            checkpoint (PathLike | None, optional): Path to the checkpoint file. Defaults to None.
            device (DeviceType, optional): The device type to use. Defaults to DeviceType.auto.
            **kwargs: Additional keyword arguments for pl.Trainer.
        """
        self.work_dir = work_dir
        self.checkpoint = checkpoint
        self.device = DeviceConfig(accelerator=device)
        self._cache = TrainerArgumentsCache(
            default_root_dir=self.work_dir,
            accelerator=self.device.accelerator,
            devices=self.device.devices,
            **kwargs,
        )
        self._auto_configurator = AutoConfigurator(
            data_root=data_root,
            task=datamodule.task if datamodule is not None else task,
            model_name=None if isinstance(model, OTXModel) else model,
        )

        self._datamodule: OTXDataModule | None = (
            datamodule if datamodule is not None else self._auto_configurator.get_datamodule()
        )
        self.task = task if task is not None else self._auto_configurator.task

        self._trainer: Trainer | None = None
        self._model: OTXModel = (
            model
            if isinstance(model, OTXModel)
            else self._auto_configurator.get_model(
                meta_info=self._datamodule.meta_info if self._datamodule is not None else None,
            )
        )
        self.optimizer: OptimizerCallable | None = (
            optimizer if optimizer is not None else self._auto_configurator.get_optimizer()
        )
        self.scheduler: LRSchedulerCallable | None = (
            scheduler if scheduler is not None else self._auto_configurator.get_scheduler()
        )

    _EXPORTED_MODEL_BASE_NAME = "exported_model"

    _EXPORTED_MODEL_BASE_NAME = "exported_model"

    # ------------------------------------------------------------------------ #
    # General OTX Entry Points
    # ------------------------------------------------------------------------ #

    def train(
        self,
        max_epochs: int = 10,
        seed: int | None = None,
        deterministic: bool = False,
        precision: _PRECISION_INPUT | None = "32",
        val_check_interval: int | float | None = None,
        callbacks: list[Callback] | Callback | None = None,
        logger: Logger | Iterable[Logger] | bool | None = None,
        resume: bool = False,
        **kwargs,
    ) -> dict[str, Any]:
        """Trains the model using the provided LightningModule and OTXDataModule.

        Args:
            max_epochs (int | None, optional): The maximum number of epochs. Defaults to None.
            seed (int | None, optional): The random seed. Defaults to None.
            deterministic (bool | None, optional): Whether to enable deterministic behavior. Defaults to False.
            precision (_PRECISION_INPUT | None, optional): The precision of the model. Defaults to 32.
            val_check_interval (int | float | None, optional): The validation check interval. Defaults to None.
            callbacks (list[Callback] | Callback | None, optional): The callbacks to be used during training.
            logger (Logger | Iterable[Logger] | bool | None, optional): The logger(s) to be used. Defaults to None.
            resume (bool, optional): If True, tries to resume training from existing checkpoint.
            **kwargs: Additional keyword arguments for pl.Trainer configuration.

        Returns:
            dict[str, Any]: A dictionary containing the callback metrics from the trainer.

        Example:
            >>> engine.train(
            ...     max_epochs=3,
            ...     seed=1234,
            ...     deterministic=False,
            ...     precision="32",
            ... )

        CLI Usage:
            1. you can train with data_root only. then OTX will provide default model.
                ```python
                otx train --data_root <DATASET_PATH>
                ```
            2. you can pick a model or datamodule as Config file or Class.
                ```python
                otx train
                --data_root <DATASET_PATH>
                --model <CONFIG | CLASS_PATH_OR_NAME> --data <CONFIG | CLASS_PATH_OR_NAME>
                ```
            3. Of course, you can override the various values with commands.
                ```python
                otx train
                    --data_root <DATASET_PATH>
                    --max_epochs <EPOCHS, int> --checkpoint <CKPT_PATH, str>
                ```
            4. If you have a complete configuration file, run it like this.
                ```python
                otx train --data_root <DATASET_PATH> --config <CONFIG_PATH, str>
                ```
        """
        lit_module = self._build_lightning_module(
            model=self.model,
            optimizer=self.optimizer,
            scheduler=self.scheduler,
        )
        lit_module.meta_info = self.datamodule.meta_info

        if seed is not None:
            seed_everything(seed, workers=True)

        self._build_trainer(
            logger=logger,
            callbacks=callbacks,
            precision=precision,
            max_epochs=max_epochs,
            deterministic=deterministic,
            val_check_interval=val_check_interval,
            **kwargs,
        )
        fit_kwargs: dict[str, Any] = {}
        if resume:
            fit_kwargs["ckpt_path"] = self.checkpoint
        elif self.checkpoint is not None:
            loaded_checkpoint = torch.load(self.checkpoint)
            # loaded checkpoint have keys (OTX1.5): model, config, labels, input_size, VERSION
            lit_module.load_state_dict(loaded_checkpoint)

        self.trainer.fit(
            model=lit_module,
            datamodule=self.datamodule,
            **fit_kwargs,
        )
        self.checkpoint = self.trainer.checkpoint_callback.best_model_path

        return self.trainer.callback_metrics

    def test(
        self,
        checkpoint: PathLike | None = None,
        datamodule: EVAL_DATALOADERS | OTXDataModule | None = None,
        **kwargs,
    ) -> dict:
        """Run the testing phase of the engine.

        Args:
            datamodule (EVAL_DATALOADERS | OTXDataModule | None, optional): The data module containing the test data.
            checkpoint (PathLike | None, optional): Path to the checkpoint file to load the model from.
                Defaults to None.
            **kwargs: Additional keyword arguments for pl.Trainer configuration.

        Returns:
            dict: Dictionary containing the callback metrics from the trainer.

        Example:
            >>> engine.test(
            ...     datamodule=OTXDataModule(),
            ...     checkpoint=<checkpoint/path>,
            ... )

        CLI Usage:
            1. you can pick a model.
                ```python
                otx test
                    --model <CONFIG | CLASS_PATH_OR_NAME> --data_root <DATASET_PATH, str>
                    --checkpoint <CKPT_PATH, str>
                ```
            2. If you have a ready configuration file, run it like this.
                ```python
                otx test --config <CONFIG_PATH, str> --checkpoint <CKPT_PATH, str>
                ```
        """
        lit_module = self._build_lightning_module(
            model=self.model,
            optimizer=self.optimizer,
            scheduler=self.scheduler,
        )
        if datamodule is None:
            datamodule = self.datamodule
        lit_module.meta_info = datamodule.meta_info

        # NOTE, trainer.test takes only lightning based checkpoint.
        # So, it can't take the OTX1.x checkpoint.
        checkpoint = checkpoint if checkpoint is not None else self.checkpoint
        if checkpoint is not None:
            loaded_checkpoint = torch.load(checkpoint)
            lit_module.load_state_dict(loaded_checkpoint)

        self._build_trainer(**kwargs)

        self.trainer.test(
            model=lit_module,
            dataloaders=datamodule,
        )

        return self.trainer.callback_metrics

    def predict(
        self,
        checkpoint: PathLike | None = None,
        datamodule: EVAL_DATALOADERS | OTXDataModule | None = None,
        return_predictions: bool | None = None,
        **kwargs,
    ) -> list | None:
        """Run predictions using the specified model and data.

        Args:
            datamodule (EVAL_DATALOADERS | OTXDataModule | None, optional): The data module to use for predictions.
            checkpoint (PathLike | None, optional): The path to the checkpoint file to load the model from.
            return_predictions (bool | None, optional): Whether to return the predictions or not.
            **kwargs: Additional keyword arguments for pl.Trainer configuration.

        Returns:
            list | None: The predictions if `return_predictions` is True, otherwise None.

        Example:
            >>> engine.predict(
            ...     datamodule=OTXDataModule(),
            ...     checkpoint=<checkpoint/path>,
            ...     return_predictions=True,
            ... )

        CLI Usage:
            1. you can pick a model.
                ```python
                otx predict
                    --model <CONFIG | CLASS_PATH_OR_NAME> --data_root <DATASET_PATH, str>
                    --checkpoint <CKPT_PATH, str>
                ```
            2. If you have a ready configuration file, run it like this.
                ```python
                otx predict --config <CONFIG_PATH, str> --checkpoint <CKPT_PATH, str>
                ```
        """
        lit_module = self._build_lightning_module(
            model=self.model,
            optimizer=self.optimizer,
            scheduler=self.scheduler,
        )

        self._build_trainer(**kwargs)

        return self.trainer.predict(
            model=lit_module,
            datamodule=datamodule if datamodule is not None else self.datamodule,
            ckpt_path=str(checkpoint) if checkpoint is not None else self.checkpoint,
            return_predictions=return_predictions,
        )

    def export(
        self,
        checkpoint: str | Path | None = None,
        export_format: OTXExportFormatType = OTXExportFormatType.OPENVINO,
        export_precision: OTXPrecisionType = OTXPrecisionType.FP32,
    ) -> Path:
        """Export the trained model to OpenVINO Intermediate Representation (IR) or ONNX formats.

        Args:
            checkpoint (str | Path | None, optional): Checkpoint to export. Defaults to None.
            export_config (ExportConfig | None, optional): Config that allows to set export
            format and precision. Defaults to None.

        Returns:
            Path: Path to the exported model.

        Example:
            >>> engine.export(
            ...     checkpoint=<checkpoint/path>,
            ...     export_format=OTXExportFormatType.OPENVINO,
            ...     export_precision=OTXExportPrecisionType.FP32,
            ... )

        CLI Usage:
            1. To export a model, run
                ```python
                otx export
                    --model <CONFIG | CLASS_PATH_OR_NAME> --data_root <DATASET_PATH, str>
                    --checkpoint <CKPT_PATH, str> --export_precision FP32 --export_format ONNX
                ```
        """
        ckpt_path = str(checkpoint) if checkpoint is not None else self.checkpoint

        if ckpt_path is not None:
            self.model.eval()
            lit_module = self._build_lightning_module(
                model=self.model,
                optimizer=self.optimizer,
                scheduler=self.scheduler,
            )
            loaded_checkpoint = torch.load(ckpt_path)
            lit_module.meta_info = loaded_checkpoint["state_dict"]["meta_info"]
            # self.model.label_info = lit_module.meta_info # this doesn't work for some models yet
<<<<<<< HEAD
            lit_module.load_state_dict(loaded_checkpoint["state_dict"])
=======
            lit_module.load_state_dict(loaded_checkpoint)
>>>>>>> 35e925f9

            return self.model.export(
                output_dir=Path(self.work_dir),
                base_name=self._EXPORTED_MODEL_BASE_NAME,
                export_format=export_format,
                precision=export_precision,
            )

        msg = "To make export, checkpoint must be specified."
        raise RuntimeError(msg)

    def explain(
        self,
        checkpoint: PathLike | None = None,
        datamodule: EVAL_DATALOADERS | OTXDataModule | None = None,
        explain_config: ExplainConfig | None = None,
        **kwargs,
    ) -> list | None:
        """Run XAI using the specified model and data.

        Args:
            checkpoint (PathLike | None, optional): The path to the checkpoint file to load the model from.
            datamodule (EVAL_DATALOADERS | OTXDataModule | None, optional): The data module to use for predictions.
            explain_config (ExplainConfig | None, optional): Config used to handle saliency maps.
            **kwargs: Additional keyword arguments for pl.Trainer configuration.

        Returns:
            list: Saliency maps.

        Example:
            >>> engine.explain(
            ...     datamodule=OTXDataModule(),
            ...     checkpoint=<checkpoint/path>,
            ...     explain_config=ExplainConfig(),
            ... )
        """
        import cv2

        ckpt_path = str(checkpoint) if checkpoint is not None else self.checkpoint
        if explain_config is None:
            explain_config = ExplainConfig()

        lit_module = self._build_lightning_module(
            model=self.model,
            optimizer=self.optimizer,
            scheduler=self.scheduler,
        )
        if datamodule is None:
            datamodule = self.datamodule
        lit_module.meta_info = datamodule.meta_info

        lit_module.model.register_explain_hook()

        self._build_trainer(**kwargs)

        self.trainer.predict(
            model=lit_module,
            datamodule=datamodule,
            ckpt_path=ckpt_path,
        )
        # Optimize for memory <- TODO(negvet)
        saliency_maps = self.trainer.model.model.explain_hook.records
        # Temporary saving saliency map for image 0, class 0 (for tests)
        cv2.imwrite(str(Path(self.work_dir) / "saliency_map.tiff"), saliency_maps[0][0])
        return saliency_maps

    @classmethod
    def from_config(cls, config_path: PathLike, data_root: PathLike | None = None, **kwargs) -> Engine:
        """Builds the engine from a configuration file.

        Args:
            config_path (PathLike): The configuration file path.
            data_root (PathLike | None): Root directory for the data. Defaults to None.
            kwargs: Arguments that can override the engine's arguments.

        Returns:
            Engine: An instance of the Engine class.

        Example:
            >>> engine = Engine.from_config(
            ...     config="config.yaml",
            ... )
        """
        from lightning.pytorch.cli import instantiate_class

        from otx.cli.utils.jsonargparse import get_configuration
        from otx.core.utils.instantiators import partial_instantiate_class

        config = get_configuration(str(config_path))
        config.pop("config", None)  # Unnecessary config key
        # Datamodule
        data_config = config.pop("data")
        if data_root is not None:
            data_config["config"]["data_root"] = data_root
        datamodule = OTXDataModule(
            task=data_config["task"],
            config=DataModuleConfig(
                train_subset=SubsetConfig(**data_config["config"].pop("train_subset")),
                val_subset=SubsetConfig(**data_config["config"].pop("val_subset")),
                test_subset=SubsetConfig(**data_config["config"].pop("test_subset")),
                tile_config=TilerConfig(**data_config["config"].pop("tile_config", {})),
                **data_config["config"],
            ),
        )
        # Model
        num_classes = get_num_classes_from_meta_info(data_config["task"], datamodule.meta_info)
        config["model"]["init_args"]["num_classes"] = num_classes
        model = instantiate_class(args=(), init=config.pop("model"))
        optimizer = partial_instantiate_class(init=config.pop("optimizer", None))
        scheduler = partial_instantiate_class(init=config.pop("scheduler", None))

        engine_config = {**config.pop("engine"), **config}
        engine_config.update(kwargs)
        return cls(
            datamodule=datamodule,
            model=model,
            optimizer=optimizer,
            scheduler=scheduler,
            **engine_config,
        )

    # ------------------------------------------------------------------------ #
    # Property and setter functions provided by Engine.
    # ------------------------------------------------------------------------ #

    @property
    def trainer(self) -> Trainer:
        """Returns the trainer object associated with the engine.

        To get this property, you should execute `Engine.train()` function first.

        Returns:
            Trainer: The trainer object.
        """
        if self._trainer is None:
            msg = "Please run train() first"
            raise RuntimeError(msg)
        return self._trainer

    def _build_trainer(self, **kwargs) -> None:
        """Instantiate the trainer based on the model parameters."""
        if self._cache.requires_update(**kwargs) or self._trainer is None:
            self._cache.update(**kwargs)
            kwargs = self._cache.args
            self._trainer = Trainer(**kwargs)
            self.work_dir = self._trainer.default_root_dir

    @property
    def trainer_params(self) -> dict:
        """Returns the parameters used for training the model.

        Returns:
            dict: A dictionary containing the training parameters.
        """
        return self._cache.args

    @property
    def model(self) -> OTXModel:
        """Returns the model object associated with the engine.

        Returns:
            OTXModel: The OTXModel object.
        """
        return self._model

    @model.setter
    def model(self, model: OTXModel | str) -> None:
        """Sets the model for the engine.

        Args:
            model (OTXModel | str): The model to be set.

        Returns:
            None
        """
        if isinstance(model, str):
            model = self._auto_configurator.get_model(model, meta_info=self.datamodule.meta_info)
        self._model = model

    @property
    def datamodule(self) -> OTXDataModule:
        """Returns the datamodule object associated with the engine.

        Returns:
            OTXDataModule: The OTXDataModule object.
        """
        if self._datamodule is None:
            msg = "Please include the `data_root` or `datamodule` when creating the Engine."
            raise RuntimeError(msg)
        return self._datamodule

    def _build_lightning_module(
        self,
        model: OTXModel,
        optimizer: OptimizerCallable,
        scheduler: LRSchedulerCallable,
    ) -> OTXLitModule:
        """Builds a LightningModule for engine workflow.

        Args:
            model (OTXModel): The OTXModel instance.
            optimizer (OptimizerCallable): The optimizer callable.
            scheduler (LRSchedulerCallable): The learning rate scheduler callable.

        Returns:
            OTXLitModule: The built LightningModule instance.
        """
        class_module, class_name = LITMODULE_PER_TASK[self.task].rsplit(".", 1)
        module = __import__(class_module, fromlist=[class_name])
        lightning_module = getattr(module, class_name)
        return lightning_module(
            otx_model=model,
            optimizer=optimizer,
            scheduler=scheduler,
            torch_compile=False,
        )<|MERGE_RESOLUTION|>--- conflicted
+++ resolved
@@ -395,11 +395,7 @@
             loaded_checkpoint = torch.load(ckpt_path)
             lit_module.meta_info = loaded_checkpoint["state_dict"]["meta_info"]
             # self.model.label_info = lit_module.meta_info # this doesn't work for some models yet
-<<<<<<< HEAD
-            lit_module.load_state_dict(loaded_checkpoint["state_dict"])
-=======
             lit_module.load_state_dict(loaded_checkpoint)
->>>>>>> 35e925f9
 
             return self.model.export(
                 output_dir=Path(self.work_dir),
