# Copyright (C) 2024 Intel Corporation
# SPDX-License-Identifier: Apache-2.0
#
"""Module for OTX engine components."""

from __future__ import annotations

from pathlib import Path
from typing import TYPE_CHECKING, Any, Iterable, Literal

import torch
from lightning import Trainer, seed_everything

from otx.core.config.data import DataModuleConfig, SubsetConfig, TileConfig
from otx.core.config.device import DeviceConfig
from otx.core.config.explain import ExplainConfig
from otx.core.config.hpo import HpoConfig
from otx.core.data.module import OTXDataModule
from otx.core.model.entity.base import OTXModel, OVModel
from otx.core.model.module.base import OTXLitModule
from otx.core.types.device import DeviceType
from otx.core.types.export import OTXExportFormatType
from otx.core.types.precision import OTXPrecisionType
from otx.core.types.task import OTXTaskType
from otx.core.utils.cache import TrainerArgumentsCache

from .hpo import execute_hpo, update_hyper_parameter
from .utils.auto_configurator import AutoConfigurator, PathLike

if TYPE_CHECKING:
    from lightning import Callback
    from lightning.pytorch.cli import LRSchedulerCallable, OptimizerCallable
    from lightning.pytorch.loggers import Logger
    from lightning.pytorch.utilities.types import EVAL_DATALOADERS, TRAIN_DATALOADERS
    from pytorch_lightning.trainer.connectors.accelerator_connector import _PRECISION_INPUT
    from torchmetrics import Metric


LITMODULE_PER_TASK = {
    OTXTaskType.MULTI_CLASS_CLS: "otx.core.model.module.classification.OTXMulticlassClsLitModule",
    OTXTaskType.MULTI_LABEL_CLS: "otx.core.model.module.classification.OTXMultilabelClsLitModule",
    OTXTaskType.H_LABEL_CLS: "otx.core.model.module.classification.OTXHlabelClsLitModule",
    OTXTaskType.DETECTION: "otx.core.model.module.detection.OTXDetectionLitModule",
    OTXTaskType.ROTATED_DETECTION: "otx.core.model.module.rotated_detection.OTXRotatedDetLitModule",
    OTXTaskType.INSTANCE_SEGMENTATION: "otx.core.model.module.instance_segmentation.OTXInstanceSegLitModule",
    OTXTaskType.SEMANTIC_SEGMENTATION: "otx.core.model.module.segmentation.OTXSegmentationLitModule",
    OTXTaskType.ACTION_CLASSIFICATION: "otx.core.model.module.action_classification.OTXActionClsLitModule",
    OTXTaskType.ACTION_DETECTION: "otx.core.model.module.action_detection.OTXActionDetLitModule",
    OTXTaskType.VISUAL_PROMPTING: "otx.core.model.module.visual_prompting.OTXVisualPromptingLitModule",
    OTXTaskType.ZERO_SHOT_VISUAL_PROMPTING: "otx.core.model.module.visual_prompting.OTXZeroShotVisualPromptingLitModule",  # noqa: E501
}


class Engine:
    """OTX Engine.

    This class defines the Engine for OTX, which governs each step of the OTX workflow.

    Example:
        The following examples show how to use the Engine class.

        Auto-Configuration with data_root
        >>> engine = Engine(
        ...     data_root=<dataset/path>,
        ... )

        Create Engine with Custom OTXModel
        >>> engine = Engine(
        ...     data_root=<dataset/path>,
        ...     model=OTXModel(...),
        ...     checkpoint=<checkpoint/path>,
        ... )

        Create Engine with Custom OTXDataModule
        >>> engine = Engine(
        ...     model = OTXModel(...),
        ...     datamodule = OTXDataModule(...),
        ... )
    """

    def __init__(
        self,
        *,
        data_root: PathLike | None = None,
        task: OTXTaskType | None = None,
        work_dir: PathLike = "./otx-workspace",
        datamodule: OTXDataModule | None = None,
        model: OTXModel | str | None = None,
        optimizer: list[OptimizerCallable] | OptimizerCallable | None = None,
        scheduler: list[LRSchedulerCallable] | LRSchedulerCallable | None = None,
        checkpoint: PathLike | None = None,
        device: DeviceType = DeviceType.auto,
        **kwargs,
    ):
        """Initializes the OTX Engine.

        Args:
            data_root (PathLike | None, optional): Root directory for the data. Defaults to None.
            task (OTXTaskType | None, optional): The type of OTX task. Defaults to None.
            work_dir (PathLike, optional): Working directory for the engine. Defaults to "./otx-workspace".
            datamodule (OTXDataModule | None, optional): The data module for the engine. Defaults to None.
            model (OTXModel | str | None, optional): The model for the engine. Defaults to None.
            optimizer (list[OptimizerCallable] | OptimizerCallable | None, optional): The optimizer for the engine.
                Defaults to None.
            scheduler (list[LRSchedulerCallable] | LRSchedulerCallable | None, optional):
                The learning rate scheduler for the engine. Defaults to None.
            checkpoint (PathLike | None, optional): Path to the checkpoint file. Defaults to None.
            device (DeviceType, optional): The device type to use. Defaults to DeviceType.auto.
            **kwargs: Additional keyword arguments for pl.Trainer.
        """
        self._cache = TrainerArgumentsCache(**kwargs)
        self.checkpoint = checkpoint
        self.work_dir = work_dir
        self.device = device  # type: ignore[assignment]
        self._auto_configurator = AutoConfigurator(
            data_root=data_root,
            task=datamodule.task if datamodule is not None else task,
            model_name=None if isinstance(model, OTXModel) else model,
        )

        self._datamodule: OTXDataModule | None = (
            datamodule if datamodule is not None else self._auto_configurator.get_datamodule()
        )
        self.task = task if task is not None else self._auto_configurator.task

        self._trainer: Trainer | None = None
        self._model: OTXModel = (
            model
            if isinstance(model, OTXModel)
            else self._auto_configurator.get_model(
                meta_info=self._datamodule.meta_info if self._datamodule is not None else None,
            )
        )
        self.optimizer: list[OptimizerCallable] | OptimizerCallable | None = (
            optimizer if optimizer is not None else self._auto_configurator.get_optimizer()
        )
        self.scheduler: list[LRSchedulerCallable] | LRSchedulerCallable | None = (
            scheduler if scheduler is not None else self._auto_configurator.get_scheduler()
        )

    _EXPORTED_MODEL_BASE_NAME = "exported_model"

    # ------------------------------------------------------------------------ #
    # General OTX Entry Points
    # ------------------------------------------------------------------------ #

    def train(
        self,
        max_epochs: int = 10,
        seed: int | None = None,
        deterministic: bool | Literal["warn"] = False,
        precision: _PRECISION_INPUT | None = "32",
        val_check_interval: int | float | None = None,
        callbacks: list[Callback] | Callback | None = None,
        logger: Logger | Iterable[Logger] | bool | None = None,
        resume: bool = False,
<<<<<<< HEAD
        metric: Metric | None = None,
=======
        run_hpo: bool = False,
        hpo_config: HpoConfig | None = None,
>>>>>>> d9f7e15f
        **kwargs,
    ) -> dict[str, Any]:
        """Trains the model using the provided LightningModule and OTXDataModule.

        Args:
            max_epochs (int | None, optional): The maximum number of epochs. Defaults to None.
            seed (int | None, optional): The random seed. Defaults to None.
            deterministic (bool | Literal["warn"]): Whether to enable deterministic behavior.
            Also, can be set to `warn` to avoid failures, because some operations don't
            support deterministic mode. Defaults to False.
            precision (_PRECISION_INPUT | None, optional): The precision of the model. Defaults to 32.
            val_check_interval (int | float | None, optional): The validation check interval. Defaults to None.
            callbacks (list[Callback] | Callback | None, optional): The callbacks to be used during training.
            logger (Logger | Iterable[Logger] | bool | None, optional): The logger(s) to be used. Defaults to None.
            resume (bool, optional): If True, tries to resume training from existing checkpoint.
<<<<<<< HEAD
            metric (Metric | None): The metric for the validation and test. It could be None at export, predict, etc.
=======
            run_hpo (bool, optional): If True, optimizer hyper parameters before training a model.
            hpo_config (HpoConfig | None, optional): Configuration for HPO.
>>>>>>> d9f7e15f
            **kwargs: Additional keyword arguments for pl.Trainer configuration.

        Returns:
            dict[str, Any]: A dictionary containing the callback metrics from the trainer.

        Example:
            >>> engine.train(
            ...     max_epochs=3,
            ...     seed=1234,
            ...     deterministic=False,
            ...     precision="32",
            ... )

        CLI Usage:
            1. you can train with data_root only. then OTX will provide default model.
                ```python
                otx train --data_root <DATASET_PATH>
                ```
            2. you can pick a model or datamodule as Config file or Class.
                ```python
                otx train
                --data_root <DATASET_PATH>
                --model <CONFIG | CLASS_PATH_OR_NAME> --data <CONFIG | CLASS_PATH_OR_NAME>
                ```
            3. Of course, you can override the various values with commands.
                ```python
                otx train
                    --data_root <DATASET_PATH>
                    --max_epochs <EPOCHS, int> --checkpoint <CKPT_PATH, str>
                ```
            4. If you have a complete configuration file, run it like this.
                ```python
                otx train --data_root <DATASET_PATH> --config <CONFIG_PATH, str>
                ```
        """
<<<<<<< HEAD
        metric = metric if metric is not None else self._auto_configurator.get_metric()
=======
        if run_hpo:
            if hpo_config is None:
                hpo_config = HpoConfig()
            best_config, best_trial_weight = execute_hpo(engine=self, **locals())
            if best_config is not None:
                update_hyper_parameter(self, best_config)
            if best_trial_weight is not None:
                self.checkpoint = best_trial_weight
                resume = True
>>>>>>> d9f7e15f

        lit_module = self._build_lightning_module(
            model=self.model,
            optimizer=self.optimizer,
            scheduler=self.scheduler,
            metric=metric,
        )
        lit_module.meta_info = self.datamodule.meta_info

        if seed is not None:
            seed_everything(seed, workers=True)

        self._build_trainer(
            logger=logger,
            callbacks=callbacks,
            precision=precision,
            max_epochs=max_epochs,
            deterministic=deterministic,
            val_check_interval=val_check_interval,
            **kwargs,
        )
        fit_kwargs: dict[str, Any] = {}
        if resume:
            fit_kwargs["ckpt_path"] = self.checkpoint
        elif self.checkpoint is not None:
            loaded_checkpoint = torch.load(self.checkpoint)
            # loaded checkpoint have keys (OTX1.5): model, config, labels, input_size, VERSION
            lit_module.load_state_dict(loaded_checkpoint)

        self.trainer.fit(
            model=lit_module,
            datamodule=self.datamodule,
            **fit_kwargs,
        )
        self.checkpoint = self.trainer.checkpoint_callback.best_model_path
        return self.trainer.callback_metrics

    def test(
        self,
        checkpoint: PathLike | None = None,
        datamodule: EVAL_DATALOADERS | OTXDataModule | None = None,
        metric: Metric | None = None,
        **kwargs,
    ) -> dict:
        """Run the testing phase of the engine.

        Args:
            datamodule (EVAL_DATALOADERS | OTXDataModule | None, optional): The data module containing the test data.
            checkpoint (PathLike | None, optional): Path to the checkpoint file to load the model from.
                Defaults to None.
            metric (Metric | None): The metric for the validation and test. It could be None at export, predict, etc.
            **kwargs: Additional keyword arguments for pl.Trainer configuration.

        Returns:
            dict: Dictionary containing the callback metrics from the trainer.

        Example:
            >>> engine.test(
            ...     datamodule=OTXDataModule(),
            ...     checkpoint=<checkpoint/path>,
            ... )

        CLI Usage:
            1. you can pick a model.
                ```python
                otx test
                    --model <CONFIG | CLASS_PATH_OR_NAME> --data_root <DATASET_PATH, str>
                    --checkpoint <CKPT_PATH, str>
                ```
            2. If you have a ready configuration file, run it like this.
                ```python
                otx test --config <CONFIG_PATH, str> --checkpoint <CKPT_PATH, str>
                ```
        """
        model = self.model
        checkpoint = checkpoint if checkpoint is not None else self.checkpoint
        datamodule = datamodule if datamodule is not None else self.datamodule

        is_ir_ckpt = Path(str(checkpoint)).suffix in [".xml", ".onnx"]
        if is_ir_ckpt and not isinstance(model, OVModel):
            datamodule = self._auto_configurator.get_ov_datamodule()
            model = self._auto_configurator.get_ov_model(model_name=str(checkpoint), meta_info=datamodule.meta_info)

        metric = metric if metric is not None else self._auto_configurator.get_metric()
        lit_module = self._build_lightning_module(
            model=model,
            optimizer=self.optimizer,
            scheduler=self.scheduler,
            metric=metric,
        )
        lit_module.meta_info = datamodule.meta_info

        # NOTE, trainer.test takes only lightning based checkpoint.
        # So, it can't take the OTX1.x checkpoint.
        if checkpoint is not None and not is_ir_ckpt:
            loaded_checkpoint = torch.load(checkpoint)
            lit_module.load_state_dict(loaded_checkpoint)

        self._build_trainer(**kwargs)

        self.trainer.test(
            model=lit_module,
            dataloaders=datamodule,
        )

        return self.trainer.callback_metrics

    def predict(
        self,
        checkpoint: PathLike | None = None,
        datamodule: EVAL_DATALOADERS | OTXDataModule | None = None,
        return_predictions: bool | None = None,
        **kwargs,
    ) -> list | None:
        """Run predictions using the specified model and data.

        Args:
            datamodule (EVAL_DATALOADERS | OTXDataModule | None, optional): The data module to use for predictions.
            checkpoint (PathLike | None, optional): The path to the checkpoint file to load the model from.
            return_predictions (bool | None, optional): Whether to return the predictions or not.
            **kwargs: Additional keyword arguments for pl.Trainer configuration.

        Returns:
            list | None: The predictions if `return_predictions` is True, otherwise None.

        Example:
            >>> engine.predict(
            ...     datamodule=OTXDataModule(),
            ...     checkpoint=<checkpoint/path>,
            ...     return_predictions=True,
            ... )

        CLI Usage:
            1. you can pick a model.
                ```python
                otx predict
                    --config <CONFIG_PATH> --data_root <DATASET_PATH, str>
                    --checkpoint <CKPT_PATH, str>
                ```
            2. If you have a ready configuration file, run it like this.
                ```python
                otx predict --config <CONFIG_PATH, str> --checkpoint <CKPT_PATH, str>
                ```
        """
        lit_module = self._build_lightning_module(
            model=self.model,
            optimizer=self.optimizer,
            scheduler=self.scheduler,
        )
        if datamodule is None:
            datamodule = self.datamodule
        lit_module.meta_info = datamodule.meta_info

        self._build_trainer(**kwargs)

        checkpoint_path: str | None = None
        if checkpoint is not None:
            checkpoint_path = str(checkpoint)
        elif self.checkpoint is not None:
            checkpoint_path = str(self.checkpoint)

        return self.trainer.predict(
            model=lit_module,
            datamodule=datamodule if datamodule is not None else self.datamodule,
            ckpt_path=checkpoint_path,
            return_predictions=return_predictions,
        )

    def export(
        self,
        checkpoint: str | Path | None = None,
        export_format: OTXExportFormatType = OTXExportFormatType.OPENVINO,
        export_precision: OTXPrecisionType = OTXPrecisionType.FP32,
    ) -> Path:
        """Export the trained model to OpenVINO Intermediate Representation (IR) or ONNX formats.

        Args:
            checkpoint (str | Path | None, optional): Checkpoint to export. Defaults to None.
            export_config (ExportConfig | None, optional): Config that allows to set export
            format and precision. Defaults to None.

        Returns:
            Path: Path to the exported model.

        Example:
            >>> engine.export(
            ...     checkpoint=<checkpoint/path>,
            ...     export_format=OTXExportFormatType.OPENVINO,
            ...     export_precision=OTXExportPrecisionType.FP32,
            ... )

        CLI Usage:
            1. To export a model with default setting (OPENVINO, FP32), run
                ```python
                otx export
                    --config <CONFIG_PATH> --data_root <DATASET_PATH, str>
                    --checkpoint <CKPT_PATH, str>
                ```
            2. To export a model with precision FP16 and format ONNX, run
                ```python
                otx export
                    --config <CONFIG_PATH> --data_root <DATASET_PATH, str>
                    --checkpoint <CKPT_PATH, str> --export_precision FP16 --export_format ONNX
                ```
        """
        ckpt_path = str(checkpoint) if checkpoint is not None else self.checkpoint

        if ckpt_path is not None:
            self.model.eval()
            lit_module = self._build_lightning_module(
                model=self.model,
                optimizer=self.optimizer,
                scheduler=self.scheduler,
            )
            loaded_checkpoint = torch.load(ckpt_path)
            lit_module.meta_info = loaded_checkpoint["state_dict"]["meta_info"]
            self.model.label_info = lit_module.meta_info

            lit_module.load_state_dict(loaded_checkpoint)

            return self.model.export(
                output_dir=Path(self.work_dir),
                base_name=self._EXPORTED_MODEL_BASE_NAME,
                export_format=export_format,
                precision=export_precision,
            )

        msg = "To make export, checkpoint must be specified."
        raise RuntimeError(msg)

    def optimize(
        self,
        datamodule: TRAIN_DATALOADERS | OTXDataModule | None = None,
        max_data_subset_size: int | None = None,
    ) -> Path:
        """Applies NNCF.PTQ to the underlying models (now works only for OV models).

        PTQ performs int-8 quantization on the input model, so the resulting model
        comes in mixed precision (some operations, however, remain in FP32).

        Args:
            datamodule (TRAIN_DATALOADERS | OTXDataModule | None, optional): The data module to use for optimization.
            max_data_subset_size (int | None): The maximum size of the train subset from `datamodule` that would be
            used for model optimization. If not set, NNCF.PTQ will select subset size according to it's
            default settings.

        Returns:
            Path: path to the optimized model.

        Example:
            >>> engine.optimize(
            ...     datamodule=OTXDataModule(),
            ...     checkpoint=<checkpoint/path>,
            ... )
        CLI Usage:
            To optimize a model, run
                ```python
                otx optimize
                    --model <CONFIG | CLASS_PATH_OR_NAME> --data_root <DATASET_PATH, str>
                    --model.model_name=<PATH_TO_IR_XML, str>
                ```
        """
        ptq_config = {}
        if max_data_subset_size is not None:
            ptq_config["subset_size"] = max_data_subset_size

        return self.model.optimize(
            Path(self.work_dir),
            datamodule if datamodule is not None else self.datamodule,
            ptq_config,
        )

    def explain(
        self,
        checkpoint: PathLike | None = None,
        datamodule: EVAL_DATALOADERS | OTXDataModule | None = None,
        explain_config: ExplainConfig | None = None,
        **kwargs,
    ) -> list | None:
        """Run XAI using the specified model and data.

        Args:
            checkpoint (PathLike | None, optional): The path to the checkpoint file to load the model from.
            datamodule (EVAL_DATALOADERS | OTXDataModule | None, optional): The data module to use for predictions.
            explain_config (ExplainConfig | None, optional): Config used to handle saliency maps.
            **kwargs: Additional keyword arguments for pl.Trainer configuration.

        Returns:
            list: Saliency maps.

        Example:
            >>> engine.explain(
            ...     datamodule=OTXDataModule(),
            ...     checkpoint=<checkpoint/path>,
            ...     explain_config=ExplainConfig(),
            ... )

        CLI Usage:
            1. To run XAI using the specified model, run
                ```python
                otx explain
                    --config <CONFIG_PATH> --data_root <DATASET_PATH, str>
                    --checkpoint <CKPT_PATH, str>
                ```
        """
        from otx.algo.utils.xai_utils import get_processed_saliency_maps

        ckpt_path = str(checkpoint) if checkpoint is not None else self.checkpoint
        if explain_config is None:
            explain_config = ExplainConfig()

        lit_module = self._build_lightning_module(
            model=self.model,
            optimizer=self.optimizer,
            scheduler=self.scheduler,
        )
        if datamodule is None:
            datamodule = self.datamodule
        lit_module.meta_info = datamodule.meta_info

        lit_module.model.register_explain_hook()

        self._build_trainer(**kwargs)

        predictions = self.trainer.predict(
            model=lit_module,
            datamodule=datamodule,
            ckpt_path=ckpt_path,
        )

        explain_hook = self.trainer.model.model.explain_hook

        return get_processed_saliency_maps(
            explain_hook,
            explain_config,
            predictions,
            Path(self.work_dir),
        )

    @classmethod
    def from_config(cls, config_path: PathLike, data_root: PathLike | None = None, **kwargs) -> Engine:
        """Builds the engine from a configuration file.

        Args:
            config_path (PathLike): The configuration file path.
            data_root (PathLike | None): Root directory for the data. Defaults to None.
            kwargs: Arguments that can override the engine's arguments.

        Returns:
            Engine: An instance of the Engine class.

        Example:
            >>> engine = Engine.from_config(
            ...     config="config.yaml",
            ... )
        """
        from lightning.pytorch.cli import instantiate_class

        from otx.cli.utils.jsonargparse import get_configuration
        from otx.core.utils.instantiators import partial_instantiate_class

        config = get_configuration(str(config_path))
        config.pop("config", None)  # Unnecessary config key
        # Datamodule
        data_config = config.pop("data")
        if data_root is not None:
            data_config["config"]["data_root"] = data_root
        datamodule = OTXDataModule(
            task=data_config["task"],
            config=DataModuleConfig(
                train_subset=SubsetConfig(**data_config["config"].pop("train_subset")),
                val_subset=SubsetConfig(**data_config["config"].pop("val_subset")),
                test_subset=SubsetConfig(**data_config["config"].pop("test_subset")),
                tile_config=TileConfig(**data_config["config"].pop("tile_config", {})),
                **data_config["config"],
            ),
        )
        # Model
        num_classes = datamodule.meta_info.num_classes
        config["model"]["init_args"]["num_classes"] = num_classes
        model = instantiate_class(args=(), init=config.pop("model"))
        optimizer = partial_instantiate_class(init=config.pop("optimizer", None))
        scheduler = partial_instantiate_class(init=config.pop("scheduler", None))

        engine_config = {**config.pop("engine"), **config}
        engine_config.update(kwargs)
        engine_config["data_root"] = data_root
        engine_config.pop("metric", None)  # Remove the metric config

        return cls(
            datamodule=datamodule,
            model=model,
            optimizer=optimizer,
            scheduler=scheduler,
            **engine_config,
        )

    # ------------------------------------------------------------------------ #
    # Property and setter functions provided by Engine.
    # ------------------------------------------------------------------------ #

    @property
    def work_dir(self) -> PathLike:
        """Work directory."""
        return self._work_dir

    @work_dir.setter
    def work_dir(self, work_dir: PathLike) -> None:
        self._work_dir = work_dir
        self._cache.update(default_root_dir=work_dir)

    @property
    def device(self) -> DeviceConfig:
        """Device engine uses."""
        return self._device

    @device.setter
    def device(self, device: DeviceType) -> None:
        self._device = DeviceConfig(accelerator=device)
        self._cache.update(accelerator=self._device.accelerator, devices=self._device.devices)

    @property
    def trainer(self) -> Trainer:
        """Returns the trainer object associated with the engine.

        To get this property, you should execute `Engine.train()` function first.

        Returns:
            Trainer: The trainer object.
        """
        if self._trainer is None:
            msg = "Please run train() first"
            raise RuntimeError(msg)
        return self._trainer

    def _build_trainer(self, **kwargs) -> None:
        """Instantiate the trainer based on the model parameters."""
        if self._cache.requires_update(**kwargs) or self._trainer is None:
            self._cache.update(**kwargs)
            kwargs = self._cache.args
            self._trainer = Trainer(**kwargs)
            self.work_dir = self._trainer.default_root_dir

    @property
    def trainer_params(self) -> dict:
        """Returns the parameters used for training the model.

        Returns:
            dict: A dictionary containing the training parameters.
        """
        return self._cache.args

    @property
    def model(self) -> OTXModel:
        """Returns the model object associated with the engine.

        Returns:
            OTXModel: The OTXModel object.
        """
        return self._model

    @model.setter
    def model(self, model: OTXModel | str) -> None:
        """Sets the model for the engine.

        Args:
            model (OTXModel | str): The model to be set.

        Returns:
            None
        """
        if isinstance(model, str):
            model = self._auto_configurator.get_model(model, meta_info=self.datamodule.meta_info)
        self._model = model

    @property
    def datamodule(self) -> OTXDataModule:
        """Returns the datamodule object associated with the engine.

        Returns:
            OTXDataModule: The OTXDataModule object.
        """
        if self._datamodule is None:
            msg = "Please include the `data_root` or `datamodule` when creating the Engine."
            raise RuntimeError(msg)
        return self._datamodule

    def _build_lightning_module(
        self,
        model: OTXModel,
        optimizer: list[OptimizerCallable] | OptimizerCallable | None,
        scheduler: list[LRSchedulerCallable] | LRSchedulerCallable | None,
        metric: Metric | None = None,
    ) -> OTXLitModule:
        """Builds a LightningModule for engine workflow.

        Args:
            model (OTXModel): The OTXModel instance.
            optimizer (list[OptimizerCallable] | OptimizerCallable | None): The optimizer callable.
            scheduler (list[LRSchedulerCallable] | LRSchedulerCallable | None): The learning rate scheduler callable.
            metric (Metric | None): The metric for the validation and test. It could be None at export, predict, etc.

        Returns:
            OTXLitModule: The built LightningModule instance.
        """
        class_module, class_name = LITMODULE_PER_TASK[self.task].rsplit(".", 1)
        module = __import__(class_module, fromlist=[class_name])
        lightning_module = getattr(module, class_name)
        return lightning_module(
            otx_model=model,
            optimizer=optimizer,
            scheduler=scheduler,
            torch_compile=False,
            metric=metric,
        )<|MERGE_RESOLUTION|>--- conflicted
+++ resolved
@@ -154,12 +154,9 @@
         callbacks: list[Callback] | Callback | None = None,
         logger: Logger | Iterable[Logger] | bool | None = None,
         resume: bool = False,
-<<<<<<< HEAD
         metric: Metric | None = None,
-=======
         run_hpo: bool = False,
         hpo_config: HpoConfig | None = None,
->>>>>>> d9f7e15f
         **kwargs,
     ) -> dict[str, Any]:
         """Trains the model using the provided LightningModule and OTXDataModule.
@@ -175,12 +172,9 @@
             callbacks (list[Callback] | Callback | None, optional): The callbacks to be used during training.
             logger (Logger | Iterable[Logger] | bool | None, optional): The logger(s) to be used. Defaults to None.
             resume (bool, optional): If True, tries to resume training from existing checkpoint.
-<<<<<<< HEAD
             metric (Metric | None): The metric for the validation and test. It could be None at export, predict, etc.
-=======
             run_hpo (bool, optional): If True, optimizer hyper parameters before training a model.
             hpo_config (HpoConfig | None, optional): Configuration for HPO.
->>>>>>> d9f7e15f
             **kwargs: Additional keyword arguments for pl.Trainer configuration.
 
         Returns:
@@ -216,9 +210,7 @@
                 otx train --data_root <DATASET_PATH> --config <CONFIG_PATH, str>
                 ```
         """
-<<<<<<< HEAD
         metric = metric if metric is not None else self._auto_configurator.get_metric()
-=======
         if run_hpo:
             if hpo_config is None:
                 hpo_config = HpoConfig()
@@ -228,7 +220,6 @@
             if best_trial_weight is not None:
                 self.checkpoint = best_trial_weight
                 resume = True
->>>>>>> d9f7e15f
 
         lit_module = self._build_lightning_module(
             model=self.model,
