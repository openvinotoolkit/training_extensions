--- conflicted
+++ resolved
@@ -116,19 +116,10 @@
             model_name=None if isinstance(model, OTXModel) else model,
         )
 
-<<<<<<< HEAD
-        # [TODO] harimkang: It will be updated in next PR.
-        if not isinstance(model, OTXModel) or datamodule is None:
-            msg = "Auto-Configuration is not implemented yet."
-            raise NotImplementedError(msg)
-        self.datamodule: OTXDataModule = datamodule
-        self.task = self.datamodule.task
-=======
         self._datamodule: OTXDataModule | None = (
             datamodule if datamodule is not None else self._auto_configurator.get_datamodule()
         )
         self.task = task if task is not None else self._auto_configurator.task
->>>>>>> d86c4f06
 
         self._trainer: Trainer | None = None
         self._model: OTXModel = (
