# Copyright (C) 2024 Intel Corporation
# SPDX-License-Identifier: Apache-2.0
#
"""Module for OTX engine components."""

from __future__ import annotations

import inspect
from pathlib import Path
from typing import TYPE_CHECKING, Any, Iterable, Literal, Union
from warnings import warn

import torch
from lightning import Trainer, seed_everything

from otx.algo.plugins import MixedPrecisionXPUPlugin
from otx.core.config.device import DeviceConfig
from otx.core.config.explain import ExplainConfig
from otx.core.config.hpo import HpoConfig
from otx.core.data.module import OTXDataModule
from otx.core.model.entity.base import OTXModel, OVModel
from otx.core.model.module.base import OTXLitModule
from otx.core.types import PathLike
from otx.core.types.device import DeviceType
from otx.core.types.export import OTXExportFormatType
from otx.core.types.precision import OTXPrecisionType
from otx.core.types.task import OTXTaskType
from otx.core.utils.cache import TrainerArgumentsCache

from .hpo import execute_hpo, update_hyper_parameter
from .utils.auto_configurator import DEFAULT_CONFIG_PER_TASK, AutoConfigurator

if TYPE_CHECKING:
    from lightning import Callback
    from lightning.pytorch.cli import LRSchedulerCallable, OptimizerCallable
    from lightning.pytorch.loggers import Logger
    from lightning.pytorch.utilities.types import EVAL_DATALOADERS, TRAIN_DATALOADERS
    from pytorch_lightning.trainer.connectors.accelerator_connector import _PRECISION_INPUT
    from torchmetrics import Metric

    from otx.core.metrics import MetricCallable


LITMODULE_PER_TASK = {
    OTXTaskType.MULTI_CLASS_CLS: "otx.core.model.module.classification.OTXMulticlassClsLitModule",
    OTXTaskType.MULTI_LABEL_CLS: "otx.core.model.module.classification.OTXMultilabelClsLitModule",
    OTXTaskType.H_LABEL_CLS: "otx.core.model.module.classification.OTXHlabelClsLitModule",
    OTXTaskType.DETECTION: "otx.core.model.module.detection.OTXDetectionLitModule",
    OTXTaskType.ROTATED_DETECTION: "otx.core.model.module.rotated_detection.OTXRotatedDetLitModule",
    OTXTaskType.INSTANCE_SEGMENTATION: "otx.core.model.module.instance_segmentation.OTXInstanceSegLitModule",
    OTXTaskType.SEMANTIC_SEGMENTATION: "otx.core.model.module.segmentation.OTXSegmentationLitModule",
    OTXTaskType.ACTION_CLASSIFICATION: "otx.core.model.module.action_classification.OTXActionClsLitModule",
    OTXTaskType.ACTION_DETECTION: "otx.core.model.module.action_detection.OTXActionDetLitModule",
    OTXTaskType.VISUAL_PROMPTING: "otx.core.model.module.visual_prompting.OTXVisualPromptingLitModule",
    OTXTaskType.ZERO_SHOT_VISUAL_PROMPTING: "otx.core.model.module.visual_prompting.OTXZeroShotVisualPromptingLitModule",  # noqa: E501
}


class Engine:
    """OTX Engine.

    This class defines the Engine for OTX, which governs each step of the OTX workflow.

    Example:
        The following examples show how to use the Engine class.

        Auto-Configuration with data_root
        >>> engine = Engine(
        ...     data_root=<dataset/path>,
        ... )

        Create Engine with Custom OTXModel
        >>> engine = Engine(
        ...     data_root=<dataset/path>,
        ...     model=OTXModel(...),
        ...     checkpoint=<checkpoint/path>,
        ... )

        Create Engine with Custom OTXDataModule
        >>> engine = Engine(
        ...     model = OTXModel(...),
        ...     datamodule = OTXDataModule(...),
        ... )
    """

    def __init__(
        self,
        *,
        data_root: PathLike | None = None,
        task: OTXTaskType | None = None,
        work_dir: PathLike = "./otx-workspace",
        datamodule: OTXDataModule | None = None,
        model: OTXModel | str | None = None,
        optimizer: list[OptimizerCallable] | OptimizerCallable | None = None,
        scheduler: list[LRSchedulerCallable] | LRSchedulerCallable | None = None,
        checkpoint: PathLike | None = None,
        device: DeviceType = DeviceType.auto,
        **kwargs,
    ):
        """Initializes the OTX Engine.

        Args:
            data_root (PathLike | None, optional): Root directory for the data. Defaults to None.
            task (OTXTaskType | None, optional): The type of OTX task. Defaults to None.
            work_dir (PathLike, optional): Working directory for the engine. Defaults to "./otx-workspace".
            datamodule (OTXDataModule | None, optional): The data module for the engine. Defaults to None.
            model (OTXModel | str | None, optional): The model for the engine. Defaults to None.
            optimizer (list[OptimizerCallable] | OptimizerCallable | None, optional): The optimizer for the engine.
                Defaults to None.
            scheduler (list[LRSchedulerCallable] | LRSchedulerCallable | None, optional):
                The learning rate scheduler for the engine. Defaults to None.
            checkpoint (PathLike | None, optional): Path to the checkpoint file. Defaults to None.
            device (DeviceType, optional): The device type to use. Defaults to DeviceType.auto.
            **kwargs: Additional keyword arguments for pl.Trainer.
        """
        self._cache = TrainerArgumentsCache(**kwargs)
        self.checkpoint = checkpoint
        self.work_dir = work_dir
        self.device = device  # type: ignore[assignment]
        self._auto_configurator = AutoConfigurator(
            data_root=data_root,
            task=datamodule.task if datamodule is not None else task,
            model_name=None if isinstance(model, OTXModel) else model,
        )

        self._datamodule: OTXDataModule | None = (
            datamodule if datamodule is not None else self._auto_configurator.get_datamodule()
        )
        self.task = task if task is not None else self._auto_configurator.task

        self._trainer: Trainer | None = None
        self._model: OTXModel = (
            model
            if isinstance(model, OTXModel)
            else self._auto_configurator.get_model(
                label_info=self._datamodule.label_info if self._datamodule is not None else None,
            )
        )
        if self.task in [OTXTaskType.DETECTION, OTXTaskType.INSTANCE_SEGMENTATION] and self.device.accelerator == "xpu":
            import numpy as np
            from mmcv.ops.nms import NMSop
            from mmcv.ops.roi_align import RoIAlign
            from mmengine.structures import instance_data

<<<<<<< HEAD
            LongTypeTensor = Union[torch.LongTensor, torch.xpu.LongTensor]
            BoolTypeTensor = Union[torch.BoolTensor, torch.xpu.BoolTensor]
            instance_data.IndexType = Union[str, slice, int, list, np.ndarray, LongTypeTensor, BoolTypeTensor]
=======
            from otx.algo.detection.utils import monkey_patched_nms, monkey_patched_roi_align

            long_type_tensor = Union[torch.LongTensor, torch.xpu.LongTensor]
            bool_type_tensor = Union[torch.BoolTensor, torch.xpu.BoolTensor]
            instance_data.IndexType = Union[str, slice, int, list, long_type_tensor, bool_type_tensor, np.ndarray]
>>>>>>> 5640921c
            NMSop.forward = monkey_patched_nms
            RoIAlign.forward = monkey_patched_roi_align

        self.optimizer: list[OptimizerCallable] | OptimizerCallable | None = (
            optimizer if optimizer is not None else self._auto_configurator.get_optimizer()
        )
        self.scheduler: list[LRSchedulerCallable] | LRSchedulerCallable | None = (
            scheduler if scheduler is not None else self._auto_configurator.get_scheduler()
        )

    _EXPORTED_MODEL_BASE_NAME = "exported_model"

    # ------------------------------------------------------------------------ #
    # General OTX Entry Points
    # ------------------------------------------------------------------------ #

    def train(
        self,
        max_epochs: int = 10,
        seed: int | None = None,
        deterministic: bool | Literal["warn"] = False,
        precision: _PRECISION_INPUT | None = "32",
        val_check_interval: int | float | None = None,
        callbacks: list[Callback] | Callback | None = None,
        logger: Logger | Iterable[Logger] | bool | None = None,
        resume: bool = False,
        metric: Metric | MetricCallable | None = None,
        run_hpo: bool = False,
        hpo_config: HpoConfig | None = None,
        **kwargs,
    ) -> dict[str, Any]:
        """Trains the model using the provided LightningModule and OTXDataModule.

        Args:
            max_epochs (int | None, optional): The maximum number of epochs. Defaults to None.
            seed (int | None, optional): The random seed. Defaults to None.
            deterministic (bool | Literal["warn"]): Whether to enable deterministic behavior.
            Also, can be set to `warn` to avoid failures, because some operations don't
            support deterministic mode. Defaults to False.
            precision (_PRECISION_INPUT | None, optional): The precision of the model. Defaults to 32.
            val_check_interval (int | float | None, optional): The validation check interval. Defaults to None.
            callbacks (list[Callback] | Callback | None, optional): The callbacks to be used during training.
            logger (Logger | Iterable[Logger] | bool | None, optional): The logger(s) to be used. Defaults to None.
            resume (bool, optional): If True, tries to resume training from existing checkpoint.
            metric (Metric | MetricCallable | None): The metric for the validation and test.
                                            It could be None at export, predict, etc.
            run_hpo (bool, optional): If True, optimizer hyper parameters before training a model.
            hpo_config (HpoConfig | None, optional): Configuration for HPO.
            **kwargs: Additional keyword arguments for pl.Trainer configuration.

        Returns:
            dict[str, Any]: A dictionary containing the callback metrics from the trainer.

        Example:
            >>> engine.train(
            ...     max_epochs=3,
            ...     seed=1234,
            ...     deterministic=False,
            ...     precision="32",
            ... )

        CLI Usage:
            1. you can train with data_root only. then OTX will provide default model.
                ```python
                otx train --data_root <DATASET_PATH>
                ```
            2. you can pick a model or datamodule as Config file or Class.
                ```python
                otx train
                --data_root <DATASET_PATH>
                --model <CONFIG | CLASS_PATH_OR_NAME> --data <CONFIG | CLASS_PATH_OR_NAME>
                ```
            3. Of course, you can override the various values with commands.
                ```python
                otx train
                    --data_root <DATASET_PATH>
                    --max_epochs <EPOCHS, int> --checkpoint <CKPT_PATH, str>
                ```
            4. If you have a complete configuration file, run it like this.
                ```python
                otx train --data_root <DATASET_PATH> --config <CONFIG_PATH, str>
                ```
        """
        metric = metric if metric is not None else self._auto_configurator.get_metric()
        if run_hpo:
            if hpo_config is None:
                hpo_config = HpoConfig()
            best_config, best_trial_weight = execute_hpo(engine=self, **locals())
            if best_config is not None:
                update_hyper_parameter(self, best_config)
            if best_trial_weight is not None:
                self.checkpoint = best_trial_weight
                resume = True

        lit_module = self._build_lightning_module(
            model=self.model,
            optimizer=self.optimizer,
            scheduler=self.scheduler,
            metric=metric,
        )
        lit_module.label_info = self.datamodule.label_info

        if seed is not None:
            seed_everything(seed, workers=True)

        self._build_trainer(
            logger=logger,
            callbacks=callbacks,
            precision=precision,
            max_epochs=max_epochs,
            deterministic=deterministic,
            val_check_interval=val_check_interval,
            **kwargs,
        )
        fit_kwargs: dict[str, Any] = {}
        if resume:
            fit_kwargs["ckpt_path"] = self.checkpoint
        elif self.checkpoint is not None:
            loaded_checkpoint = torch.load(self.checkpoint)
            # loaded checkpoint have keys (OTX1.5): model, config, labels, input_size, VERSION
            lit_module.load_state_dict(loaded_checkpoint)

        self.trainer.fit(
            model=lit_module,
            datamodule=self.datamodule,
            **fit_kwargs,
        )
        self.checkpoint = self.trainer.checkpoint_callback.best_model_path
        return self.trainer.callback_metrics

    def test(
        self,
        checkpoint: PathLike | None = None,
        datamodule: EVAL_DATALOADERS | OTXDataModule | None = None,
        metric: Metric | MetricCallable | None = None,
        **kwargs,
    ) -> dict:
        """Run the testing phase of the engine.

        Args:
            datamodule (EVAL_DATALOADERS | OTXDataModule | None, optional): The data module containing the test data.
            checkpoint (PathLike | None, optional): Path to the checkpoint file to load the model from.
                Defaults to None.
            metric (Metric | MetricCallable | None): The metric for the validation and test.
                                            It could be None at export, predict, etc.
            **kwargs: Additional keyword arguments for pl.Trainer configuration.

        Returns:
            dict: Dictionary containing the callback metrics from the trainer.

        Example:
            >>> engine.test(
            ...     datamodule=OTXDataModule(),
            ...     checkpoint=<checkpoint/path>,
            ... )

        CLI Usage:
            1. you can pick a model.
                ```python
                otx test
                    --model <CONFIG | CLASS_PATH_OR_NAME> --data_root <DATASET_PATH, str>
                    --checkpoint <CKPT_PATH, str>
                ```
            2. If you have a ready configuration file, run it like this.
                ```python
                otx test --config <CONFIG_PATH, str> --checkpoint <CKPT_PATH, str>
                ```
        """
        model = self.model
        checkpoint = checkpoint if checkpoint is not None else self.checkpoint
        datamodule = datamodule if datamodule is not None else self.datamodule

        is_ir_ckpt = Path(str(checkpoint)).suffix in [".xml", ".onnx"]
        if is_ir_ckpt and not isinstance(model, OVModel):
            datamodule = self._auto_configurator.get_ov_datamodule()
            model = self._auto_configurator.get_ov_model(model_name=str(checkpoint), label_info=datamodule.label_info)

        metric = metric if metric is not None else self._auto_configurator.get_metric()
        lit_module = self._build_lightning_module(
            model=model,
            optimizer=self.optimizer,
            scheduler=self.scheduler,
            metric=metric,
        )
        lit_module.label_info = datamodule.label_info

        # NOTE, trainer.test takes only lightning based checkpoint.
        # So, it can't take the OTX1.x checkpoint.
        if checkpoint is not None and not is_ir_ckpt:
            loaded_checkpoint = torch.load(checkpoint)
            lit_module.load_state_dict(loaded_checkpoint)

        self._build_trainer(**kwargs)

        self.trainer.test(
            model=lit_module,
            dataloaders=datamodule,
        )

        return self.trainer.callback_metrics

    def predict(
        self,
        checkpoint: PathLike | None = None,
        datamodule: EVAL_DATALOADERS | OTXDataModule | None = None,
        return_predictions: bool | None = None,
        explain: bool = False,
        explain_config: ExplainConfig | None = None,
        **kwargs,
    ) -> list | None:
        """Run predictions using the specified model and data.

        Args:
            datamodule (EVAL_DATALOADERS | OTXDataModule | None, optional): The data module to use for predictions.
            checkpoint (PathLike | None, optional): The path to the checkpoint file to load the model from.
            return_predictions (bool | None, optional): Whether to return the predictions or not.
            explain (bool): Whether to dump "saliency_map" and "feature_vector" or not.
            explain_config (ExplainConfig): Explain configuration (used for saliency map post-processing).
            **kwargs: Additional keyword arguments for pl.Trainer configuration.

        Returns:
            list | None: The predictions if `return_predictions` is True, otherwise None.

        Example:
            >>> engine.predict(
            ...     datamodule=OTXDataModule(),
            ...     checkpoint=<checkpoint/path>,
            ...     return_predictions=True,
            ...     explain=True,
            ... )

        CLI Usage:
            1. you can pick a model.
                ```python
                otx predict
                    --config <CONFIG_PATH> --data_root <DATASET_PATH, str>
                    --checkpoint <CKPT_PATH, str>
                ```
            2. If you have a ready configuration file, run it like this.
                ```python
                otx predict --config <CONFIG_PATH, str> --checkpoint <CKPT_PATH, str>
                ```
        """
        from otx.algo.utils.xai_utils import process_saliency_maps_in_pred_entity

        model = self.model

        checkpoint = checkpoint if checkpoint is not None else self.checkpoint
        datamodule = datamodule if datamodule is not None else self.datamodule

        is_ir_ckpt = checkpoint is not None and Path(checkpoint).suffix in [".xml", ".onnx"]
        if is_ir_ckpt and not isinstance(model, OVModel):
            datamodule = self._auto_configurator.get_ov_datamodule()
            model = self._auto_configurator.get_ov_model(model_name=str(checkpoint), label_info=datamodule.label_info)

        lit_module = self._build_lightning_module(
            model=model,
            optimizer=self.optimizer,
            scheduler=self.scheduler,
        )
        lit_module.label_info = datamodule.label_info

        if checkpoint is not None and not is_ir_ckpt:
            loaded_checkpoint = torch.load(checkpoint)
            lit_module.load_state_dict(loaded_checkpoint)

        lit_module.model.explain_mode = explain

        self._build_trainer(**kwargs)

        predict_result = self.trainer.predict(
            model=lit_module,
            dataloaders=datamodule,
            return_predictions=return_predictions,
        )

        if explain:
            if explain_config is None:
                explain_config = ExplainConfig()

            predict_result = process_saliency_maps_in_pred_entity(predict_result, explain_config)

        lit_module.model.explain_mode = False
        return predict_result

    def export(
        self,
        checkpoint: str | Path | None = None,
        export_format: OTXExportFormatType = OTXExportFormatType.OPENVINO,
        export_precision: OTXPrecisionType = OTXPrecisionType.FP32,
        explain: bool = False,
    ) -> Path:
        """Export the trained model to OpenVINO Intermediate Representation (IR) or ONNX formats.

        Args:
            checkpoint (str | Path | None, optional): Checkpoint to export. Defaults to None.
            export_config (ExportConfig | None, optional): Config that allows to set export
            format and precision. Defaults to None.
            explain (bool): Whether to get "saliency_map" and "feature_vector" or not.

        Returns:
            Path: Path to the exported model.

        Example:
            >>> engine.export(
            ...     checkpoint=<checkpoint/path>,
            ...     export_format=OTXExportFormatType.OPENVINO,
            ...     export_precision=OTXExportPrecisionType.FP32,
            ...     explain=True,
            ... )

        CLI Usage:
            1. To export a model with default setting (OPENVINO, FP32), run
                ```python
                otx export
                    --config <CONFIG_PATH> --data_root <DATASET_PATH, str>
                    --checkpoint <CKPT_PATH, str>
                ```
            2. To export a model with precision FP16 and format ONNX, run
                ```python
                otx export
                    --config <CONFIG_PATH> --data_root <DATASET_PATH, str>
                    --checkpoint <CKPT_PATH, str> --export_precision FP16 --export_format ONNX
                ```
        """
        ckpt_path = str(checkpoint) if checkpoint is not None else self.checkpoint

        if ckpt_path is None:
            msg = "To make export, checkpoint must be specified."
            raise RuntimeError(msg)

        self.model.eval()
        lit_module = self._build_lightning_module(
            model=self.model,
            optimizer=self.optimizer,
            scheduler=self.scheduler,
        )
        loaded_checkpoint = torch.load(ckpt_path)
        lit_module.label_info = loaded_checkpoint["state_dict"]["label_info"]
        self.model.label_info = lit_module.label_info

        lit_module.load_state_dict(loaded_checkpoint)

        self.model.explain_mode = explain

        exported_model_path = lit_module.export(
            output_dir=Path(self.work_dir),
            base_name=self._EXPORTED_MODEL_BASE_NAME,
            export_format=export_format,
            precision=export_precision,
        )

        self.model.explain_mode = False
        return exported_model_path

    def optimize(
        self,
        checkpoint: PathLike | None = None,
        datamodule: TRAIN_DATALOADERS | OTXDataModule | None = None,
        max_data_subset_size: int | None = None,
    ) -> Path:
        """Applies NNCF.PTQ to the underlying models (now works only for OV models).

        PTQ performs int-8 quantization on the input model, so the resulting model
        comes in mixed precision (some operations, however, remain in FP32).

        Args:
            checkpoint (str | Path | None, optional): Checkpoint to optimize. Defaults to None.
            datamodule (TRAIN_DATALOADERS | OTXDataModule | None, optional): The data module to use for optimization.
            max_data_subset_size (int | None): The maximum size of the train subset from `datamodule` that would be
            used for model optimization. If not set, NNCF.PTQ will select subset size according to it's
            default settings.

        Returns:
            Path: path to the optimized model.

        Example:
            >>> engine.optimize(
            ...     checkpoint=<checkpoint/path>,
            ...     datamodule=OTXDataModule(),
            ...     checkpoint=<checkpoint/path>,
            ... )
        CLI Usage:
            To optimize a model, run
                ```python
                otx optimize
                    --checkpoint <CKPT_PATH, str>
                    --model <CONFIG | CLASS_PATH_OR_NAME> --data_root <DATASET_PATH, str>
                    --model.model_name=<PATH_TO_IR_XML, str>
                ```
        """
        checkpoint = checkpoint if checkpoint is not None else self.checkpoint
        optimize_datamodule = datamodule if datamodule is not None else self.datamodule

        is_ir_ckpt = checkpoint is not None and Path(checkpoint).suffix in [".xml", ".onnx"]
        if not is_ir_ckpt:
            msg = "Engine.optimize() supports only OV IR or ONNX checkpoints"
            raise RuntimeError(msg)

        model = self.model
        if not isinstance(model, OVModel):
            datamodule = self._auto_configurator.get_ov_datamodule()
            model = self._auto_configurator.get_ov_model(
                model_name=str(checkpoint),
                label_info=optimize_datamodule.label_info,
            )

        ptq_config = {}
        if max_data_subset_size is not None:
            ptq_config["subset_size"] = max_data_subset_size

        return model.optimize(
            Path(self.work_dir),
            optimize_datamodule,
            ptq_config,
        )

    def explain(
        self,
        checkpoint: PathLike | None = None,
        datamodule: EVAL_DATALOADERS | OTXDataModule | None = None,
        explain_config: ExplainConfig | None = None,
        dump: bool | None = False,
        **kwargs,
    ) -> list | None:
        """Run XAI using the specified model and data (test subset).

        Args:
            checkpoint (PathLike | None, optional): The path to the checkpoint file to load the model from.
            datamodule (EVAL_DATALOADERS | OTXDataModule | None, optional): The data module to use for predictions.
            explain_config (ExplainConfig | None, optional): Config used to handle saliency maps.
            dump (bool): Whether to dump "saliency_map" or not.
            **kwargs: Additional keyword arguments for pl.Trainer configuration.

        Returns:
            list: Saliency maps.

        Example:
            >>> engine.explain(
            ...     datamodule=OTXDataModule(),
            ...     checkpoint=<checkpoint/path>,
            ...     explain_config=ExplainConfig(),
            ...     dump=True,
            ... )

        CLI Usage:
            1. To run XAI using the specified model, run
                ```python
                otx explain
                    --config <CONFIG_PATH> --data_root <DATASET_PATH, str>
                    --checkpoint <CKPT_PATH, str>
                ```
        """
        from otx.algo.utils.xai_utils import dump_saliency_maps, process_saliency_maps_in_pred_entity

        model = self.model

        checkpoint = checkpoint if checkpoint is not None else self.checkpoint
        datamodule = datamodule if datamodule is not None else self.datamodule

        is_ir_ckpt = checkpoint is not None and Path(checkpoint).suffix in [".xml", ".onnx"]
        if is_ir_ckpt and not isinstance(model, OVModel):
            datamodule = self._auto_configurator.get_ov_datamodule()
            model = self._auto_configurator.get_ov_model(model_name=str(checkpoint), label_info=datamodule.label_info)

        lit_module = self._build_lightning_module(
            model=model,
            optimizer=self.optimizer,
            scheduler=self.scheduler,
        )
        lit_module.label_info = datamodule.label_info

        if checkpoint is not None and not is_ir_ckpt:
            loaded_checkpoint = torch.load(checkpoint)
            lit_module.load_state_dict(loaded_checkpoint)

        lit_module.model.explain_mode = True

        self._build_trainer(**kwargs)

        predict_result = self.trainer.predict(
            model=lit_module,
            datamodule=datamodule,
        )

        if explain_config is None:
            explain_config = ExplainConfig()

        predict_result = process_saliency_maps_in_pred_entity(predict_result, explain_config)
        if dump:
            dump_saliency_maps(
                predict_result,
                explain_config,
                datamodule,
                output_dir=Path(self.work_dir),
            )
        lit_module.model.explain_mode = False
        return predict_result

    @classmethod
    def from_config(
        cls,
        config_path: PathLike,
        data_root: PathLike | None = None,
        work_dir: PathLike | None = None,
        **kwargs,
    ) -> Engine:
        """Builds the engine from a configuration file.

        Args:
            config_path (PathLike): The configuration file path.
            data_root (PathLike | None): Root directory for the data.
                Defaults to None. If data_root is None, use the data_root from the configuration file.
            work_dir (PathLike | None, optional): Working directory for the engine.
                Defaults to None. If work_dir is None, use the work_dir from the configuration file.
            kwargs: Arguments that can override the engine's arguments.

        Returns:s
            Engine: An instance of the Engine class.

        Example:
            >>> engine = Engine.from_config(
            ...     config="config.yaml",
            ... )
        """
        from otx.cli.utils.jsonargparse import get_instantiated_classes

        # For the Engine argument, prepend 'engine.' for CLI parser
        filter_kwargs = ["device", "checkpoint", "task"]
        for key in filter_kwargs:
            if key in kwargs:
                kwargs[f"engine.{key}"] = kwargs.pop(key)
        instantiated_config, train_kwargs = get_instantiated_classes(
            config=config_path,
            data_root=data_root,
            work_dir=work_dir,
            **kwargs,
        )
        engine_kwargs = {**instantiated_config.get("engine", {}), **train_kwargs}

        # Remove any input that is not currently available in Engine and print a warning message.
        set_valid_args = TrainerArgumentsCache.get_trainer_constructor_args().union(
            set(inspect.signature(Engine.__init__).parameters.keys()),
        )
        removed_args = []
        for engine_key in list(engine_kwargs.keys()):
            if engine_key not in set_valid_args:
                engine_kwargs.pop(engine_key)
                removed_args.append(engine_key)
        if removed_args:
            msg = (
                f"Warning: {removed_args} -> not available in Engine constructor. "
                "It will be ignored. Use what need in the right places."
            )
            warn(msg, stacklevel=1)

        return cls(
            work_dir=instantiated_config.get("work_dir", work_dir),
            datamodule=instantiated_config.get("data"),
            model=instantiated_config.get("model"),
            optimizer=instantiated_config.get("optimizer"),
            scheduler=instantiated_config.get("scheduler"),
            **engine_kwargs,
        )

    @classmethod
    def from_model_name(
        cls,
        model_name: str,
        task: OTXTaskType,
        data_root: PathLike | None = None,
        work_dir: PathLike | None = None,
        **kwargs,
    ) -> Engine:
        """Builds the engine from a model name.

        Args:
            model_name (str): The model name.
            task (OTXTaskType): The type of OTX task.
            data_root (PathLike | None): Root directory for the data.
                Defaults to None. If data_root is None, use the data_root from the configuration file.
            work_dir (PathLike | None, optional): Working directory for the engine.
                Defaults to None. If work_dir is None, use the work_dir from the configuration file.
            kwargs: Arguments that can override the engine's arguments.

        Returns:
            Engine: An instance of the Engine class.

        Example:
            >>> engine = Engine.from_model_name(
            ...     model_name="atss_mobilenetv2",
            ...     task="DETECTION",
            ...     data_root=<dataset/path>,
            ... )

            If you want to override configuration from default config
            >>> overriding = {
            ...     "data.config.train_subset.batch_size": 2,
            ...     "data.config.test_subset.subset_name": "TESTING",
            ... }
            >>> engine = Engine(
            ...     model_name="atss_mobilenetv2",
            ...     task="DETECTION",
            ...     data_root=<dataset/path>,
            ...     **overriding,
            ... )
        """
        default_config = DEFAULT_CONFIG_PER_TASK.get(task)
        model_path = str(default_config).split("/")
        model_path[-1] = f"{model_name}.yaml"
        config = Path("/".join(model_path))
        if not config.exists():
            candidate_list = [model.stem for model in config.parent.glob("*")]
            msg = (
                f"Model config file not found: {config}, please check the model name. "
                f"Available models for {task} task are {candidate_list}"
            )
            raise FileNotFoundError(msg)

        return cls.from_config(
            config_path=config,
            data_root=data_root,
            work_dir=work_dir,
            task=task,
            **kwargs,
        )

    # ------------------------------------------------------------------------ #
    # Property and setter functions provided by Engine.
    # ------------------------------------------------------------------------ #

    @property
    def work_dir(self) -> PathLike:
        """Work directory."""
        return self._work_dir

    @work_dir.setter
    def work_dir(self, work_dir: PathLike) -> None:
        self._work_dir = work_dir
        self._cache.update(default_root_dir=work_dir)

    @property
    def device(self) -> DeviceConfig:
        """Device engine uses."""
        return self._device

    @device.setter
    def device(self, device: DeviceType) -> None:
        self._device = DeviceConfig(accelerator=device)
        self._cache.update(accelerator=self._device.accelerator, devices=self._device.devices)

    @property
    def trainer(self) -> Trainer:
        """Returns the trainer object associated with the engine.

        To get this property, you should execute `Engine.train()` function first.

        Returns:
            Trainer: The trainer object.
        """
        if self._trainer is None:
            msg = "Please run train() first"
            raise RuntimeError(msg)
        return self._trainer

    def _build_trainer(self, **kwargs) -> None:
        """Instantiate the trainer based on the model parameters."""
        if self._cache.requires_update(**kwargs) or self._trainer is None:
            self._cache.update(**kwargs)
            # set up xpu device
            if self._device.accelerator == DeviceType.xpu:
                self._cache.update(strategy="xpu_single")
                # add plugin for Automatic Mixed Precision on XPU
                if kwargs["precision"] == 16:
                    self._cache.update(plugins=[MixedPrecisionXPUPlugin()])
                    self._cache.args["precision"] = None

            kwargs = self._cache.args
            self._trainer = Trainer(**kwargs)
            self.work_dir = self._trainer.default_root_dir

    @property
    def trainer_params(self) -> dict:
        """Returns the parameters used for training the model.

        Returns:
            dict: A dictionary containing the training parameters.
        """
        return self._cache.args

    @property
    def model(self) -> OTXModel:
        """Returns the model object associated with the engine.

        Returns:
            OTXModel: The OTXModel object.
        """
        return self._model

    @model.setter
    def model(self, model: OTXModel | str) -> None:
        """Sets the model for the engine.

        Args:
            model (OTXModel | str): The model to be set.

        Returns:
            None
        """
        if isinstance(model, str):
            model = self._auto_configurator.get_model(model, label_info=self.datamodule.label_info)
        self._model = model

    @property
    def datamodule(self) -> OTXDataModule:
        """Returns the datamodule object associated with the engine.

        Returns:
            OTXDataModule: The OTXDataModule object.
        """
        if self._datamodule is None:
            msg = "Please include the `data_root` or `datamodule` when creating the Engine."
            raise RuntimeError(msg)
        return self._datamodule

    def _build_lightning_module(
        self,
        model: OTXModel,
        optimizer: list[OptimizerCallable] | OptimizerCallable | None,
        scheduler: list[LRSchedulerCallable] | LRSchedulerCallable | None,
        metric: Metric | MetricCallable | None = None,
    ) -> OTXLitModule:
        """Builds a LightningModule for engine workflow.

        Args:
            model (OTXModel): The OTXModel instance.
            optimizer (list[OptimizerCallable] | OptimizerCallable | None): The optimizer callable.
            scheduler (list[LRSchedulerCallable] | LRSchedulerCallable | None): The learning rate scheduler callable.
            metric (Metric | MetricCallable | None): The metric for the validation and test.
                                            It could be None at export, predict, etc.

        Returns:
            OTXLitModule | OTXModel: The built LightningModule instance.
        """
        if self.task in (
            OTXTaskType.ANOMALY_CLASSIFICATION,
            OTXTaskType.ANOMALY_DETECTION,
            OTXTaskType.ANOMALY_SEGMENTATION,
        ):
            model = self._get_anomaly_model(model, optimizer, scheduler)
        else:
            class_module, class_name = LITMODULE_PER_TASK[self.task].rsplit(".", 1)
            module = __import__(class_module, fromlist=[class_name])
            lightning_module = getattr(module, class_name)
            lightning_kwargs = {
                "otx_model": model,
                "optimizer": optimizer,
                "scheduler": scheduler,
                "torch_compile": False,
            }
            if metric:
                lightning_kwargs["metric"] = metric

            model = lightning_module(**lightning_kwargs)
        return model

    def _get_anomaly_model(
        self,
        model: OTXModel,
        optimizer: list[OptimizerCallable] | OptimizerCallable | None,
        scheduler: list[LRSchedulerCallable] | LRSchedulerCallable | None,
    ) -> OTXModel:
        # [TODO](ashwinvaidya17): Need to revisit how task, optimizer, and scheduler are assigned to the model
        model.task = self.task
        model.optimizer = optimizer
        model.scheduler = scheduler
        return model<|MERGE_RESOLUTION|>--- conflicted
+++ resolved
@@ -142,17 +142,11 @@
             from mmcv.ops.roi_align import RoIAlign
             from mmengine.structures import instance_data
 
-<<<<<<< HEAD
-            LongTypeTensor = Union[torch.LongTensor, torch.xpu.LongTensor]
-            BoolTypeTensor = Union[torch.BoolTensor, torch.xpu.BoolTensor]
-            instance_data.IndexType = Union[str, slice, int, list, np.ndarray, LongTypeTensor, BoolTypeTensor]
-=======
             from otx.algo.detection.utils import monkey_patched_nms, monkey_patched_roi_align
 
             long_type_tensor = Union[torch.LongTensor, torch.xpu.LongTensor]
             bool_type_tensor = Union[torch.BoolTensor, torch.xpu.BoolTensor]
             instance_data.IndexType = Union[str, slice, int, list, long_type_tensor, bool_type_tensor, np.ndarray]
->>>>>>> 5640921c
             NMSop.forward = monkey_patched_nms
             RoIAlign.forward = monkey_patched_roi_align
 
