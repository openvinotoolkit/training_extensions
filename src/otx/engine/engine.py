--- conflicted
+++ resolved
@@ -157,7 +157,7 @@
         callbacks: list[Callback] | Callback | None = None,
         logger: Logger | Iterable[Logger] | bool | None = None,
         resume: bool = False,
-        val_metric: Metric | None = None,
+        metric: Metric | None = None,
         **kwargs,
     ) -> dict[str, Any]:
         """Trains the model using the provided LightningModule and OTXDataModule.
@@ -212,7 +212,7 @@
             model=self.model,
             optimizer=self.optimizer,
             scheduler=self.scheduler,
-            val_metric=val_metric,
+            metric=metric,
         )
         lit_module.meta_info = self.datamodule.meta_info
 
@@ -248,7 +248,7 @@
         self,
         checkpoint: PathLike | None = None,
         datamodule: EVAL_DATALOADERS | OTXDataModule | None = None,
-        test_metric: Metric | None = None,
+        metric: Metric | None = None,
         **kwargs,
     ) -> dict:
         """Run the testing phase of the engine.
@@ -293,7 +293,7 @@
             model=model,
             optimizer=self.optimizer,
             scheduler=self.scheduler,
-            test_metric=test_metric
+            metric=metric
         )
         lit_module.meta_info = datamodule.meta_info
 
@@ -673,29 +673,16 @@
     def _build_lightning_module(
         self,
         model: OTXModel,
-<<<<<<< HEAD
-        optimizer: OptimizerCallable,
-        scheduler: LRSchedulerCallable,
-        val_metric: Metric | None = None,
-        test_metric: Metric | None = None
-=======
         optimizer: list[OptimizerCallable] | OptimizerCallable | None,
         scheduler: list[LRSchedulerCallable] | LRSchedulerCallable | None,
->>>>>>> c5ad4258
+        metric: Metric | None,
     ) -> OTXLitModule:
         """Builds a LightningModule for engine workflow.
 
         Args:
             model (OTXModel): The OTXModel instance.
-<<<<<<< HEAD
-            optimizer (OptimizerCallable): The optimizer callable.
-            scheduler (LRSchedulerCallable): The learning rate scheduler callable.
-            val_metric (Metric | None): The validation metric, it could be None when export, predict..
-            test_metric (Metric | None): The test metric, it could be None when export, predict..
-=======
             optimizer (list[OptimizerCallable] | OptimizerCallable | None): The optimizer callable.
             scheduler (list[LRSchedulerCallable] | LRSchedulerCallable | None): The learning rate scheduler callable.
->>>>>>> c5ad4258
 
         Returns:
             OTXLitModule: The built LightningModule instance.
@@ -708,6 +695,5 @@
             optimizer=optimizer,
             scheduler=scheduler,
             torch_compile=False,
-            val_metric=val_metric,
-            test_metric=test_metric
+            metric=metric,
         )