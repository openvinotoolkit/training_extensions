# Copyright (C) 2024 Intel Corporation
# SPDX-License-Identifier: Apache-2.0
#
"""Module for OTX engine components."""

from __future__ import annotations

import inspect
from pathlib import Path
from typing import TYPE_CHECKING, Any, Iterable, Literal
from warnings import warn

import torch
from lightning import Trainer, seed_everything

from otx.core.config.device import DeviceConfig
from otx.core.config.explain import ExplainConfig
from otx.core.config.hpo import HpoConfig
from otx.core.data.module import OTXDataModule
from otx.core.model.entity.base import OTXModel, OVModel
from otx.core.model.module.base import OTXLitModule
from otx.core.types import PathLike
from otx.core.types.device import DeviceType
from otx.core.types.export import OTXExportFormatType
from otx.core.types.precision import OTXPrecisionType
from otx.core.types.task import OTXTaskType
from otx.core.utils.cache import TrainerArgumentsCache

from .hpo import execute_hpo, update_hyper_parameter
from .utils.auto_configurator import AutoConfigurator

if TYPE_CHECKING:
    from lightning import Callback
    from lightning.pytorch.cli import LRSchedulerCallable, OptimizerCallable
    from lightning.pytorch.loggers import Logger
    from lightning.pytorch.utilities.types import EVAL_DATALOADERS, TRAIN_DATALOADERS
    from pytorch_lightning.trainer.connectors.accelerator_connector import _PRECISION_INPUT

    from otx.core.metrics import MetricCallable


LITMODULE_PER_TASK = {
    OTXTaskType.MULTI_CLASS_CLS: "otx.core.model.module.classification.OTXMulticlassClsLitModule",
    OTXTaskType.MULTI_LABEL_CLS: "otx.core.model.module.classification.OTXMultilabelClsLitModule",
    OTXTaskType.H_LABEL_CLS: "otx.core.model.module.classification.OTXHlabelClsLitModule",
    OTXTaskType.DETECTION: "otx.core.model.module.detection.OTXDetectionLitModule",
    OTXTaskType.ROTATED_DETECTION: "otx.core.model.module.rotated_detection.OTXRotatedDetLitModule",
    OTXTaskType.INSTANCE_SEGMENTATION: "otx.core.model.module.instance_segmentation.OTXInstanceSegLitModule",
    OTXTaskType.SEMANTIC_SEGMENTATION: "otx.core.model.module.segmentation.OTXSegmentationLitModule",
    OTXTaskType.ACTION_CLASSIFICATION: "otx.core.model.module.action_classification.OTXActionClsLitModule",
    OTXTaskType.ACTION_DETECTION: "otx.core.model.module.action_detection.OTXActionDetLitModule",
    OTXTaskType.VISUAL_PROMPTING: "otx.core.model.module.visual_prompting.OTXVisualPromptingLitModule",
    OTXTaskType.ZERO_SHOT_VISUAL_PROMPTING: "otx.core.model.module.visual_prompting.OTXZeroShotVisualPromptingLitModule",  # noqa: E501
}


class Engine:
    """OTX Engine.

    This class defines the Engine for OTX, which governs each step of the OTX workflow.

    Example:
        The following examples show how to use the Engine class.

        Auto-Configuration with data_root
        >>> engine = Engine(
        ...     data_root=<dataset/path>,
        ... )

        Create Engine with Custom OTXModel
        >>> engine = Engine(
        ...     data_root=<dataset/path>,
        ...     model=OTXModel(...),
        ...     checkpoint=<checkpoint/path>,
        ... )

        Create Engine with Custom OTXDataModule
        >>> engine = Engine(
        ...     model = OTXModel(...),
        ...     datamodule = OTXDataModule(...),
        ... )
    """

    def __init__(
        self,
        *,
        data_root: PathLike | None = None,
        task: OTXTaskType | None = None,
        work_dir: PathLike = "./otx-workspace",
        datamodule: OTXDataModule | None = None,
        model: OTXModel | str | None = None,
        optimizer: list[OptimizerCallable] | OptimizerCallable | None = None,
        scheduler: list[LRSchedulerCallable] | LRSchedulerCallable | None = None,
        checkpoint: PathLike | None = None,
        device: DeviceType = DeviceType.auto,
        **kwargs,
    ):
        """Initializes the OTX Engine.

        Args:
            data_root (PathLike | None, optional): Root directory for the data. Defaults to None.
            task (OTXTaskType | None, optional): The type of OTX task. Defaults to None.
            work_dir (PathLike, optional): Working directory for the engine. Defaults to "./otx-workspace".
            datamodule (OTXDataModule | None, optional): The data module for the engine. Defaults to None.
            model (OTXModel | str | None, optional): The model for the engine. Defaults to None.
            optimizer (list[OptimizerCallable] | OptimizerCallable | None, optional): The optimizer for the engine.
                Defaults to None.
            scheduler (list[LRSchedulerCallable] | LRSchedulerCallable | None, optional):
                The learning rate scheduler for the engine. Defaults to None.
            checkpoint (PathLike | None, optional): Path to the checkpoint file. Defaults to None.
            device (DeviceType, optional): The device type to use. Defaults to DeviceType.auto.
            **kwargs: Additional keyword arguments for pl.Trainer.
        """
        self._cache = TrainerArgumentsCache(**kwargs)
        self.checkpoint = checkpoint
        self.work_dir = work_dir
        self.device = device  # type: ignore[assignment]
        self._auto_configurator = AutoConfigurator(
            data_root=data_root,
            task=datamodule.task if datamodule is not None else task,
            model_name=None if isinstance(model, OTXModel) else model,
        )

        self._datamodule: OTXDataModule | None = (
            datamodule if datamodule is not None else self._auto_configurator.get_datamodule()
        )
        self.task = task if task is not None else self._auto_configurator.task

        self._trainer: Trainer | None = None
        self._model: OTXModel = (
            model
            if isinstance(model, OTXModel)
            else self._auto_configurator.get_model(
                meta_info=self._datamodule.meta_info if self._datamodule is not None else None,
            )
        )
        self.optimizer: list[OptimizerCallable] | OptimizerCallable | None = (
            optimizer if optimizer is not None else self._auto_configurator.get_optimizer()
        )
        self.scheduler: list[LRSchedulerCallable] | LRSchedulerCallable | None = (
            scheduler if scheduler is not None else self._auto_configurator.get_scheduler()
        )

    _EXPORTED_MODEL_BASE_NAME = "exported_model"

    # ------------------------------------------------------------------------ #
    # General OTX Entry Points
    # ------------------------------------------------------------------------ #

    def train(
        self,
        max_epochs: int = 10,
        seed: int | None = None,
        deterministic: bool | Literal["warn"] = False,
        precision: _PRECISION_INPUT | None = "32",
        val_check_interval: int | float | None = None,
        callbacks: list[Callback] | Callback | None = None,
        logger: Logger | Iterable[Logger] | bool | None = None,
        resume: bool = False,
        metric: MetricCallable | None = None,
        run_hpo: bool = False,
        hpo_config: HpoConfig | None = None,
        **kwargs,
    ) -> dict[str, Any]:
        """Trains the model using the provided LightningModule and OTXDataModule.

        Args:
            max_epochs (int | None, optional): The maximum number of epochs. Defaults to None.
            seed (int | None, optional): The random seed. Defaults to None.
            deterministic (bool | Literal["warn"]): Whether to enable deterministic behavior.
            Also, can be set to `warn` to avoid failures, because some operations don't
            support deterministic mode. Defaults to False.
            precision (_PRECISION_INPUT | None, optional): The precision of the model. Defaults to 32.
            val_check_interval (int | float | None, optional): The validation check interval. Defaults to None.
            callbacks (list[Callback] | Callback | None, optional): The callbacks to be used during training.
            logger (Logger | Iterable[Logger] | bool | None, optional): The logger(s) to be used. Defaults to None.
            resume (bool, optional): If True, tries to resume training from existing checkpoint.
            metric (MetricCallable | None): The metric for the validation and test.
                                            It could be None at export, predict, etc.
            run_hpo (bool, optional): If True, optimizer hyper parameters before training a model.
            hpo_config (HpoConfig | None, optional): Configuration for HPO.
            **kwargs: Additional keyword arguments for pl.Trainer configuration.

        Returns:
            dict[str, Any]: A dictionary containing the callback metrics from the trainer.

        Example:
            >>> engine.train(
            ...     max_epochs=3,
            ...     seed=1234,
            ...     deterministic=False,
            ...     precision="32",
            ... )

        CLI Usage:
            1. you can train with data_root only. then OTX will provide default model.
                ```python
                otx train --data_root <DATASET_PATH>
                ```
            2. you can pick a model or datamodule as Config file or Class.
                ```python
                otx train
                --data_root <DATASET_PATH>
                --model <CONFIG | CLASS_PATH_OR_NAME> --data <CONFIG | CLASS_PATH_OR_NAME>
                ```
            3. Of course, you can override the various values with commands.
                ```python
                otx train
                    --data_root <DATASET_PATH>
                    --max_epochs <EPOCHS, int> --checkpoint <CKPT_PATH, str>
                ```
            4. If you have a complete configuration file, run it like this.
                ```python
                otx train --data_root <DATASET_PATH> --config <CONFIG_PATH, str>
                ```
        """
        metric = metric if metric is not None else self._auto_configurator.get_metric()
        if run_hpo:
            if hpo_config is None:
                hpo_config = HpoConfig()
            best_config, best_trial_weight = execute_hpo(engine=self, **locals())
            if best_config is not None:
                update_hyper_parameter(self, best_config)
            if best_trial_weight is not None:
                self.checkpoint = best_trial_weight
                resume = True

        lit_module = self._build_lightning_module(
            model=self.model,
            optimizer=self.optimizer,
            scheduler=self.scheduler,
            metric=metric,
        )
        lit_module.meta_info = self.datamodule.meta_info

        if seed is not None:
            seed_everything(seed, workers=True)

        self._build_trainer(
            logger=logger,
            callbacks=callbacks,
            precision=precision,
            max_epochs=max_epochs,
            deterministic=deterministic,
            val_check_interval=val_check_interval,
            **kwargs,
        )
        fit_kwargs: dict[str, Any] = {}
        if resume:
            fit_kwargs["ckpt_path"] = self.checkpoint
        elif self.checkpoint is not None:
            loaded_checkpoint = torch.load(self.checkpoint)
            # loaded checkpoint have keys (OTX1.5): model, config, labels, input_size, VERSION
            lit_module.load_state_dict(loaded_checkpoint)

        self.trainer.fit(
            model=lit_module,
            datamodule=self.datamodule,
            **fit_kwargs,
        )
        self.checkpoint = self.trainer.checkpoint_callback.best_model_path
        return self.trainer.callback_metrics

    def test(
        self,
        checkpoint: PathLike | None = None,
        datamodule: EVAL_DATALOADERS | OTXDataModule | None = None,
        metric: MetricCallable | None = None,
        **kwargs,
    ) -> dict:
        """Run the testing phase of the engine.

        Args:
            datamodule (EVAL_DATALOADERS | OTXDataModule | None, optional): The data module containing the test data.
            checkpoint (PathLike | None, optional): Path to the checkpoint file to load the model from.
                Defaults to None.
            metric (MetricCallable | None): The metric for the validation and test.
                                            It could be None at export, predict, etc.
            **kwargs: Additional keyword arguments for pl.Trainer configuration.

        Returns:
            dict: Dictionary containing the callback metrics from the trainer.

        Example:
            >>> engine.test(
            ...     datamodule=OTXDataModule(),
            ...     checkpoint=<checkpoint/path>,
            ... )

        CLI Usage:
            1. you can pick a model.
                ```python
                otx test
                    --model <CONFIG | CLASS_PATH_OR_NAME> --data_root <DATASET_PATH, str>
                    --checkpoint <CKPT_PATH, str>
                ```
            2. If you have a ready configuration file, run it like this.
                ```python
                otx test --config <CONFIG_PATH, str> --checkpoint <CKPT_PATH, str>
                ```
        """
        model = self.model
        checkpoint = checkpoint if checkpoint is not None else self.checkpoint
        datamodule = datamodule if datamodule is not None else self.datamodule

        is_ir_ckpt = Path(str(checkpoint)).suffix in [".xml", ".onnx"]
        if is_ir_ckpt and not isinstance(model, OVModel):
            datamodule = self._auto_configurator.get_ov_datamodule()
            model = self._auto_configurator.get_ov_model(model_name=str(checkpoint), meta_info=datamodule.meta_info)

        metric = metric if metric is not None else self._auto_configurator.get_metric()
        lit_module = self._build_lightning_module(
            model=model,
            optimizer=self.optimizer,
            scheduler=self.scheduler,
            metric=metric,
        )
        lit_module.meta_info = datamodule.meta_info

        # NOTE, trainer.test takes only lightning based checkpoint.
        # So, it can't take the OTX1.x checkpoint.
        if checkpoint is not None and not is_ir_ckpt:
            loaded_checkpoint = torch.load(checkpoint)
            lit_module.load_state_dict(loaded_checkpoint)

        self._build_trainer(**kwargs)

        self.trainer.test(
            model=lit_module,
            dataloaders=datamodule,
        )

        return self.trainer.callback_metrics

    def predict(
        self,
        checkpoint: PathLike | None = None,
        datamodule: EVAL_DATALOADERS | OTXDataModule | None = None,
        return_predictions: bool | None = None,
        explain: bool = False,
        **kwargs,
    ) -> list | None:
        """Run predictions using the specified model and data.

        Args:
            datamodule (EVAL_DATALOADERS | OTXDataModule | None, optional): The data module to use for predictions.
            checkpoint (PathLike | None, optional): The path to the checkpoint file to load the model from.
            return_predictions (bool | None, optional): Whether to return the predictions or not.
            explain (bool): Whether to dump "saliency_map" and "feature_vector" or not.
            **kwargs: Additional keyword arguments for pl.Trainer configuration.

        Returns:
            list | None: The predictions if `return_predictions` is True, otherwise None.

        Example:
            >>> engine.predict(
            ...     datamodule=OTXDataModule(),
            ...     checkpoint=<checkpoint/path>,
            ...     return_predictions=True,
            ...     explain=True,
            ... )

        CLI Usage:
            1. you can pick a model.
                ```python
                otx predict
                    --config <CONFIG_PATH> --data_root <DATASET_PATH, str>
                    --checkpoint <CKPT_PATH, str>
                ```
            2. If you have a ready configuration file, run it like this.
                ```python
                otx predict --config <CONFIG_PATH, str> --checkpoint <CKPT_PATH, str>
                ```
        """
        lit_module = self._build_lightning_module(
            model=self.model,
            optimizer=self.optimizer,
            scheduler=self.scheduler,
        )
        if datamodule is None:
            datamodule = self.datamodule
        lit_module.meta_info = datamodule.meta_info

        lit_module.model.explain_mode = explain

        self._build_trainer(**kwargs)

        checkpoint_path: str | None = None
        if checkpoint is not None:
            checkpoint_path = str(checkpoint)
        elif self.checkpoint is not None:
            checkpoint_path = str(self.checkpoint)

        predict_result = self.trainer.predict(
            model=lit_module,
            datamodule=datamodule if datamodule is not None else self.datamodule,
            ckpt_path=checkpoint_path,
            return_predictions=return_predictions,
        )

        lit_module.model.explain_mode = False
        return predict_result

    def export(
        self,
        checkpoint: str | Path | None = None,
        export_format: OTXExportFormatType = OTXExportFormatType.OPENVINO,
        export_precision: OTXPrecisionType = OTXPrecisionType.FP32,
        explain: bool = False,
    ) -> Path:
        """Export the trained model to OpenVINO Intermediate Representation (IR) or ONNX formats.

        Args:
            checkpoint (str | Path | None, optional): Checkpoint to export. Defaults to None.
            export_config (ExportConfig | None, optional): Config that allows to set export
            format and precision. Defaults to None.
            explain (bool): Whether to dump "saliency_map" and "feature_vector" or not.

        Returns:
            Path: Path to the exported model.

        Example:
            >>> engine.export(
            ...     checkpoint=<checkpoint/path>,
            ...     export_format=OTXExportFormatType.OPENVINO,
            ...     export_precision=OTXExportPrecisionType.FP32,
            ...     explain=True,
            ... )

        CLI Usage:
            1. To export a model with default setting (OPENVINO, FP32), run
                ```python
                otx export
                    --config <CONFIG_PATH> --data_root <DATASET_PATH, str>
                    --checkpoint <CKPT_PATH, str>
                ```
            2. To export a model with precision FP16 and format ONNX, run
                ```python
                otx export
                    --config <CONFIG_PATH> --data_root <DATASET_PATH, str>
                    --checkpoint <CKPT_PATH, str> --export_precision FP16 --export_format ONNX
                ```
        """
        ckpt_path = str(checkpoint) if checkpoint is not None else self.checkpoint

        if ckpt_path is None:
            msg = "To make export, checkpoint must be specified."
            raise RuntimeError(msg)

        self.model.eval()
        lit_module = self._build_lightning_module(
            model=self.model,
            optimizer=self.optimizer,
            scheduler=self.scheduler,
        )
        loaded_checkpoint = torch.load(ckpt_path)
        lit_module.meta_info = loaded_checkpoint["state_dict"]["meta_info"]
        self.model.label_info = lit_module.meta_info

        lit_module.load_state_dict(loaded_checkpoint)

        self.model.explain_mode = explain

        exported_model_path = lit_module.export(
            output_dir=Path(self.work_dir),
            base_name=self._EXPORTED_MODEL_BASE_NAME,
            export_format=export_format,
            precision=export_precision,
        )

        self.model.explain_mode = False
        return exported_model_path

    def optimize(
        self,
        datamodule: TRAIN_DATALOADERS | OTXDataModule | None = None,
        max_data_subset_size: int | None = None,
    ) -> Path:
        """Applies NNCF.PTQ to the underlying models (now works only for OV models).

        PTQ performs int-8 quantization on the input model, so the resulting model
        comes in mixed precision (some operations, however, remain in FP32).

        Args:
            datamodule (TRAIN_DATALOADERS | OTXDataModule | None, optional): The data module to use for optimization.
            max_data_subset_size (int | None): The maximum size of the train subset from `datamodule` that would be
            used for model optimization. If not set, NNCF.PTQ will select subset size according to it's
            default settings.

        Returns:
            Path: path to the optimized model.

        Example:
            >>> engine.optimize(
            ...     datamodule=OTXDataModule(),
            ...     checkpoint=<checkpoint/path>,
            ... )
        CLI Usage:
            To optimize a model, run
                ```python
                otx optimize
                    --model <CONFIG | CLASS_PATH_OR_NAME> --data_root <DATASET_PATH, str>
                    --model.model_name=<PATH_TO_IR_XML, str>
                ```
        """
        ptq_config = {}
        if max_data_subset_size is not None:
            ptq_config["subset_size"] = max_data_subset_size

        return self.model.optimize(
            Path(self.work_dir),
            datamodule if datamodule is not None else self.datamodule,
            ptq_config,
        )

    def explain(
        self,
        checkpoint: PathLike | None = None,
        datamodule: EVAL_DATALOADERS | OTXDataModule | None = None,
        explain_config: ExplainConfig | None = None,
        **kwargs,
    ) -> list | None:
        """Run XAI using the specified model and data.

        Args:
            checkpoint (PathLike | None, optional): The path to the checkpoint file to load the model from.
            datamodule (EVAL_DATALOADERS | OTXDataModule | None, optional): The data module to use for predictions.
            explain_config (ExplainConfig | None, optional): Config used to handle saliency maps.
            **kwargs: Additional keyword arguments for pl.Trainer configuration.

        Returns:
            list: Saliency maps.

        Example:
            >>> engine.explain(
            ...     datamodule=OTXDataModule(),
            ...     checkpoint=<checkpoint/path>,
            ...     explain_config=ExplainConfig(),
            ... )

        CLI Usage:
            1. To run XAI using the specified model, run
                ```python
                otx explain
                    --config <CONFIG_PATH> --data_root <DATASET_PATH, str>
                    --checkpoint <CKPT_PATH, str>
                ```
        """
        from otx.algo.utils.xai_utils import get_processed_saliency_maps

        ckpt_path = str(checkpoint) if checkpoint is not None else self.checkpoint
        if explain_config is None:
            explain_config = ExplainConfig()

        lit_module = self._build_lightning_module(
            model=self.model,
            optimizer=self.optimizer,
            scheduler=self.scheduler,
        )
        if datamodule is None:
            datamodule = self.datamodule
        lit_module.meta_info = datamodule.meta_info

        lit_module.model.explain_mode = True

        self._build_trainer(**kwargs)

        predictions = self.trainer.predict(
            model=lit_module,
            datamodule=datamodule,
            ckpt_path=ckpt_path,
        )

        lit_module.model.explain_mode = False

        return get_processed_saliency_maps(
            predictions,
            explain_config,
            Path(self.work_dir),
        )

    @classmethod
    def from_config(
        cls,
        config_path: PathLike,
        data_root: PathLike | None = None,
        work_dir: PathLike | None = None,
        **kwargs,
    ) -> Engine:
        """Builds the engine from a configuration file.

        Args:
            config_path (PathLike): The configuration file path.
            data_root (PathLike | None): Root directory for the data.
                Defaults to None. If data_root is None, use the data_root from the configuration file.
            work_dir (PathLike | None, optional): Working directory for the engine.
                Defaults to None. If work_dir is None, use the work_dir from the configuration file.
            kwargs: Arguments that can override the engine's arguments.

        Returns:s
            Engine: An instance of the Engine class.

        Example:
            >>> engine = Engine.from_config(
            ...     config="config.yaml",
            ... )
        """
        from otx.cli.utils.jsonargparse import get_instantiated_classes

        # For the Engine argument, prepend 'engine.' for CLI parser
        filter_kwargs = ["device", "checkpoint", "task"]
        for key in filter_kwargs:
            if key in kwargs:
                kwargs[f"engine.{key}"] = kwargs.pop(key)
        instantiated_config, train_kwargs = get_instantiated_classes(
            config=config_path,
            data_root=data_root,
            work_dir=work_dir,
            **kwargs,
        )
        engine_kwargs = {**instantiated_config.get("engine", {}), **train_kwargs}

        # Remove any input that is not currently available in Engine and print a warning message.
        set_valid_args = TrainerArgumentsCache.get_trainer_constructor_args().union(
            set(inspect.signature(Engine.__init__).parameters.keys()),
        )
        removed_args = []
        for engine_key in list(engine_kwargs.keys()):
            if engine_key not in set_valid_args:
                engine_kwargs.pop(engine_key)
                removed_args.append(engine_key)
        if removed_args:
            msg = (
                f"Warning: {removed_args} -> not available in Engine constructor. "
                "It will be ignored. Use what need in the right places."
            )
            warn(msg, stacklevel=1)

        return cls(
            work_dir=instantiated_config.get("work_dir", work_dir),
            datamodule=instantiated_config.get("datamodule"),
            model=instantiated_config.get("model"),
            optimizer=instantiated_config.get("optimizer"),
            scheduler=instantiated_config.get("scheduler"),
            **engine_kwargs,
        )

    # ------------------------------------------------------------------------ #
    # Property and setter functions provided by Engine.
    # ------------------------------------------------------------------------ #

    @property
    def work_dir(self) -> PathLike:
        """Work directory."""
        return self._work_dir

    @work_dir.setter
    def work_dir(self, work_dir: PathLike) -> None:
        self._work_dir = work_dir
        self._cache.update(default_root_dir=work_dir)

    @property
    def device(self) -> DeviceConfig:
        """Device engine uses."""
        return self._device

    @device.setter
    def device(self, device: DeviceType) -> None:
        self._device = DeviceConfig(accelerator=device)
        self._cache.update(accelerator=self._device.accelerator, devices=self._device.devices)

    @property
    def trainer(self) -> Trainer:
        """Returns the trainer object associated with the engine.

        To get this property, you should execute `Engine.train()` function first.

        Returns:
            Trainer: The trainer object.
        """
        if self._trainer is None:
            msg = "Please run train() first"
            raise RuntimeError(msg)
        return self._trainer

    def _build_trainer(self, **kwargs) -> None:
        """Instantiate the trainer based on the model parameters."""
        if self._cache.requires_update(**kwargs) or self._trainer is None:
            self._cache.update(**kwargs)
            kwargs = self._cache.args
            self._trainer = Trainer(**kwargs)
            self.work_dir = self._trainer.default_root_dir

    @property
    def trainer_params(self) -> dict:
        """Returns the parameters used for training the model.

        Returns:
            dict: A dictionary containing the training parameters.
        """
        return self._cache.args

    @property
    def model(self) -> OTXModel:
        """Returns the model object associated with the engine.

        Returns:
            OTXModel: The OTXModel object.
        """
        return self._model

    @model.setter
    def model(self, model: OTXModel | str) -> None:
        """Sets the model for the engine.

        Args:
            model (OTXModel | str): The model to be set.

        Returns:
            None
        """
        if isinstance(model, str):
            model = self._auto_configurator.get_model(model, meta_info=self.datamodule.meta_info)
        self._model = model

    @property
    def datamodule(self) -> OTXDataModule:
        """Returns the datamodule object associated with the engine.

        Returns:
            OTXDataModule: The OTXDataModule object.
        """
        if self._datamodule is None:
            msg = "Please include the `data_root` or `datamodule` when creating the Engine."
            raise RuntimeError(msg)
        return self._datamodule

    def _build_lightning_module(
        self,
        model: OTXModel,
        optimizer: list[OptimizerCallable] | OptimizerCallable | None,
        scheduler: list[LRSchedulerCallable] | LRSchedulerCallable | None,
        metric: MetricCallable | None = None,
    ) -> OTXLitModule:
        """Builds a LightningModule for engine workflow.

        Args:
            model (OTXModel): The OTXModel instance.
            optimizer (list[OptimizerCallable] | OptimizerCallable | None): The optimizer callable.
            scheduler (list[LRSchedulerCallable] | LRSchedulerCallable | None): The learning rate scheduler callable.
            metric (MetricCallable | None): The metric for the validation and test.
                                            It could be None at export, predict, etc.

        Returns:
            OTXLitModule | OTXModel: The built LightningModule instance.
        """
<<<<<<< HEAD
        if self.task in (
            OTXTaskType.ANOMALY_CLASSIFICATION,
            OTXTaskType.ANOMALY_DETECTION,
            OTXTaskType.ANOMALY_SEGMENTATION,
        ):
            model = self._get_anomaly_model(model, optimizer, scheduler)
        else:
            class_module, class_name = LITMODULE_PER_TASK[self.task].rsplit(".", 1)
            module = __import__(class_module, fromlist=[class_name])
            lightning_module = getattr(module, class_name)
            model = lightning_module(
                otx_model=model,
                optimizer=optimizer,
                scheduler=scheduler,
                torch_compile=False,
                metric=metric,
            )
        return model

    def _get_anomaly_model(
        self,
        model: OTXModel,
        optimizer: list[OptimizerCallable] | OptimizerCallable | None,
        scheduler: list[LRSchedulerCallable] | LRSchedulerCallable | None,
    ) -> OTXModel:
        # [TODO](ashwinvaidya17): Need to revisit how task, optimizer, and scheduler are assigned to the model
        model.task = self.task
        model.optimizer = optimizer
        model.scheduler = scheduler
        return model
=======
        class_module, class_name = LITMODULE_PER_TASK[self.task].rsplit(".", 1)
        module = __import__(class_module, fromlist=[class_name])
        lightning_module = getattr(module, class_name)

        lightning_kwargs = {
            "otx_model": model,
            "optimizer": optimizer,
            "scheduler": scheduler,
            "torch_compile": False,
        }
        if metric:
            lightning_kwargs["metric"] = metric

        return lightning_module(**lightning_kwargs)
>>>>>>> d6820d3a
<|MERGE_RESOLUTION|>--- conflicted
+++ resolved
@@ -754,7 +754,6 @@
         Returns:
             OTXLitModule | OTXModel: The built LightningModule instance.
         """
-<<<<<<< HEAD
         if self.task in (
             OTXTaskType.ANOMALY_CLASSIFICATION,
             OTXTaskType.ANOMALY_DETECTION,
@@ -765,13 +764,16 @@
             class_module, class_name = LITMODULE_PER_TASK[self.task].rsplit(".", 1)
             module = __import__(class_module, fromlist=[class_name])
             lightning_module = getattr(module, class_name)
-            model = lightning_module(
-                otx_model=model,
-                optimizer=optimizer,
-                scheduler=scheduler,
-                torch_compile=False,
-                metric=metric,
-            )
+            lightning_kwargs = {
+                "otx_model": model,
+                "optimizer": optimizer,
+                "scheduler": scheduler,
+                "torch_compile": False,
+            }
+            if metric:
+                lightning_kwargs["metric"] = metric
+
+            model = lightning_module(**lightning_kwargs)
         return model
 
     def _get_anomaly_model(
@@ -784,20 +786,4 @@
         model.task = self.task
         model.optimizer = optimizer
         model.scheduler = scheduler
-        return model
-=======
-        class_module, class_name = LITMODULE_PER_TASK[self.task].rsplit(".", 1)
-        module = __import__(class_module, fromlist=[class_name])
-        lightning_module = getattr(module, class_name)
-
-        lightning_kwargs = {
-            "otx_model": model,
-            "optimizer": optimizer,
-            "scheduler": scheduler,
-            "torch_compile": False,
-        }
-        if metric:
-            lightning_kwargs["metric"] = metric
-
-        return lightning_module(**lightning_kwargs)
->>>>>>> d6820d3a
+        return model