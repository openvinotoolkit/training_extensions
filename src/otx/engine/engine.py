--- conflicted
+++ resolved
@@ -405,11 +405,7 @@
         msg = "To make export, checkpoint must be specified."
         raise RuntimeError(msg)
 
-<<<<<<< HEAD
-    def optimize(self, datamodule: TRAIN_DATALOADERS | OTXDataModule | None = None, **kwargs) -> Path:
-=======
     def optimize(self, datamodule: TRAIN_DATALOADERS | OTXDataModule | None = None) -> Path:
->>>>>>> 2f400166
         """Applies PTQ to the underlying models (now works only for OV models).
 
         Args:
@@ -417,15 +413,12 @@
 
         Returns:
             Path: path to the optimized model.
-<<<<<<< HEAD
-=======
 
         Example:
             >>> engine.optimize(
             ...     datamodule=OTXDataModule(),
             ...     checkpoint=<checkpoint/path>,
             ... )
->>>>>>> 2f400166
         """
         return self.model.optimize(Path(self.work_dir), datamodule if datamodule is not None else self.datamodule)
 
