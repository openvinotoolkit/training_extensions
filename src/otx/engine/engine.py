--- conflicted
+++ resolved
@@ -452,20 +452,11 @@
         lit_module.meta_info = loaded_checkpoint["state_dict"]["meta_info"]
         self.model.label_info = lit_module.meta_info
 
-<<<<<<< HEAD
-            return lit_module.export(
-                output_dir=Path(self.work_dir),
-                base_name=self._EXPORTED_MODEL_BASE_NAME,
-                export_format=export_format,
-                precision=export_precision,
-            )
-=======
         lit_module.load_state_dict(loaded_checkpoint)
->>>>>>> fa70d8c3
 
         self.model.explain_mode = explain
 
-        exported_model_path = self.model.export(
+        exported_model_path = lit_module.export(
             output_dir=Path(self.work_dir),
             base_name=self._EXPORTED_MODEL_BASE_NAME,
             export_format=export_format,
@@ -736,12 +727,8 @@
         model: OTXModel,
         optimizer: list[OptimizerCallable] | OptimizerCallable | None,
         scheduler: list[LRSchedulerCallable] | LRSchedulerCallable | None,
-<<<<<<< HEAD
-    ) -> OTXLitModule | OTXModel:
-=======
         metric: Metric | None = None,
     ) -> OTXLitModule:
->>>>>>> fa70d8c3
         """Builds a LightningModule for engine workflow.
 
         Args:
@@ -753,7 +740,6 @@
         Returns:
             OTXLitModule | OTXModel: The built LightningModule instance.
         """
-<<<<<<< HEAD
         if self.task in (
             OTXTaskType.ANOMALY_CLASSIFICATION,
             OTXTaskType.ANOMALY_DETECTION,
@@ -769,6 +755,7 @@
                 optimizer=optimizer,
                 scheduler=scheduler,
                 torch_compile=False,
+                metric=metric,
             )
         return model
 
@@ -782,16 +769,4 @@
         model.task = self.task
         model.optimizer = optimizer
         model.scheduler = scheduler
-        return model
-=======
-        class_module, class_name = LITMODULE_PER_TASK[self.task].rsplit(".", 1)
-        module = __import__(class_module, fromlist=[class_name])
-        lightning_module = getattr(module, class_name)
-        return lightning_module(
-            otx_model=model,
-            optimizer=optimizer,
-            scheduler=scheduler,
-            torch_compile=False,
-            metric=metric,
-        )
->>>>>>> fa70d8c3
+        return model