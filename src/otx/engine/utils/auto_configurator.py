# Copyright (C) 2024 Intel Corporation
# SPDX-License-Identifier: Apache-2.0
#
"""Auto-Configurator class & util functions for OTX Auto-Configuration."""

from __future__ import annotations

import logging
import os
from pathlib import Path
from typing import TYPE_CHECKING, Union

import datumaro
from lightning.pytorch.cli import instantiate_class

from otx.core.config.data import DataModuleConfig, SubsetConfig, TileConfig
from otx.core.data.dataset.base import LabelInfo
from otx.core.data.module import OTXDataModule
from otx.core.model.entity.base import OVModel
from otx.core.types.task import OTXTaskType
from otx.core.utils.imports import get_otx_root_path
from otx.core.utils.instantiators import partial_instantiate_class

if TYPE_CHECKING:
    from lightning.pytorch.cli import LRSchedulerCallable, OptimizerCallable
    from torchmetrics import Metric
    from typing_extensions import TypeAlias

    from otx.core.model.entity.base import OTXModel

PathLike: TypeAlias = Union[str, Path, os.PathLike]

logger = logging.getLogger()
RECIPE_PATH = get_otx_root_path() / "recipe"

DEFAULT_CONFIG_PER_TASK = {
    OTXTaskType.MULTI_CLASS_CLS: RECIPE_PATH / "classification" / "multi_class_cls" / "otx_efficientnet_b0.yaml",
    OTXTaskType.MULTI_LABEL_CLS: RECIPE_PATH / "classification" / "multi_label_cls" / "efficientnet_b0_light.yaml",
    OTXTaskType.DETECTION: RECIPE_PATH / "detection" / "atss_mobilenetv2.yaml",
    OTXTaskType.ROTATED_DETECTION: RECIPE_PATH / "rotated_detection" / "maskrcnn_r50.yaml",
    OTXTaskType.SEMANTIC_SEGMENTATION: RECIPE_PATH / "semantic_segmentation" / "litehrnet_18.yaml",
    OTXTaskType.INSTANCE_SEGMENTATION: RECIPE_PATH / "instance_segmentation" / "maskrcnn_r50.yaml",
    OTXTaskType.ACTION_CLASSIFICATION: RECIPE_PATH / "action" / "action_classification" / "x3d.yaml",
    OTXTaskType.ACTION_DETECTION: RECIPE_PATH / "action" / "action_detection" / "x3d_fastrcnn.yaml",
    OTXTaskType.VISUAL_PROMPTING: RECIPE_PATH / "visual_prompting" / "sam_tiny_vit.yaml",
    OTXTaskType.ZERO_SHOT_VISUAL_PROMPTING: RECIPE_PATH / "zero_shot_visual_prompting" / "sam_tiny_vit.yaml",
}

TASK_PER_DATA_FORMAT = {
    "imagenet_with_subset_dirs": [OTXTaskType.MULTI_CLASS_CLS],
    "datumaro": [OTXTaskType.MULTI_LABEL_CLS],
    "coco_instances": [
        OTXTaskType.DETECTION,
        OTXTaskType.ROTATED_DETECTION,
        OTXTaskType.INSTANCE_SEGMENTATION,
        OTXTaskType.VISUAL_PROMPTING,
    ],
    "coco": [
        OTXTaskType.DETECTION,
        OTXTaskType.ROTATED_DETECTION,
        OTXTaskType.INSTANCE_SEGMENTATION,
        OTXTaskType.VISUAL_PROMPTING,
    ],
    "common_semantic_segmentation_with_subset_dirs": [OTXTaskType.SEMANTIC_SEGMENTATION],
    "kinetics": [OTXTaskType.ACTION_CLASSIFICATION],
    "ava": [OTXTaskType.ACTION_DETECTION],
}

OVMODEL_PER_TASK = {
    OTXTaskType.MULTI_CLASS_CLS: "otx.core.model.entity.classification.OVMulticlassClassificationModel",
    OTXTaskType.MULTI_LABEL_CLS: "otx.core.model.entity.classification.OVMultilabelClassificationModel",
    OTXTaskType.H_LABEL_CLS: "otx.core.model.entity.classification.OVHlabelClassificationModel",
    OTXTaskType.DETECTION: "otx.core.model.entity.detection.OVDetectionModel",
    OTXTaskType.ROTATED_DETECTION: "otx.core.model.entity.rotated_detection.OVRotatedDetectionModel",
    OTXTaskType.INSTANCE_SEGMENTATION: "otx.core.model.entity.instance_segmentation.OVInstanceSegmentationModel",
    OTXTaskType.SEMANTIC_SEGMENTATION: "otx.core.model.entity.segmentation.OVSegmentationModel",
}


def configure_task(data_root: PathLike) -> OTXTaskType:
    """Configures the task based on the given data root.

    Args:
        data_root (PathLike): The root directory of the data.

    Returns:
        OTXTaskType: The configured task type, or None if data_root is None.

    Raises:
        ValueError: If the data format is not supported.
    """
    data_root = Path(data_root).resolve()

    data_format = datumaro.Environment().detect_dataset(str(data_root))
    if len(data_format) > 1:
        logger.warning(f"Found multiple data formats: {data_format}. We will use the first one.")
    data_format = data_format[0]
    if data_format not in TASK_PER_DATA_FORMAT:
        msg = f"Can't find proper task. we are not support {data_format} format, yet."
        raise ValueError(msg)
    if len(TASK_PER_DATA_FORMAT[data_format]) > 1:
        logger.warning(
            f"Found multiple tasks with {data_format}: {TASK_PER_DATA_FORMAT[data_format]}. We will use the first one.",
        )
    return TASK_PER_DATA_FORMAT[data_format][0]


class AutoConfigurator:
    """This Class is used to configure the OTXDataModule, OTXModel, Optimizer, and Scheduler with OTX Default.

    Args:
        data_root (PathLike | None, optional): The root directory for data storage. Defaults to None.
        task (OTXTaskType | None, optional): The current task. Defaults to None.
        model_name (str | None, optional): Name of the model to use as the default.
            If None, the default model will be used. Defaults to None.

    Example:
        The following examples show how to use the AutoConfigurator class.

        >>> auto_configurator = AutoConfigurator(
        ...     data_root=<dataset/path>,
        ...     task=<OTXTaskType>,
        ... )

        # If task is None, the task will be configured based on the data root.
        >>> auto_configurator = AutoConfigurator(
        ...     data_root=<dataset/path>,
        ... )
    """

    def __init__(
        self,
        data_root: PathLike | None = None,
        task: OTXTaskType | None = None,
        model_name: str | None = None,
    ) -> None:
        self.data_root = data_root
        self._task = task
        self._config: dict | None = None
        self.model_name: str | None = model_name

    @property
    def task(self) -> OTXTaskType:
        """Returns the current task.

        Raises:
            RuntimeError: If there are no ready tasks.

        Returns:
            OTXTaskType: The current task.
        """
        if self._task is not None:
            return self._task
        if self.data_root is not None:
            self._task = configure_task(self.data_root)
            return self._task
        msg = "There are no ready task"
        raise RuntimeError(msg)

    @property
    def config(self) -> dict:
        """Retrieves the configuration for the auto configurator.

        If the configuration has not been loaded yet, it will be loaded using the default configuration
        based on the model name.

        Returns:
            dict: The configuration as a dict object.
        """
        if self._config is None:
            self._config = self._load_default_config(self.model_name)
        return self._config

    def _load_default_config(self, model_name: str | None = None) -> dict:
        """Load the default configuration for the specified model.

        Args:
            model_name (str | None): The name of the model. If provided, the configuration
                file name will be modified to use the specified model.

        Returns:
            dict: The loaded configuration.

        Raises:
            ValueError: If the task doesn't supported for auto-configuration.
        """
        config_file = DEFAULT_CONFIG_PER_TASK.get(self.task, None)
        if config_file is None:
            msg = f"{self.task} doesn't support Auto-Configuration."
            raise ValueError(msg)
        if model_name is not None:
            model_path = str(config_file).split("/")
            model_path[-1] = f"{model_name}.yaml"
            config_file = Path("/".join(model_path))
        from otx.cli.utils.jsonargparse import get_configuration

        return get_configuration(config_file)

    def get_datamodule(self) -> OTXDataModule | None:
        """Returns an instance of OTXDataModule with the configured data root.

        Returns:
            OTXDataModule | None: An instance of OTXDataModule.
        """
        if self.data_root is None:
            return None
        self.config["data"]["config"]["data_root"] = self.data_root
        data_config = self.config["data"]["config"].copy()
        return OTXDataModule(
            task=self.config["data"]["task"],
            config=DataModuleConfig(
                train_subset=SubsetConfig(**data_config.pop("train_subset")),
                val_subset=SubsetConfig(**data_config.pop("val_subset")),
                test_subset=SubsetConfig(**data_config.pop("test_subset")),
                tile_config=TileConfig(**data_config.pop("tile_config", {})),
                **data_config,
            ),
        )

    def get_model(self, model_name: str | None = None, meta_info: LabelInfo | None = None) -> OTXModel:
        """Retrieves the OTXModel instance based on the provided model name and meta information.

        Args:
            model_name (str | None): The name of the model to retrieve. If None, the default model will be used.
            meta_info (LabelInfo | None): The meta information about the labels. If provided, the number of classes
                will be updated in the model's configuration.

        Returns:
            OTXModel: The instantiated OTXModel instance.

        Example:
            The following examples show how to get the OTXModel class.

            # If model_name is None, the default model will be used from task.
            >>> auto_configurator.get_model(
            ...     meta_info=<LabelInfo>,
            ... )

            # If model_name is str, the default config file is changed.
            >>> auto_configurator.get_model(
            ...     model_name=<model_name, str>,
            ...     meta_info=<LabelInfo>,
            ... )
        """
        if model_name is not None:
            self._config = self._load_default_config(self.model_name)
        if meta_info is not None:
            num_classes = meta_info.num_classes
            self.config["model"]["init_args"]["num_classes"] = num_classes
        logger.warning(f"Set Default Model: {self.config['model']}")
        return instantiate_class(args=(), init=self.config["model"])

    def get_optimizer(self) -> list[OptimizerCallable] | None:
        """Returns the optimizer callable based on the configuration.

        Returns:
            list[OptimizerCallable] | None: The optimizer callable.
        """
        optimizer_config = self.config.get("optimizer", None)
        logger.warning(f"Set Default Optimizer: {optimizer_config}")
        return partial_instantiate_class(init=optimizer_config)

    def get_scheduler(self) -> list[LRSchedulerCallable] | None:
        """Returns the instantiated scheduler based on the configuration.

        Returns:
            list[LRSchedulerCallable] | None: The instantiated scheduler.
        """
        scheduler_config = self.config.get("scheduler", None)
        logger.warning(f"Set Default Scheduler: {scheduler_config}")
        return partial_instantiate_class(init=scheduler_config)

<<<<<<< HEAD
    def get_ov_model(
        self,
        model_name: str,
        meta_info: LabelInfo,
        tile_config: TileConfig,
    ) -> OVModel:
=======
    def get_metric(self) -> Metric | None:
        """Returns the instantiated metric based on the configuration.

        Returns:
            Metric | None: The instantiated metric.
        """
        if self.task in DEFAULT_CONFIG_PER_TASK:
            metric_config = self.config.get("metric", None)
            logger.warning(f"Set Default Metric: {metric_config}")

            # Currently, single metric only available.
            if metric_config:
                metric = partial_instantiate_class(init=metric_config)
                return metric[0] if isinstance(metric, list) else metric

        return None

    def get_ov_model(self, model_name: str, meta_info: LabelInfo) -> OVModel:
>>>>>>> 12e111c7
        """Retrieves the OVModel instance based on the given model name and label information.

        Args:
            model_name (str): The name of the model.
            meta_info (LabelInfo): The label information.
            tile_config (TileConfig): The tile configuration.

        Returns:
            OVModel: The OVModel instance.

        Raises:
            NotImplementedError: If the OVModel for the given task is not supported.
        """
        class_path = OVMODEL_PER_TASK.get(self.task, None)
        if class_path is None:
            msg = f"{self.task} is not support OVModel."
            raise NotImplementedError(msg)
        class_module, class_name = class_path.rsplit(".", 1)
        module = __import__(class_module, fromlist=[class_name])
        ov_model = getattr(module, class_name)
        return ov_model(
            model_name=model_name,
            num_classes=meta_info.num_classes,
            tile_config=tile_config,
        )

    def get_ov_datamodule(self, datamodule_config: DataModuleConfig) -> OTXDataModule:
        """Returns an instance of OTXDataModule with the configured data root.

        Args:
            datamodule_config (DataModuleConfig | None): The configuration for the data module.

        Returns:
            OTXDataModule: An instance of OTXDataModule.
        """
        config = self._load_default_config(model_name="openvino_model")
        config["data"]["config"]["data_root"] = self.data_root
        data_config = config["data"]["config"].copy()
        # TODO(Eugene): why do I have to do this???
        # https://github.com/openvinotoolkit/training_extensions/pull/2925
        data_config["include_polygons"] = datamodule_config.include_polygons
        return OTXDataModule(
            task=config["data"]["task"],
            config=DataModuleConfig(
                train_subset=SubsetConfig(**data_config.pop("train_subset")),
                val_subset=SubsetConfig(**data_config.pop("val_subset")),
                test_subset=SubsetConfig(**data_config.pop("test_subset")),
                tile_config=TileConfig(**data_config.pop("tile_config", {})),
                **data_config,
            ),
        )<|MERGE_RESOLUTION|>--- conflicted
+++ resolved
@@ -270,33 +270,29 @@
         logger.warning(f"Set Default Scheduler: {scheduler_config}")
         return partial_instantiate_class(init=scheduler_config)
 
-<<<<<<< HEAD
+    def get_metric(self) -> Metric | None:
+        """Returns the instantiated metric based on the configuration.
+
+        Returns:
+            Metric | None: The instantiated metric.
+        """
+        if self.task in DEFAULT_CONFIG_PER_TASK:
+            metric_config = self.config.get("metric", None)
+            logger.warning(f"Set Default Metric: {metric_config}")
+
+            # Currently, single metric only available.
+            if metric_config:
+                metric = partial_instantiate_class(init=metric_config)
+                return metric[0] if isinstance(metric, list) else metric
+
+        return None
+
     def get_ov_model(
         self,
         model_name: str,
         meta_info: LabelInfo,
         tile_config: TileConfig,
     ) -> OVModel:
-=======
-    def get_metric(self) -> Metric | None:
-        """Returns the instantiated metric based on the configuration.
-
-        Returns:
-            Metric | None: The instantiated metric.
-        """
-        if self.task in DEFAULT_CONFIG_PER_TASK:
-            metric_config = self.config.get("metric", None)
-            logger.warning(f"Set Default Metric: {metric_config}")
-
-            # Currently, single metric only available.
-            if metric_config:
-                metric = partial_instantiate_class(init=metric_config)
-                return metric[0] if isinstance(metric, list) else metric
-
-        return None
-
-    def get_ov_model(self, model_name: str, meta_info: LabelInfo) -> OVModel:
->>>>>>> 12e111c7
         """Retrieves the OVModel instance based on the given model name and label information.
 
         Args:
