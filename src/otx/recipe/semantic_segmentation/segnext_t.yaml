--- conflicted
+++ resolved
@@ -1,8 +1,7 @@
 model:
   class_path: otx.algo.segmentation.segnext.OTXSegNext
   init_args:
-<<<<<<< HEAD
-    num_classes: 2
+    label_info: 2
     pretrained_weights: https://download.openmmlab.com/mmsegmentation/v0.5/pretrain/segnext/mscan_t_20230227-119e8c9f.pth
 
     criterion_configuration:
@@ -73,10 +72,6 @@
       channels: 256
       dropout_ratio: 0.1
       ham_channels: 256
-=======
-    label_info: 2
-    variant: t
->>>>>>> 03884711
 
     optimizer:
       class_path: torch.optim.AdamW
