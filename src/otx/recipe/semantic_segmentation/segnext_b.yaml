--- conflicted
+++ resolved
@@ -1,8 +1,7 @@
 model:
   class_path: otx.algo.segmentation.segnext.OTXSegNext
   init_args:
-<<<<<<< HEAD
-    num_classes: 2
+    label_info: 2
     pretrained_weights: https://download.openmmlab.com/mmsegmentation/v0.5/pretrain/segnext/mscan_b_20230227-3ab7d230.pth
 
     criterion_configuration:
@@ -72,10 +71,6 @@
       channels: 512
       dropout_ratio: 0.1
       ham_channels: 512
-=======
-    label_info: 2
-    variant: b
->>>>>>> 03884711
 
     optimizer:
       class_path: torch.optim.AdamW
