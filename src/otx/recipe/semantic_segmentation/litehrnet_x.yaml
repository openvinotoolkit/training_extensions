--- conflicted
+++ resolved
@@ -1,8 +1,7 @@
 model:
   class_path: otx.algo.segmentation.litehrnet.OTXLiteHRNet
   init_args:
-<<<<<<< HEAD
-    num_classes: 2
+    label_info: 2
     pretrained_weights: "https://storage.openvinotoolkit.org/repositories/openvino_training_extensions/models/custom_semantic_segmentation/litehrnetxv3_imagenet1k_rsc.pth"
 
     criterion_configuration:
@@ -118,10 +117,6 @@
       aggregator_merge_norm: None
       aggregator_use_concat: False
       align_corners: false
-=======
-    label_info: 2
-    variant: x
->>>>>>> 03884711
 
     optimizer:
       class_path: torch.optim.Adam
