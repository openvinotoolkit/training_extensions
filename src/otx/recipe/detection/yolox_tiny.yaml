--- conflicted
+++ resolved
@@ -1,20 +1,11 @@
 model:
-<<<<<<< HEAD
-  otx_model:
-    _target_: otx.algo.detection.yolox.YoloXTiny
-  optimizer:
-    _target_: torch.optim.SGD
-    _partial_: true
-=======
-  class_path: otx.algo.detection.yolox.YoloX
+  class_path: otx.algo.detection.yolox.YoloXTiny
   init_args:
     num_classes: 80
-    variant: tiny
 
 optimizer:
   class_path: torch.optim.SGD
   init_args:
->>>>>>> 935934ad
     lr: 0.0002
     momentum: 0.9
     weight_decay: 0.0001
