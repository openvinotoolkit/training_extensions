--- conflicted
+++ resolved
@@ -1,9 +1,5 @@
 model:
-<<<<<<< HEAD
-  class_path: otx.algo.detection.yolox.OTXYOLOXTiny
-=======
   class_path: otx.algo.detection.yolox.OTXYOLOX
->>>>>>> 25b650f7
   init_args:
     label_info: 80
     variant: tiny
