model:
  class_path: otx.algo.classification.efficientnet.EfficientNetForHLabelCls
  init_args:
    version: b0

    multiclass_loss_callable:
      class_path: torch.nn.CrossEntropyLoss

    multilabel_loss_callable:
      class_path: otx.algo.classification.losses.AsymmetricAngularLossWithIgnore
      init_args:
        reduction: sum
        gamma_neg: 1.0
        gamma_pos: 0.0

    optimizer:
      class_path: torch.optim.SGD
      init_args:
        lr: 0.0049

    scheduler:
      class_path: lightning.pytorch.cli.ReduceLROnPlateau
      init_args:
        mode: max
        factor: 0.5
        patience: 1
        monitor: val/accuracy

engine:
  task: H_LABEL_CLS
  device: auto

callback_monitor: val/accuracy

data: ../../_base_/data/torchvision_base.yaml
overrides:
  max_epochs: 90
  callbacks:
    - class_path: lightning.pytorch.callbacks.EarlyStopping
      init_args:
        patience: 3
  data:
    task: H_LABEL_CLS
    config:
      mem_cache_img_max_size:
        - 500
        - 500
      stack_images: True
      data_format: datumaro
      train_subset:
        batch_size: 64
        to_tv_image: False
        transforms:
          - class_path: otx.core.data.transform_libs.torchvision.EfficientNetRandomCrop
            init_args:
              scale: 224
              backend: cv2
<<<<<<< HEAD
          - class_path: otx.core.data.transform_libs.torchvision.RandomFlip
            init_args:
              prob: 0.5
=======
              is_numpy_to_tvtensor: true
>>>>>>> 2fc77776
          - class_path: torchvision.transforms.v2.ToDtype
            init_args:
              dtype: ${as_torch_dtype:torch.float32}
              scale: False
          - class_path: torchvision.transforms.v2.Normalize
            init_args:
              mean: [123.675, 116.28, 103.53]
              std: [58.395, 57.12, 57.375]
        sampler:
          class_path: otx.algo.samplers.balanced_sampler.BalancedSampler
      val_subset:
        batch_size: 64
        to_tv_image: False
        transforms:
          - class_path: otx.core.data.transform_libs.torchvision.Resize
            init_args:
              scale: 224
              is_numpy_to_tvtensor: true
          - class_path: torchvision.transforms.v2.ToDtype
            init_args:
              dtype: ${as_torch_dtype:torch.float32}
              scale: False
          - class_path: torchvision.transforms.v2.Normalize
            init_args:
              mean: [123.675, 116.28, 103.53]
              std: [58.395, 57.12, 57.375]
      test_subset:
        batch_size: 64
        to_tv_image: False
        transforms:
          - class_path: otx.core.data.transform_libs.torchvision.Resize
            init_args:
              scale: 224
              is_numpy_to_tvtensor: true
          - class_path: torchvision.transforms.v2.ToDtype
            init_args:
              dtype: ${as_torch_dtype:torch.float32}
              scale: False
          - class_path: torchvision.transforms.v2.Normalize
            init_args:
              mean: [123.675, 116.28, 103.53]
              std: [58.395, 57.12, 57.375]<|MERGE_RESOLUTION|>--- conflicted
+++ resolved
@@ -55,13 +55,10 @@
             init_args:
               scale: 224
               backend: cv2
-<<<<<<< HEAD
           - class_path: otx.core.data.transform_libs.torchvision.RandomFlip
             init_args:
               prob: 0.5
-=======
               is_numpy_to_tvtensor: true
->>>>>>> 2fc77776
           - class_path: torchvision.transforms.v2.ToDtype
             init_args:
               dtype: ${as_torch_dtype:torch.float32}
