--- conflicted
+++ resolved
@@ -19,11 +19,7 @@
     monitor: val/accuracy
 
 metric:
-<<<<<<< HEAD
-  class_path: otx.core.metrics.hlabel_accuracy.HLabelAccuracy
-=======
   class_path: otx.core.metrics.HLabelAccuracy
->>>>>>> bedffac9
   init_args:
     num_multiclass_heads: 0
     num_multilabel_classes: 0
