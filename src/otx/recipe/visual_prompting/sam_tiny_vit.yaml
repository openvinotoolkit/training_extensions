--- conflicted
+++ resolved
@@ -1,22 +1,3 @@
-<<<<<<< HEAD
-# @package _global_
-defaults:
-  - override /base: visual_prompting
-  - override /callbacks: visual_prompting
-  # - override /data: mmdet_visual_prompting
-  - override /data: torchvision_visual_prompting
-  - override /model: torch_visual_prompting
-data:
-  use_bbox: True
-  use_point: False
-  train_subset:
-    batch_size: 2
-  val_subset:
-    batch_size: 1
-  test_subset:
-    batch_size: 1
-=======
->>>>>>> f964b7b4
 model:
   class_path: otx.algo.visual_prompting.segment_anything.OTXSegmentAnything
   init_args:
@@ -50,7 +31,8 @@
     task: VISUAL_PROMPTING
     config:
       data_format: coco_instances
-      include_polygons: false
+      use_bbox: True
+      use_point: False
       train_subset:
         batch_size: 2
         num_workers: 4
