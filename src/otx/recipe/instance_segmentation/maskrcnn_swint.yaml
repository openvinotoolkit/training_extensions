model:
  class_path: otx.algo.instance_segmentation.maskrcnn.MaskRCNNSwinT
  init_args:
    label_info: 80

    optimizer:
      class_path: torch.optim.AdamW
      init_args:
        lr: 0.0001
        weight_decay: 0.05

    scheduler:
      class_path: otx.core.schedulers.LinearWarmupSchedulerCallable
      init_args:
        num_warmup_steps: 100
        main_scheduler_callable:
          class_path: lightning.pytorch.cli.ReduceLROnPlateau
          init_args:
            mode: max
            factor: 0.1
            patience: 4
            monitor: val/map_50

engine:
  task: INSTANCE_SEGMENTATION
  device: auto

callback_monitor: val/map_50

data: ../_base_/data/torchvision_base.yaml
overrides:
  max_epochs: 100
  data:
    task: INSTANCE_SEGMENTATION
    config:
      stack_images: true
      data_format: coco_instances
      include_polygons: true
      train_subset:
        batch_size: 4
        num_workers: 8
        transforms:
          - class_path: otx.core.data.transform_libs.torchvision.Resize
            init_args:
              keep_ratio: true
              transform_bbox: true
              transform_mask: true
              scale:
                - 1344
                - 1344
          - class_path: otx.core.data.transform_libs.torchvision.Pad
            init_args:
              pad_to_square: true
<<<<<<< HEAD
              size_divisor: 32
=======
>>>>>>> 81c2d9e1
              transform_mask: true
          - class_path: otx.core.data.transform_libs.torchvision.RandomFlip
            init_args:
              prob: 0.5
              is_numpy_to_tvtensor: true
          - class_path: torchvision.transforms.v2.ToDtype
            init_args:
              dtype: ${as_torch_dtype:torch.float32}
              scale: False
          - class_path: torchvision.transforms.v2.Normalize
            init_args:
              mean: [123.675, 116.28, 103.53]
              std: [58.395, 57.12, 57.375]
      val_subset:
        batch_size: 1
        num_workers: 4
        transforms:
          - class_path: otx.core.data.transform_libs.torchvision.Resize
            init_args:
              keep_ratio: true
              transform_bbox: false
              transform_mask: false
              scale:
                - 1344
                - 1344
          - class_path: otx.core.data.transform_libs.torchvision.Pad
            init_args:
              pad_to_square: true
<<<<<<< HEAD
              size_divisor: 32
=======
>>>>>>> 81c2d9e1
              transform_mask: false
              is_numpy_to_tvtensor: true
          - class_path: torchvision.transforms.v2.ToDtype
            init_args:
              dtype: ${as_torch_dtype:torch.float32}
              scale: False
          - class_path: torchvision.transforms.v2.Normalize
            init_args:
              mean: [123.675, 116.28, 103.53]
              std: [58.395, 57.12, 57.375]
      test_subset:
        batch_size: 1
        num_workers: 4
        transforms:
          - class_path: otx.core.data.transform_libs.torchvision.Resize
            init_args:
              keep_ratio: true
              transform_bbox: false
              transform_mask: false
              scale:
                - 1344
                - 1344
          - class_path: otx.core.data.transform_libs.torchvision.Pad
            init_args:
              pad_to_square: true
<<<<<<< HEAD
              size_divisor: 32
=======
>>>>>>> 81c2d9e1
              transform_mask: false
              is_numpy_to_tvtensor: true
          - class_path: torchvision.transforms.v2.ToDtype
            init_args:
              dtype: ${as_torch_dtype:torch.float32}
              scale: False
          - class_path: torchvision.transforms.v2.Normalize
            init_args:
              mean: [123.675, 116.28, 103.53]
              std: [58.395, 57.12, 57.375]<|MERGE_RESOLUTION|>--- conflicted
+++ resolved
@@ -51,10 +51,6 @@
           - class_path: otx.core.data.transform_libs.torchvision.Pad
             init_args:
               pad_to_square: true
-<<<<<<< HEAD
-              size_divisor: 32
-=======
->>>>>>> 81c2d9e1
               transform_mask: true
           - class_path: otx.core.data.transform_libs.torchvision.RandomFlip
             init_args:
@@ -83,10 +79,6 @@
           - class_path: otx.core.data.transform_libs.torchvision.Pad
             init_args:
               pad_to_square: true
-<<<<<<< HEAD
-              size_divisor: 32
-=======
->>>>>>> 81c2d9e1
               transform_mask: false
               is_numpy_to_tvtensor: true
           - class_path: torchvision.transforms.v2.ToDtype
@@ -112,10 +104,6 @@
           - class_path: otx.core.data.transform_libs.torchvision.Pad
             init_args:
               pad_to_square: true
-<<<<<<< HEAD
-              size_divisor: 32
-=======
->>>>>>> 81c2d9e1
               transform_mask: false
               is_numpy_to_tvtensor: true
           - class_path: torchvision.transforms.v2.ToDtype
