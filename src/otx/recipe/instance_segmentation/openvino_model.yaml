--- conflicted
+++ resolved
@@ -14,13 +14,8 @@
   otx_model:
     _target_: otx.core.model.entity.instance_segmentation.OVInstanceSegModel
     config:
-<<<<<<< HEAD
       model_name: /home/kprokofi/training_extensions/otx-workspace-INSTANCE_SEGMENTATION/outputs/20240109_072818_export/openvino/openvino.xml
       model_type: MaskRCNN
       async_inference: True
       use_throughput_mode: True
-=======
-      model_name: yolact-resnet50-fpn-pytorch
-      model_type: YOLACT
-    num_classes: 80
->>>>>>> 02c39384
+    num_classes: 80