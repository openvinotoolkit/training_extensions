model:
  class_path: otx.algo.instance_segmentation.maskrcnn.MaskRCNNResNet50
  init_args:
    label_info: 80

    optimizer:
      class_path: torch.optim.SGD
      init_args:
        lr: 0.007
        momentum: 0.9
        weight_decay: 0.001

    scheduler:
      class_path: otx.core.schedulers.LinearWarmupSchedulerCallable
      init_args:
        num_warmup_steps: 100
        main_scheduler_callable:
          class_path: lightning.pytorch.cli.ReduceLROnPlateau
          init_args:
            mode: max
            factor: 0.1
            patience: 4
            monitor: val/map_50

engine:
  task: INSTANCE_SEGMENTATION
  device: auto

callback_monitor: val/map_50

data: ../_base_/data/torchvision_base.yaml
overrides:
  max_epochs: 100
  gradient_clip_val: 35.0
  data:
    task: INSTANCE_SEGMENTATION
    config:
      stack_images: true
      data_format: coco_instances
      include_polygons: true
      train_subset:
        batch_size: 4
        num_workers: 8
        transforms:
          - class_path: otx.core.data.transform_libs.torchvision.Resize
            init_args:
              keep_ratio: true
              transform_bbox: true
              transform_mask: true
              scale:
                - 1024
                - 1024
          - class_path: otx.core.data.transform_libs.torchvision.Pad
            init_args:
              pad_to_square: true
<<<<<<< HEAD
              size_divisor: 32
=======
>>>>>>> 81c2d9e1
              transform_mask: true
          - class_path: otx.core.data.transform_libs.torchvision.RandomFlip
            init_args:
              prob: 0.5
              is_numpy_to_tvtensor: true
          - class_path: torchvision.transforms.v2.ToDtype
            init_args:
              dtype: ${as_torch_dtype:torch.float32}
              scale: False
          - class_path: torchvision.transforms.v2.Normalize
            init_args:
              mean: [123.675, 116.28, 103.53]
              std: [58.395, 57.12, 57.375]
      val_subset:
        batch_size: 1
        num_workers: 4
        transforms:
          - class_path: otx.core.data.transform_libs.torchvision.Resize
            init_args:
              keep_ratio: true
              transform_bbox: false
              transform_mask: false
              scale:
                - 1024
                - 1024
          - class_path: otx.core.data.transform_libs.torchvision.Pad
            init_args:
              pad_to_square: true
<<<<<<< HEAD
              size_divisor: 32
=======
>>>>>>> 81c2d9e1
              transform_mask: false
              is_numpy_to_tvtensor: true
          - class_path: torchvision.transforms.v2.ToDtype
            init_args:
              dtype: ${as_torch_dtype:torch.float32}
              scale: False
          - class_path: torchvision.transforms.v2.Normalize
            init_args:
              mean: [123.675, 116.28, 103.53]
              std: [58.395, 57.12, 57.375]
      test_subset:
        batch_size: 1
        num_workers: 4
        transforms:
          - class_path: otx.core.data.transform_libs.torchvision.Resize
            init_args:
              keep_ratio: true
              transform_bbox: false
              transform_mask: false
              scale:
                - 1024
                - 1024
          - class_path: otx.core.data.transform_libs.torchvision.Pad
            init_args:
              pad_to_square: true
<<<<<<< HEAD
              size_divisor: 32
=======
>>>>>>> 81c2d9e1
              transform_mask: false
              is_numpy_to_tvtensor: true
          - class_path: torchvision.transforms.v2.ToDtype
            init_args:
              dtype: ${as_torch_dtype:torch.float32}
              scale: False
          - class_path: torchvision.transforms.v2.Normalize
            init_args:
              mean: [123.675, 116.28, 103.53]
              std: [58.395, 57.12, 57.375]<|MERGE_RESOLUTION|>--- conflicted
+++ resolved
@@ -53,10 +53,6 @@
           - class_path: otx.core.data.transform_libs.torchvision.Pad
             init_args:
               pad_to_square: true
-<<<<<<< HEAD
-              size_divisor: 32
-=======
->>>>>>> 81c2d9e1
               transform_mask: true
           - class_path: otx.core.data.transform_libs.torchvision.RandomFlip
             init_args:
@@ -85,10 +81,6 @@
           - class_path: otx.core.data.transform_libs.torchvision.Pad
             init_args:
               pad_to_square: true
-<<<<<<< HEAD
-              size_divisor: 32
-=======
->>>>>>> 81c2d9e1
               transform_mask: false
               is_numpy_to_tvtensor: true
           - class_path: torchvision.transforms.v2.ToDtype
@@ -114,10 +106,6 @@
           - class_path: otx.core.data.transform_libs.torchvision.Pad
             init_args:
               pad_to_square: true
-<<<<<<< HEAD
-              size_divisor: 32
-=======
->>>>>>> 81c2d9e1
               transform_mask: false
               is_numpy_to_tvtensor: true
           - class_path: torchvision.transforms.v2.ToDtype
