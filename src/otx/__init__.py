--- conflicted
+++ resolved
@@ -3,9 +3,5 @@
 # Copyright (C) 2021-2023 Intel Corporation
 # SPDX-License-Identifier: Apache-2.0
 
-<<<<<<< HEAD
-__version__ = "1.5.2"
-=======
 __version__ = "1.6.0"
->>>>>>> c1cb29e4
 # NOTE: Sync w/ src/otx/api/usecases/exportable_code/demo/requirements.txt on release