# Copyright (C) 2023 Intel Corporation
# SPDX-License-Identifier: Apache-2.0

"""OTX CLI Installation."""

from __future__ import annotations

import logging
import os
from typing import TYPE_CHECKING

from jsonargparse import ArgumentParser
from pkg_resources import Requirement
from rich.console import Console
from rich.logging import RichHandler

from otx.cli.utils.installation import (
    get_mmcv_install_args,
    get_requirements,
    get_torch_install_args,
    mim_installation,
    parse_requirements,
    patch_mmaction2,
)

if TYPE_CHECKING:
    from jsonargparse._actions import _ActionSubCommands

logger = logging.getLogger("pip")
logger.setLevel(logging.WARNING)  # setLevel: CRITICAL, ERROR, WARNING, INFO, DEBUG, NOTSET
console = Console()
handler = RichHandler(
    console=console,
    show_level=False,
    show_path=False,
)
logger.addHandler(handler)


def add_install_parser(subcommands_action: _ActionSubCommands) -> None:
    """Add subparser for install command.

    Args:
        subcommands_action (_ActionSubCommands): Sub-Command in CLI.

    Returns:
        None
    """
    parser = ArgumentParser()
    parser.add_argument(
        "--option",
        help="Install the mmlab library or optional-dependencies.",
        default="full",
        type=str,
    )
    parser.add_argument(
        "-v",
        "--verbose",
        help="Set Logger level to INFO",
        action="store_true",
    )
    parser.add_argument(
        "--do-not-install-torch",
        help="Do not install PyTorch. Choose this option if you already installed PyTorch.",
        action="store_true",
    )
    parser.add_argument(
        "--user",
        help="Install packages in the user site directory, e.g., `pip install --user ...`",
        action="store_true",
    )

    subcommands_action.add_subcommand("install", parser, help="Install OTX requirements.")


def otx_install(
    option: str | None = None,
    verbose: bool = False,
    do_not_install_torch: bool = False,
    user: bool = False,
) -> int:
    """Install OTX requirements.

    Args:
        option (str): Optional-dependency to install requirements for.
        verbose (bool): Set pip logger level to INFO
        do_not_install_torch (bool): If true, skip PyTorch installation.
        user (bool): If true, install packages in the user site directory,
            e.g., `pip install --user ...`

    Raises:
        ValueError: When the task is not supported.

    Returns:
        int: Status code of the pip install command.
    """
    from pip._internal.commands import create_command

    requirements_dict = get_requirements("otx")
    # Add base and openvino requirements.
    requirements = requirements_dict["base"]
    requirements_dict.pop("xpu", None)
    if option == "full":
        for extra in requirements_dict:
            requirements.extend(requirements_dict[extra])
    elif option in requirements_dict:
        requirements.extend(requirements_dict[option])
    elif option is not None:
        requirements.append(Requirement.parse(option))

    # Parse requirements into torch, mmcv and other requirements.
    # This is done to parse the correct version of torch (cpu/cuda) and mmcv (mmcv/mmcv-full).
    torch_requirement, mmcv_requirements, other_requirements = parse_requirements(requirements)

    install_args: list[str] = ["--user"] if user else []

    # Combine torch and other requirements.
    install_args = (
        # Get install args for torch to install it from a specific index-url
        other_requirements + get_torch_install_args(torch_requirement)
        if not do_not_install_torch
        else other_requirements
    )

    # Parse mmX requirements if the task requires mmX packages.
    mmcv_install_args = ["--user"] if user else []
    if mmcv_requirements:
        mmcv_install_args = get_mmcv_install_args(torch_requirement, mmcv_requirements)
        install_args += ["openmim"]

    # Install requirements.
    with console.status("[bold green]Working on installation...\n") as status:
        if verbose:
            logger.setLevel(logging.INFO)
            status.stop()
        console.log(f"Installation list: [yellow]{install_args}[/yellow]")
        status_code = create_command("install").main(install_args)
        if status_code == 0:
            console.log(f"Installation Complete: {install_args}")
        else:
            msg = "Cannot complete installation"
            raise RuntimeError(msg)

        # https://github.com/Madoshakalaka/pipenv-setup/issues/101
        os.environ["SETUPTOOLS_USE_DISTUTILS"] = "stdlib"

        # Install mmX requirements if the task requires mmX packages using mim.
        if mmcv_install_args and status_code == 0:
            console.log(f"Installation list: [yellow]{mmcv_install_args}[/yellow]")
            status_code = mim_installation(mmcv_install_args)
            if status_code == 0:
                console.log(f"MMLab Installation Complete: {mmcv_install_args}")
            else:
                msg = "Cannot complete installation"
                raise RuntimeError(msg)

<<<<<<< HEAD
=======
        # TODO(harimkang): Remove this reinstalling after resolving conflict with anomalib==1.0.1
        # https://github.com/openvinotoolkit/training_extensions/actions/runs/8531851027/job/23372146228?pr=3258#step:5:2587
        status_code = create_command("install").main(["jsonargparse==4.28.0"])
        if status_code != 0:
            msg = "Cannot install jsonargparse==4.28.0"
            raise RuntimeError(msg)

>>>>>>> 59b48556
    # Patch MMAction2 with src/otx/cli/patches/mmaction2.patch
    patch_mmaction2()

    if status_code == 0:
        console.print("OTX Installation [bold green]Complete.[/bold green]")

    return status_code<|MERGE_RESOLUTION|>--- conflicted
+++ resolved
@@ -154,16 +154,6 @@
                 msg = "Cannot complete installation"
                 raise RuntimeError(msg)
 
-<<<<<<< HEAD
-=======
-        # TODO(harimkang): Remove this reinstalling after resolving conflict with anomalib==1.0.1
-        # https://github.com/openvinotoolkit/training_extensions/actions/runs/8531851027/job/23372146228?pr=3258#step:5:2587
-        status_code = create_command("install").main(["jsonargparse==4.28.0"])
-        if status_code != 0:
-            msg = "Cannot install jsonargparse==4.28.0"
-            raise RuntimeError(msg)
-
->>>>>>> 59b48556
     # Patch MMAction2 with src/otx/cli/patches/mmaction2.patch
     patch_mmaction2()
 
