--- conflicted
+++ resolved
@@ -365,12 +365,7 @@
         Returns:
             tuple: The model and optimizer and scheduler.
         """
-<<<<<<< HEAD
         from otx.core.model.base import OTXModel, OVModel
-        from otx.core.utils.instantiators import partial_instantiate_class
-=======
-        from otx.core.model.base import OTXModel
->>>>>>> 7df78c1c
 
         skip = set()
 
