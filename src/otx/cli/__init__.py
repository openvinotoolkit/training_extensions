# Copyright (C) 2023 Intel Corporation
# SPDX-License-Identifier: Apache-2.0

"""CLI entrypoints."""

from __future__ import annotations

from jsonargparse import ArgumentParser

from otx import __version__


class OTXCLI:
    """OTX CLI entrypoint."""

    def __init__(self) -> None:
        """Initialize OTX CLI."""
        self.parser = self.init_parser()
        self.setup_subcommands()
        self.config = self.parser.parse_args()

        self.run()

    def init_parser(self, **kwargs) -> ArgumentParser:
        """Initialize the argument parser for the OTX CLI.

        Args:
            **kwargs: Additional keyword arguments to pass to the ArgumentParser constructor.

        Returns:
            ArgumentParser: The initialized argument parser.
        """
        parser = ArgumentParser(description="OpenVINO Training-Extension command line tool", env_prefix="otx")
        parser.add_argument(
            "-V",
            "--version",
            action="version",
            version=f"%(prog)s {__version__}",
            help="Display OTX version number.",
        )
        return parser

    def setup_subcommands(self) -> None:
        """Setup subcommands for the OTX CLI."""
        parser_subcommands = self.parser.add_subcommands()
        from otx.cli.install import add_install_parser

        add_install_parser(parser_subcommands)

        # otx train parser
        train_parser = ArgumentParser()
        train_parser.add_argument("overrides", help="overrides values", default=[], nargs="+")
        parser_subcommands.add_subcommand("train", train_parser, help="Training subcommand for OTX")

<<<<<<< HEAD
        add_test_parser(parser_subcommands)
        from otx.cli.export import add_export_parser

        add_export_parser(parser_subcommands)
=======
        # otx test parser
        test_parser = ArgumentParser()
        test_parser.add_argument("overrides", help="overrides values", default=[], nargs="+")
        parser_subcommands.add_subcommand("test", test_parser, help="Testing subcommand for OTX")
>>>>>>> 5eff949e

    def run(self) -> None:
        """Run the OTX CLI."""
        subcommand = self.config["subcommand"]
        if subcommand == "install":
            from otx.cli.install import otx_install

            otx_install(**self.config["install"])
        elif subcommand == "train":
            from otx.cli.train import otx_train

            otx_train(**self.config["train"])
        elif subcommand == "test":
            from otx.cli.test import otx_test

            otx_test(**self.config["test"])

        elif subcommand == "export":
            from otx.cli.export import otx_export

            otx_export(**self.config["export"])


def main() -> None:
    """Entry point for OTX CLI.

    This function is a single entry point for all OTX CLI related operations:
    """
    OTXCLI()


if __name__ == "__main__":
    main()<|MERGE_RESOLUTION|>--- conflicted
+++ resolved
@@ -52,17 +52,15 @@
         train_parser.add_argument("overrides", help="overrides values", default=[], nargs="+")
         parser_subcommands.add_subcommand("train", train_parser, help="Training subcommand for OTX")
 
-<<<<<<< HEAD
-        add_test_parser(parser_subcommands)
-        from otx.cli.export import add_export_parser
-
-        add_export_parser(parser_subcommands)
-=======
         # otx test parser
         test_parser = ArgumentParser()
         test_parser.add_argument("overrides", help="overrides values", default=[], nargs="+")
         parser_subcommands.add_subcommand("test", test_parser, help="Testing subcommand for OTX")
->>>>>>> 5eff949e
+
+        # otx export parser
+        export_parser = ArgumentParser()
+        export_parser.add_argument("overrides", help="overrides values", default=[], nargs="+")
+        parser_subcommands.add_subcommand("export", test_parser, help="Export subcommand for OTX")
 
     def run(self) -> None:
         """Run the OTX CLI."""
