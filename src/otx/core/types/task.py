# Copyright (C) 2023 Intel Corporation
# SPDX-License-Identifier: Apache-2.0
#
"""OTX task type definition."""

from __future__ import annotations

from enum import Enum


class OTXTaskType(str, Enum):
    """OTX task type definition."""

    MULTI_CLASS_CLS = "MULTI_CLASS_CLS"
<<<<<<< HEAD
    H_LABEL_CLS = "H_LABEL_CLS"
=======
    MULTI_LABEL_CLS = "MULTI_LABEL_CLS"
>>>>>>> 664b073d
    DETECTION = "DETECTION"
    INSTANCE_SEGMENTATION = "INSTANCE_SEGMENTATION"
    DETECTION_SEMI_SL = "DETECTION_SEMI_SL"
    SEMANTIC_SEGMENTATION = "SEMANTIC_SEGMENTATION"
    ACTION_CLASSIFICATION = "ACTION_CLASSIFICATION"<|MERGE_RESOLUTION|>--- conflicted
+++ resolved
@@ -12,11 +12,8 @@
     """OTX task type definition."""
 
     MULTI_CLASS_CLS = "MULTI_CLASS_CLS"
-<<<<<<< HEAD
+    MULTI_LABEL_CLS = "MULTI_LABEL_CLS"
     H_LABEL_CLS = "H_LABEL_CLS"
-=======
-    MULTI_LABEL_CLS = "MULTI_LABEL_CLS"
->>>>>>> 664b073d
     DETECTION = "DETECTION"
     INSTANCE_SEGMENTATION = "INSTANCE_SEGMENTATION"
     DETECTION_SEMI_SL = "DETECTION_SEMI_SL"
