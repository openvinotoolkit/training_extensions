--- conflicted
+++ resolved
@@ -41,13 +41,10 @@
     VISUAL_PROMPTING = "VISUAL_PROMPTING"
     ZERO_SHOT_VISUAL_PROMPTING = "ZERO_SHOT_VISUAL_PROMPTING"
 
-<<<<<<< HEAD
+    # Diffusion
+    DIFFUSION = "DIFFUSION"
     # Multi Modal Tasks.
     IMAGE_CAPTIONING = "IMAGE_CAPTIONING"
-=======
-    # Diffusion
-    DIFFUSION = "DIFFUSION"
->>>>>>> 8b46e185
 
 
 class OTXTrainType(str, Enum):
