# Copyright (C) 2023 Intel Corporation
# SPDX-License-Identifier: Apache-2.0
#
"""Config data type objects for data."""
# NOTE: omegaconf would fail to parse dataclass with `from __future__ import annotations` in Python 3.8, 3.9
# ruff: noqa: FA100

from __future__ import annotations

from dataclasses import dataclass, field
from typing import Any, Optional

from otx.core.types.image import ImageColorChannel
from otx.core.types.transformer_libs import TransformLibType


@dataclass
class SubsetConfig:
    """DTO for dataset subset configuration.

    Attributes:
        batch_size (int): Batch size produced.
        subset_name (str): Datumaro Dataset's subset name for this subset config.
            It can differ from the actual usage (e.g., 'val' for the validation subset config).
        transforms (list[dict[str, Any] | Transform] | Compose): List of actually used transforms.
            It accepts a list of `torchvision.transforms.v2.*` Python objects
            or `torchvision.transforms.v2.Compose` for `TransformLibType.TORCHVISION`.
            Otherwise, it takes a Python dictionary that fits the configuration style used in mmcv
            (`TransformLibType.MMCV`, `TransformLibType.MMPRETRAIN`, ...).
        transform_lib_type (TransformLibType): Transform library type used by this subset.
        num_workers (int): Number of workers for the dataloader of this subset.

    Example:
        ```python
        train_subset_config = SubsetConfig(
            batch_size=64,
            subset_name="train",
            transforms=v2.Compose(
                [
                    v2.RandomResizedCrop(size=(224, 224), antialias=True),
                    v2.RandomHorizontalFlip(p=0.5),
                    v2.ToDtype(torch.float32, scale=True),
                    v2.Normalize(mean=[0.485, 0.456, 0.406], std=[0.229, 0.224, 0.225]),
                ],
            )
            transform_lib_type=TransformLibType.TORCHVISION,
            num_workers=2,
        )
        ```
    """

    batch_size: int
    subset_name: str

    # TODO (vinnamki): Revisit data configuration objects to support a union type in structured config # noqa: TD003
    # Omegaconf does not allow to have a union type, https://github.com/omry/omegaconf/issues/144
    transforms: list[dict[str, Any]]

    transform_lib_type: TransformLibType = TransformLibType.TORCHVISION
    num_workers: int = 2


@dataclass
class TilerConfig:
    """DTO for tiler configuration."""

    enable_tiler: bool = False
    grid_size: tuple[int, int] = (2, 2)
    overlap: float = 0.0


@dataclass
class VisualPromptingConfig:
    """DTO for visual prompting data module configuration."""

    use_bbox: bool = False
    use_point: bool = False


@dataclass
class DataModuleConfig:
    """DTO for data module configuration."""

    data_format: str
    data_root: str

    train_subset: SubsetConfig
    val_subset: SubsetConfig
    test_subset: SubsetConfig

<<<<<<< HEAD
    tile_config: TilerConfig = TilerConfig()  # noqa: RUF009
    vpm_config: VisualPromptingConfig = VisualPromptingConfig()  # noqa: RUF009
=======
    tile_config: TilerConfig = field(default_factory=lambda: TilerConfig())
    vpm_config: VisualPromptingConfig = field(default_factory=lambda: VisualPromptingConfig())
>>>>>>> d86c4f06

    mem_cache_size: str = "1GB"
    mem_cache_img_max_size: Optional[tuple[int, int]] = None
    image_color_channel: ImageColorChannel = ImageColorChannel.RGB
    stack_images: bool = True

    include_polygons: bool = False<|MERGE_RESOLUTION|>--- conflicted
+++ resolved
@@ -88,13 +88,8 @@
     val_subset: SubsetConfig
     test_subset: SubsetConfig
 
-<<<<<<< HEAD
-    tile_config: TilerConfig = TilerConfig()  # noqa: RUF009
-    vpm_config: VisualPromptingConfig = VisualPromptingConfig()  # noqa: RUF009
-=======
     tile_config: TilerConfig = field(default_factory=lambda: TilerConfig())
     vpm_config: VisualPromptingConfig = field(default_factory=lambda: VisualPromptingConfig())
->>>>>>> d86c4f06
 
     mem_cache_size: str = "1GB"
     mem_cache_img_max_size: Optional[tuple[int, int]] = None
