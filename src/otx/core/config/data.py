--- conflicted
+++ resolved
@@ -50,21 +50,10 @@
     mem_cache_img_max_size: Optional[Tuple[int, int]] = None
     image_color_channel: ImageColorChannel = ImageColorChannel.RGB
 
-<<<<<<< HEAD
-
-@dataclass
-class InstSegDataModuleConfig(DataModuleConfig):
-    """DTO for instance segmentation data module configuration."""
-
-    include_polygons: bool = True
-
 
 @dataclass
 class VisualPromptingDataModuleConfig(DataModuleConfig):
     """DTO for visual prompting data module configuration."""
 
-    use_bbox: bool = True
-    use_point: bool = False
-=======
-    include_polygons: bool = False
->>>>>>> f964b7b4
+    use_bbox: bool
+    use_point: bool