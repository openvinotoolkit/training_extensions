# Copyright (C) 2023 Intel Corporation
# SPDX-License-Identifier: Apache-2.0
#
"""Config data type objects for data."""
from __future__ import annotations

from dataclasses import dataclass
from typing import Any

from otx.core.types.transformer_libs import TransformLibType


@dataclass
class SubsetConfig:
    """DTO for dataset subset configuration."""

    batch_size: int
    num_workers: int
    subset_name: str

    transform_lib_type: TransformLibType
    transforms: list[dict[str, Any]]


@dataclass
class DataModuleConfig:
    """DTO for data module configuration."""

    data_format: str
    data_root: str

    train_subset: SubsetConfig
    val_subset: SubsetConfig
<<<<<<< HEAD
    test_subset: SubsetConfig

    mem_cache_size: str = "1GB"
=======
    test_subset: SubsetConfig
>>>>>>> 9690df73
<|MERGE_RESOLUTION|>--- conflicted
+++ resolved
@@ -15,12 +15,12 @@
     """DTO for dataset subset configuration."""
 
     batch_size: int
-    num_workers: int
     subset_name: str
 
     transform_lib_type: TransformLibType
     transforms: list[dict[str, Any]]
 
+    num_workers: int = 2
 
 @dataclass
 class DataModuleConfig:
@@ -31,10 +31,6 @@
 
     train_subset: SubsetConfig
     val_subset: SubsetConfig
-<<<<<<< HEAD
     test_subset: SubsetConfig
 
-    mem_cache_size: str = "1GB"
-=======
-    test_subset: SubsetConfig
->>>>>>> 9690df73
+    mem_cache_size: str = "1GB"