# Copyright (C) 2023 Intel Corporation
# SPDX-License-Identifier: Apache-2.0
#
"""Config data type objects."""
from __future__ import annotations

from typing import TYPE_CHECKING, Any, _SpecialForm

<<<<<<< HEAD
from .base import BaseConfig
from .data import DataModuleConfig, InstSegDataModuleConfig, VisualPromptingDataModuleConfig
from .model import ModelConfig
from .trainer import TrainerConfig
=======
import yaml
>>>>>>> f964b7b4

if TYPE_CHECKING:
    from torch import dtype


def as_int_tuple(*args) -> tuple[int, ...]:
    """Resolve YAML list into Python integer tuple.

    Example:
        YAML file example::

            ```yaml
            mem_cache_img_max_size: ${as_int_tuple:500,500}
            ```
    """
    return tuple(int(arg) for arg in args)


def as_torch_dtype(arg: str) -> dtype:
    """Resolve YAML string into PyTorch dtype.

    Example:
        YAML file example::

            ```yaml
            transforms:
                - class_path: torchvision.transforms.v2.ToDtype
                  init_args:
                    dtype: ${as_torch_dtype:torch.float32}
                    scale: True
            ```
    """
    import torch

    mapping = {
        "float32": torch.float32,
        "float": torch.float,
        "float64": torch.float64,
        "double": torch.double,
        "float16": torch.float16,
        "bfloat16": torch.bfloat16,
        "half": torch.half,
        "uint8": torch.uint8,
        "int8": torch.int8,
        "int16": torch.int16,
        "short": torch.short,
        "int32": torch.int32,
        "int": torch.int,
        "int64": torch.int64,
        "long": torch.long,
        "complex32": torch.complex32,
        "complex64": torch.complex64,
        "cfloat": torch.cfloat,
        "complex128": torch.complex128,
        "cdouble": torch.cdouble,
        "quint8": torch.quint8,
        "qint8": torch.qint8,
        "qint32": torch.qint32,
        "bool": torch.bool,
        "quint4x2": torch.quint4x2,
        "quint2x4": torch.quint2x4,
    }
    prefix = "torch."
    if not arg.startswith(prefix):
        msg = f"arg={arg} should start with the `torch.` prefix"
        raise ValueError(msg)
    key = arg[len(prefix) :]
    return mapping[key]


def dtype_representer(dumper: yaml.Dumper | yaml.representer.SafeRepresenter, data: dtype) -> yaml.ScalarNode:
    """Custom representer for converting dtype object to YAML sequence node.

    Args:
        dumper (yaml.Dumper): The YAML dumper object.
        data (dtype): The dtype object to be converted.

    Returns:
        yaml.Node: The converted YAML node.
    """
    return dumper.represent_str("${as_torch_dtype:" + str(data) + "}")


def any_representer(dumper: yaml.Dumper | yaml.representer.SafeRepresenter, data: Any) -> yaml.ScalarNode:  # noqa: ANN401
    """Representer function that converts any data to a YAML node.

    Args:
        dumper (yaml.Dumper | yaml.representer.SafeRepresenter): The YAML dumper or safe representer.
        data (Any): The data to be represented.

    Returns:
        yaml.Node: The YAML node representing the data.
    """
    return dumper.represent_none(data)


def ignore_aliases(self: yaml.representer.SafeRepresenter, data: Any) -> bool:  # noqa: ARG001, ANN401
    """Determine whether to ignore aliases in YAML representation.

    Args:
        data: The data to check.

    Returns:
        bool | None: True if aliases should be ignored, None otherwise.
    """
    from torch import dtype

    if data is None:
        return True
    if isinstance(data, tuple) and data == ():
        return True
    if isinstance(data, (str, bytes, bool, int, float, dtype)):
        return True
    return None


def register_configs() -> None:
    """Register custom resolvers."""
    from omegaconf import OmegaConf

<<<<<<< HEAD
    cs = ConfigStore.instance()
    cs.store(name="base_config", node=TrainConfig)
    cs.store(group="data", name="base_inst_seg", node=InstSegDataModuleConfig)
    cs.store(group="data", name="base_visual_prompting", node=VisualPromptingDataModuleConfig)

=======
>>>>>>> f964b7b4
    OmegaConf.register_new_resolver("as_int_tuple", as_int_tuple, replace=True)
    OmegaConf.register_new_resolver("as_torch_dtype", as_torch_dtype, replace=True)

    from torch import dtype

    yaml.add_representer(dtype, dtype_representer)  # For lightnig_logs
    # For jsonargparse's SafeDumper
    yaml.SafeDumper.add_representer(dtype, dtype_representer)
    yaml.SafeDumper.add_representer(_SpecialForm, any_representer)  # typing.Any for DictConfig
    yaml.SafeDumper.ignore_aliases = ignore_aliases  # type: ignore  # noqa: PGH003


register_configs()<|MERGE_RESOLUTION|>--- conflicted
+++ resolved
@@ -6,14 +6,7 @@
 
 from typing import TYPE_CHECKING, Any, _SpecialForm
 
-<<<<<<< HEAD
-from .base import BaseConfig
-from .data import DataModuleConfig, InstSegDataModuleConfig, VisualPromptingDataModuleConfig
-from .model import ModelConfig
-from .trainer import TrainerConfig
-=======
 import yaml
->>>>>>> f964b7b4
 
 if TYPE_CHECKING:
     from torch import dtype
@@ -134,14 +127,6 @@
     """Register custom resolvers."""
     from omegaconf import OmegaConf
 
-<<<<<<< HEAD
-    cs = ConfigStore.instance()
-    cs.store(name="base_config", node=TrainConfig)
-    cs.store(group="data", name="base_inst_seg", node=InstSegDataModuleConfig)
-    cs.store(group="data", name="base_visual_prompting", node=VisualPromptingDataModuleConfig)
-
-=======
->>>>>>> f964b7b4
     OmegaConf.register_new_resolver("as_int_tuple", as_int_tuple, replace=True)
     OmegaConf.register_new_resolver("as_torch_dtype", as_torch_dtype, replace=True)
 
