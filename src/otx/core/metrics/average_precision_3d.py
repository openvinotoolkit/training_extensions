--- conflicted
+++ resolved
@@ -63,11 +63,7 @@
             self.preds,
             current_classes=[curcls.lower() for curcls in current_classes],
         )
-<<<<<<< HEAD
-        # Average across all calsses.
-=======
         # Average across all classes.
->>>>>>> e92cdfda
         return {
             "AP_3d@0.5": Tensor([ap_3d[0]]),
             "AP_2d@0.5": ap_bbox_coco["map_50"],
