# Copyright (C) 2024 Intel Corporation
# SPDX-License-Identifier: Apache-2.0
#
"""KITTI 3D eval for OTX."""


from __future__ import annotations

from typing import Any

import numba
import numpy as np
import torch

if torch.cuda.is_available():
    from .rotate_gpu_iou import rotate_iou_eval_gpu as rotate_iou_eval
else:
    from .rotate_iou import rotate_iou_eval_cpu as rotate_iou_eval


@numba.jit(nopython=True)
def get_thresholds(
    scores: np.ndarray,  # 1D array of confidence scores
    num_gt: int,  # Number of ground truth objects
    num_sample_pts: int = 41,  # Number of sample points used to compute recall thresholds
) -> np.ndarray:  # 1D array of recall thresholds
    """Compute recall thresholds for a given score array.

    Args:
        scores (np.ndarray): 1D array of confidence scores.
        num_gt (int): Number of ground truth objects.
        num_sample_pts (int, optional): Number of sample points used to
            compute recall thresholds. Defaults to 41.

    Returns:
        np.ndarray: 1D array of recall thresholds.
    """
    scores.sort()
    scores = scores[::-1]
    current_recall = 0.0
    thresholds = []
    for i, score in enumerate(scores):
        l_recall = (i + 1) / num_gt
        r_recall = (i + 2) / num_gt if i < len(scores) - 1 else l_recall
        if ((r_recall - current_recall) < (current_recall - l_recall)) and (i < (len(scores) - 1)):
            continue
        # recall = l_recall
        thresholds.append(score)
        current_recall += 1 / (num_sample_pts - 1.0)
    return thresholds


def clean_data(
    gt_anno: dict,  # ground truth annotations
    dt_anno: dict,  # detection results
    current_class: str,  # the current class name
    difficulty: int,  # the difficulty level
) -> tuple:  # (num_valid_gt, ignored_gt, ignored_dt, dc_bboxes)
    """Filter out the objects that are not in the current class.

    Args:
        gt_anno (dict): Ground truth annotations.
        dt_anno (dict): Detection results.
        current_class (str): The current class name.
        difficulty (int): The difficulty level.

    Returns:
        tuple: The number of valid objects, ignored_gt, ignored_dt, and dc_bboxes.
    """
    min_height = [40, 25, 25]
    max_occlusion = [0, 1, 2]
    max_truncation = [0.15, 0.3, 0.5]
    dc_bboxes, ignored_gt, ignored_dt = [], [], []
    num_gt = len(gt_anno["name"])
    num_dt = len(dt_anno["name"])
    num_valid_gt = 0
    for i in range(num_gt):
        bbox = gt_anno["bbox"][i]
        gt_name = gt_anno["name"][i].lower()
        height = bbox[3] - bbox[1]
        valid_class = -1
        if gt_name == current_class:
            valid_class = 1
        elif (current_class == "Pedestrian".lower() and "Person_sitting".lower() == gt_name) or (
            current_class == "Car".lower() and "Van".lower() == gt_name
        ):
            valid_class = 0
        else:
            valid_class = -1
        ignore = False
        if (
            (gt_anno["occluded"][i] > max_occlusion[difficulty])
            or (gt_anno["truncated"][i] > max_truncation[difficulty])
            or (height <= min_height[difficulty])
        ):
            # if gt_anno["difficulty"][i] > difficulty or gt_anno["difficulty"][i] == -1:
            ignore = True
        if valid_class == 1 and not ignore:
            ignored_gt.append(0)
            num_valid_gt += 1
        elif valid_class == 0 or (ignore and (valid_class == 1)):
            ignored_gt.append(1)
        else:
            ignored_gt.append(-1)
        # for i in range(num_gt):
        if gt_anno["name"][i] == "dontcare":
            dc_bboxes.append(gt_anno["bbox"][i])
    for i in range(num_dt):
        valid_class = 1 if dt_anno["name"][i].lower() == current_class else -1
        height = abs(dt_anno["bbox"][i, 3] - dt_anno["bbox"][i, 1])
        if height < min_height[difficulty]:
            ignored_dt.append(1)
        elif valid_class == 1:
            ignored_dt.append(0)
        else:
            ignored_dt.append(-1)

    return num_valid_gt, ignored_gt, ignored_dt, dc_bboxes


@numba.jit(nopython=True)
def image_box_overlap(
    boxes: np.ndarray,  # shape: (N, 4)
    query_boxes: np.ndarray,  # shape: (K, 4)
    criterion: int = -1,  # default overlap criterion: intersection over union
) -> np.ndarray:  # shape: (N, K)
    """Image box overlap.

    Args:
        boxes (np.ndarray): shape: (N, 4), 2D boxes, (x1, y1, x2, y2)
        query_boxes (np.ndarray): shape: (K, 4), 2D boxes, (x1, y1, x2, y2)
        criterion (int, optional): overlap criterion, -1: intersection over union,
            0: intersection over box area, 1: intersection over query box area. Defaults to -1.

    Returns:
        np.ndarray: shape: (N, K), overlap between boxes and query_boxes
    """
    num_n = boxes.shape[0]
    num_k = query_boxes.shape[0]
    overlaps = np.zeros((num_n, num_k), dtype=boxes.dtype)
    for k in range(num_k):
        qbox_area = (query_boxes[k, 2] - query_boxes[k, 0]) * (query_boxes[k, 3] - query_boxes[k, 1])
        for n in range(num_n):
            iw = min(boxes[n, 2], query_boxes[k, 2]) - max(boxes[n, 0], query_boxes[k, 0])
            if iw > 0:
                ih = min(boxes[n, 3], query_boxes[k, 3]) - max(boxes[n, 1], query_boxes[k, 1])
                if ih > 0:
                    if criterion == -1:
                        ua = (boxes[n, 2] - boxes[n, 0]) * (boxes[n, 3] - boxes[n, 1]) + qbox_area - iw * ih
                    elif criterion == 0:
                        ua = (boxes[n, 2] - boxes[n, 0]) * (boxes[n, 3] - boxes[n, 1])
                    elif criterion == 1:
                        ua = qbox_area
                    else:
                        ua = 1.0
                    overlaps[n, k] = iw * ih / ua
    return overlaps


@numba.jit(nopython=True)
def d3_box_overlap_kernel(
    boxes: np.ndarray,  # shape: (n, 7)
    qboxes: np.ndarray,  # shape: (k, 7)
    rinc: np.ndarray,  # shape: (n, k)
    criterion: int = -1,  # default overlap criterion
) -> None:
    """Calculate 3D box overlap.

    Args:
        boxes (np.ndarray): Array of shape (n, 7) representing n 3D boxes.
        qboxes (np.ndarray): Array of shape (k, 7) representing k 3D boxes.
        rinc (np.ndarray): Array of shape (n, k) representing the overlap between boxes
            and qboxes.
        criterion (int, optional): Overlap criterion. Defaults to -1. If -1, uses the
            intersection-over-union (IoU) criterion. If 0, uses the
            intersection-over-area1 criterion. If 1, uses the
            intersection-over-area2 criterion.

    Returns:
        None
    """
    # ONLY support overlap in CAMERA, not lidar.
    n, k = boxes.shape[0], qboxes.shape[0]
    for i in range(n):
        for j in range(k):
            if rinc[i, j] > 0:
                # iw = (min(boxes[i, 1] + boxes[i, 4], qboxes[j, 1] +
                #         qboxes[j, 4]) - max(boxes[i, 1], qboxes[j, 1]))
                iw = min(boxes[i, 1], qboxes[j, 1]) - max(boxes[i, 1] - boxes[i, 4], qboxes[j, 1] - qboxes[j, 4])

                if iw > 0:
                    area1 = boxes[i, 3] * boxes[i, 4] * boxes[i, 5]
                    area2 = qboxes[j, 3] * qboxes[j, 4] * qboxes[j, 5]
                    inc = iw * rinc[i, j]
                    if criterion == -1:
                        ua = area1 + area2 - inc
                    elif criterion == 0:
                        ua = area1
                    elif criterion == 1:
                        ua = area2
                    else:
                        ua = inc
                    rinc[i, j] = inc / ua
                else:
                    rinc[i, j] = 0.0


@numba.jit(nopython=True)
def compute_statistics_jit(  # noqa: C901
    overlaps: np.ndarray,  # shape: (total_dt_num, total_gt_num)
    gt_datas: np.ndarray,  # shape: (total_gt_num, 7)
    dt_datas: np.ndarray,  # shape: (total_dt_num, 7)
    ignored_gt: list[int],  # shape: (total_gt_num)
    ignored_det: list[int],  # shape: (total_dt_num)
    dc_bboxes: np.ndarray,  # shape: (total_dc_num, 4)
    min_overlap: float,
    thresh: float = 0,
    compute_fp: bool = False,
) -> tuple[int, int, int, float, np.ndarray]:
    """This function computes statistics of an evaluation.

    Args:
        overlaps (np.ndarray): Overlap between dt and gt bboxes.
        gt_datas (np.ndarray): Ground truth data.
        dt_datas (np.ndarray): Detection data.
        ignored_gt (List[int]): Ignore ground truth indices.
        ignored_det (List[int]): Ignore detection indices.
        dc_bboxes (np.ndarray): Don't care bboxes.
        metric (int): Evaluation metric.
        min_overlap (float): Minimum overlap between dt and gt bboxes.
        thresh (float): Detection score threshold. Defaults to 0.
        compute_fp (bool): Whether to compute false positives. Defaults to False.

    Returns:
        Tuple[int, int, int, float, np.ndarray]: tp, fp, fn, similarity, thresholds
    """
    det_size = dt_datas.shape[0]
    gt_size = gt_datas.shape[0]
    dt_scores = dt_datas[:, -1]
    dt_bboxes = dt_datas[:, :4]

    assigned_detection = [False] * det_size
    ignored_threshold = [False] * det_size
    if compute_fp:
        for i in range(det_size):
            if dt_scores[i] < thresh:
                ignored_threshold[i] = True
    no_detection = -10000000
    tp, fp, fn, similarity = 0, 0, 0, 0
    thresholds = np.zeros((gt_size,))
    thresh_idx = 0
    for i in range(gt_size):
        if ignored_gt[i] == -1:
            continue
        det_idx = -1
        valid_detection = no_detection
        max_overlap = 0
        assigned_ignored_det = False

        for j in range(det_size):
            if ignored_det[j] == -1:
                continue
            if assigned_detection[j]:
                continue
            if ignored_threshold[j]:
                continue
            overlap = overlaps[j, i]
            dt_score = dt_scores[j]
            if not compute_fp and (overlap > min_overlap) and dt_score > valid_detection:
                det_idx = j
                valid_detection = dt_score
            elif (
                compute_fp
                and (overlap > min_overlap)
                and (overlap > max_overlap or assigned_ignored_det)
                and ignored_det[j] == 0
            ):
                max_overlap = overlap
                det_idx = j
                valid_detection = 1
                assigned_ignored_det = False
            elif compute_fp and (overlap > min_overlap) and (valid_detection == no_detection) and ignored_det[j] == 1:
                det_idx = j
                valid_detection = 1
                assigned_ignored_det = True

        if (valid_detection == no_detection) and ignored_gt[i] == 0:
            fn += 1
        elif (valid_detection != no_detection) and (ignored_gt[i] == 1 or ignored_det[det_idx] == 1):
            assigned_detection[det_idx] = True
        elif valid_detection != no_detection:
            tp += 1
            # thresholds.append(dt_scores[det_idx])
            thresholds[thresh_idx] = dt_scores[det_idx]
            thresh_idx += 1

            assigned_detection[det_idx] = True
    if compute_fp:
        for i in range(det_size):
            if not (assigned_detection[i] or ignored_det[i] == -1 or ignored_det[i] == 1 or ignored_threshold[i]):
                fp += 1
        nstuff = 0
        fp -= nstuff

    return tp, fp, fn, similarity, thresholds[:thresh_idx]


@numba.jit(nopython=True)
def get_split_parts(num: int, num_part: int) -> list[int]:
    """Split a number into parts.

    Args:
        num (int): The number to split.
        num_part (int): The number of parts to split into.

    Returns:
        List[int]: A list of the parts.
    """
    same_part = num // num_part
    remain_num = num % num_part
    if same_part == 0:
        return [num]

    if remain_num == 0:
        return [same_part] * num_part
    return [same_part] * num_part + [remain_num]


@numba.jit(nopython=True)
def fused_compute_statistics(
    overlaps: np.ndarray,  # shape: (total_dt_num, total_gt_num)
    pr: np.ndarray,  # shape: (num_thresholds, 4)
    gt_nums: np.ndarray,  # shape: (num_samples)
    dt_nums: np.ndarray,  # shape: (num_samples)
    dc_nums: np.ndarray,  # shape: (num_samples)
    gt_datas: np.ndarray,  # shape: (total_gt_num, 7)
    dt_datas: np.ndarray,  # shape: (total_dt_num, 7)
    dontcares: np.ndarray,  # shape: (total_dc_num, 4)
    ignored_gts: np.ndarray,  # shape: (total_gt_num)
    ignored_dets: np.ndarray,  # shape: (total_dt_num)
    metric: int,
    min_overlap: float,
    thresholds: np.ndarray,  # shape: (num_thresholds)
) -> None:
    """Fast compute statistics. Must be used in CAMERA coordinate system.

    Args:
        overlaps (np.ndarray): 2D array of shape (total_dt_num, total_gt_num),
            [dt_num, gt_num] is the overlap between dt_num-th detection
            and gt_num-th ground truth
            pr (np.ndarray): 2D array of shape (num_thresholds, 4)
            [t, 0] is the number of true positives at threshold t
            [t, 1] is the number of false positives at threshold t
            [t, 2] is the number of false negatives at threshold t
            [t, 3] is the similarity at threshold t
        gt_nums (np.ndarray): 1D array of shape (num_samples),
            gt_nums[i] is the number of ground truths in i-th sample
        dt_nums (np.ndarray): 1D array of shape (num_samples),
            dt_nums[i] is the number of detections in i-th sample
        dc_nums (np.ndarray): 1D array of shape (num_samples),
            dc_nums[i] is the number of dontcare areas in i-th sample
        gt_datas (np.ndarray): 2D array of shape (total_gt_num, 7),
            gt_datas[i] is the i-th ground truth box
        dt_datas (np.ndarray): 2D array of shape (total_dt_num, 7),
            dt_datas[i] is the i-th detection box
        dontcares (np.ndarray): 2D array of shape (total_dc_num, 4),
            dontcares[i] is the i-th dontcare area
        ignored_gts (np.ndarray): 1D array of shape (total_gt_num),
            ignored_gts[i] is 1 if the i-th ground truth is ignored, 0 otherwise
        ignored_dets (np.ndarray): 1D array of shape (total_dt_num),
            ignored_dets[i] is 1 if the i-th detection is ignored, 0 otherwise
        metric (int): Eval type. 0: bbox, 1: bev, 2: 3d
        min_overlap (float): Min overlap
        thresholds (np.ndarray): 1D array of shape (num_thresholds),
            thresholds[i] is the i-th threshold
    """
    gt_num = 0
    dt_num = 0
    dc_num = 0
    for i in range(gt_nums.shape[0]):
        for t, thresh in enumerate(thresholds):
            overlap = overlaps[dt_num : dt_num + dt_nums[i], gt_num : gt_num + gt_nums[i]]
            gt_data = gt_datas[gt_num : gt_num + gt_nums[i]]
            dt_data = dt_datas[dt_num : dt_num + dt_nums[i]]
            ignored_gt = ignored_gts[gt_num : gt_num + gt_nums[i]]
            ignored_det = ignored_dets[dt_num : dt_num + dt_nums[i]]
            dontcare = dontcares[dc_num : dc_num + dc_nums[i]]
            tp, fp, fn, similarity, _ = compute_statistics_jit(
                overlap,
                gt_data,
                dt_data,
                ignored_gt,
                ignored_det,
                dontcare,
                metric,
                min_overlap=min_overlap,
                thresh=thresh,
                compute_fp=True,
            )
            pr[t, 0] += tp
            pr[t, 1] += fp
            pr[t, 2] += fn
            if similarity != -1:
                pr[t, 3] += similarity
        gt_num += gt_nums[i]
        dt_num += dt_nums[i]
        dc_num += dc_nums[i]


def calculate_iou_partly(
    gt_annos: list[dict[str, Any]],
    dt_annos: list[dict[str, Any]],
    num_parts: int = 50,
) -> tuple[list[np.ndarray], list[np.ndarray], np.ndarray, np.ndarray]:
    """Fast iou algorithm.

    This function can be used independently to do result analysis.
    Must be used in CAMERA coordinate system.

    Args:
        gt_annos: List of dict, must from get_label_annos() in kitti_common.py
        dt_annos: List of dict, must from get_label_annos() in kitti_common.py
        num_parts: Int, a parameter for fast calculate algorithm

    Returns:
        Tuple of
            overlaps: List of numpy arrays, shape (num_gt, num_dt)
            parted_overlaps: List of numpy arrays, shape (num_gt, num_dt)
            total_gt_num: Numpy array, shape (num_images,)
            total_dt_num: Numpy array, shape (num_images,)
    """

    def d3_box_overlap(boxes: np.ndarray, qboxes: np.ndarray, criterion: int = -1) -> np.ndarray:
        """Calculate 3D box overlap.

        Args:
            boxes (np.ndarray): Array of shape (n, 7) representing n 3D boxes.
            qboxes (np.ndarray): Array of shape (k, 7) representing k 3D boxes.
            criterion (int, optional): Overlap criterion. Defaults to -1. If -1, uses the
                intersection-over-union (IoU) criterion. If 0, uses the
                intersection-over-area1 criterion. If 1, uses the
                intersection-over-area2 criterion.

        Returns:
            np.ndarray: 1D array of shape (k, )
        """
        rinc = rotate_iou_eval(boxes[:, [0, 2, 3, 5, 6]], qboxes[:, [0, 2, 3, 5, 6]], 2)
        d3_box_overlap_kernel(boxes, qboxes, rinc, criterion)
        return rinc

    if len(gt_annos) != len(dt_annos):
        msg = "gt_annos and dt_annos must have same length"
        raise ValueError(msg)

    total_dt_num = np.stack([len(a["name"]) for a in dt_annos], 0)
    total_gt_num = np.stack([len(a["name"]) for a in gt_annos], 0)
    num_examples = len(gt_annos)
    split_parts = get_split_parts(num_examples, num_parts)
    parted_overlaps = []
    example_idx = 0

    for num_part in split_parts:
        gt_annos_part = gt_annos[example_idx : example_idx + num_part]
        dt_annos_part = dt_annos[example_idx : example_idx + num_part]
<<<<<<< HEAD

        loc = np.concatenate([a["location"] for a in gt_annos_part], 0)
        dims = np.concatenate([a["dimensions"] for a in gt_annos_part], 0)
        rots = np.concatenate([a["rotation_y"] for a in gt_annos_part], 0)
        gt_boxes = np.concatenate([loc, dims, rots[..., np.newaxis]], axis=1)
        loc = np.concatenate([a["location"] for a in dt_annos_part], 0)
        dims = np.concatenate([a["dimensions"] for a in dt_annos_part], 0)
        rots = np.concatenate([a["rotation_y"] for a in dt_annos_part], 0)
        dt_boxes = np.concatenate([loc, dims, rots[..., np.newaxis]], axis=1)
        overlap_part = d3_box_overlap(gt_boxes, dt_boxes).astype(np.float64)

=======
        if metric == 0:
            gt_boxes = np.concatenate([a["bbox"] for a in gt_annos_part], 0)
            dt_boxes = np.concatenate([a["bbox"] for a in dt_annos_part], 0)
            overlap_part = image_box_overlap(gt_boxes, dt_boxes)
        elif metric == 2:
            loc = np.concatenate([a["location"] for a in gt_annos_part], 0)
            dims = np.concatenate([a["dimensions"] for a in gt_annos_part], 0)
            rots = np.concatenate([a["rotation_y"] for a in gt_annos_part], 0)
            gt_boxes = np.concatenate([loc, dims, rots[..., np.newaxis]], axis=1)
            loc = np.concatenate([a["location"] for a in dt_annos_part], 0)
            dims = np.concatenate([a["dimensions"] for a in dt_annos_part], 0)
            rots = np.concatenate([a["rotation_y"] for a in dt_annos_part], 0)
            dt_boxes = np.concatenate([loc, dims, rots[..., np.newaxis]], axis=1)
            overlap_part = d3_box_overlap(gt_boxes, dt_boxes).astype(np.float64)
        else:
            msg = "unknown metric"
            raise ValueError(msg)
>>>>>>> faa8d052
        parted_overlaps.append(overlap_part)
        example_idx += num_part
    overlaps = []
    example_idx = 0
    for j, num_part in enumerate(split_parts):
        gt_annos_part = gt_annos[example_idx : example_idx + num_part]
        dt_annos_part = dt_annos[example_idx : example_idx + num_part]
        gt_num_idx, dt_num_idx = 0, 0
        for i in range(num_part):
            gt_box_num = total_gt_num[example_idx + i]
            dt_box_num = total_dt_num[example_idx + i]
            overlaps.append(
                parted_overlaps[j][gt_num_idx : gt_num_idx + gt_box_num, dt_num_idx : dt_num_idx + dt_box_num],
            )
            gt_num_idx += gt_box_num
            dt_num_idx += dt_box_num
        example_idx += num_part

    return overlaps, parted_overlaps, total_gt_num, total_dt_num


def _prepare_data(
    gt_annos: list[dict[str, Any]],
    dt_annos: list[dict[str, Any]],
    current_class: str,
    difficulty: int,
) -> tuple[list[np.ndarray], list[np.ndarray], list[np.ndarray], list[np.ndarray], list[np.ndarray], np.ndarray, int]:
    """Prepare data for evaluation.

    Args:
        gt_annos (List[Dict[str, Any]]): Ground truth annotations.
        dt_annos (List[Dict[str, Any]]): Detection annotations.
        current_class (str): Current class name.
        difficulty (int): Difficulty level.

    Returns:
        Tuple[List[np.ndarray], List[np.ndarray], List[np.ndarray],
        List[np.ndarray], List[np.ndarray], np.ndarray, int]:
            gt_datas_list, dt_datas_list, ignored_gts, ignored_dets,
            dontcares, total_dc_num, total_num_valid_gt
    """
    gt_datas_list = []
    dt_datas_list = []
    total_dc_num = []
    ignored_gts, ignored_dets, dontcares = [], [], []
    total_num_valid_gt = 0
    for i in range(len(gt_annos)):
        rets = clean_data(gt_annos[i], dt_annos[i], current_class, difficulty)
        num_valid_gt, ignored_gt, ignored_det, dc_bboxes = rets
        ignored_gts.append(np.array(ignored_gt, dtype=np.int64))
        ignored_dets.append(np.array(ignored_det, dtype=np.int64))
        if len(dc_bboxes) == 0:
            dc_bboxes = np.zeros((0, 4)).astype(np.float64)
        else:
            dc_bboxes = np.stack(dc_bboxes, 0).astype(np.float64)
        total_dc_num.append(dc_bboxes.shape[0])
        dontcares.append(dc_bboxes)
        total_num_valid_gt += num_valid_gt
        gt_datas = np.concatenate([gt_annos[i]["bbox"], gt_annos[i]["alpha"][..., np.newaxis]], 1)
        dt_datas = np.concatenate(
            [
                dt_annos[i]["bbox"],
                dt_annos[i]["alpha"][..., np.newaxis],
                dt_annos[i]["score"][..., np.newaxis],
            ],
            1,
        )
        gt_datas_list.append(gt_datas)
        dt_datas_list.append(dt_datas)
    total_dc_num = np.stack(total_dc_num, axis=0)
    return (gt_datas_list, dt_datas_list, ignored_gts, ignored_dets, dontcares, total_dc_num, total_num_valid_gt)


def eval_class(
    gt_annos: list[dict[str, Any]],
    dt_annos: list[dict[str, Any]],
    current_classes: list[str],
    difficultys: list[int],
    min_overlaps: np.ndarray,
    num_parts: int = 50,
) -> dict[str, np.ndarray]:
    """Kitti eval. support 2d/bev/3d/aos eval. support 0.5:0.05:0.95 coco AP.

    Args:
        gt_annos: dict, must from get_label_annos() in kitti_common.py
        dt_annos: dict, must from get_label_annos() in kitti_common.py
        current_classes: list of label names
        difficultys: list of int. eval difficulty, 0: easy, 1: normal, 2: hard
        min_overlaps: float, min overlap. format: [num_overlap, class].
        num_parts: int. a parameter for fast calculate algorithm

    Returns:
        dict of recall, precision and aos
    """
    num_examples = len(gt_annos)
    split_parts = get_split_parts(num_examples, num_parts)

<<<<<<< HEAD
    rets = calculate_iou_partly(dt_annos, gt_annos, num_parts)
    overlaps, parted_overlaps, total_dt_num, total_gt_num = rets
    N_SAMPLE_PTS = 41
=======
    part_calculated = calculate_iou_partly(dt_annos, gt_annos, metric, num_parts)
    overlaps, parted_overlaps, total_dt_num, total_gt_num = part_calculated
    num_samples_pts = 41  # TODO(Kirill): why it is 41?
    # The validation with 1-40 examples are not possible corecctly
>>>>>>> faa8d052
    num_minoverlap = len(min_overlaps)
    num_class = len(current_classes)
    num_difficulty = len(difficultys)
    precision = np.zeros([num_class, num_difficulty, num_minoverlap, num_samples_pts])
    recall = np.zeros([num_class, num_difficulty, num_minoverlap, num_samples_pts])
    aos = np.zeros([num_class, num_difficulty, num_minoverlap, num_samples_pts])
    for m, current_class in enumerate(current_classes):
        for d, difficulty in enumerate(difficultys):
            (
                gt_datas_list,
                dt_datas_list,
                ignored_gts,
                ignored_dets,
                dontcares,
                total_dc_num,
                total_num_valid_gt,
            ) = _prepare_data(gt_annos, dt_annos, current_class, difficulty)
            for k, min_overlap in enumerate(min_overlaps[:, metric, m]):
                thresholdss = []
                for i in range(len(gt_annos)):
                    tp, fp, fn, similarity, thresholds = compute_statistics_jit(
                        overlaps[i],
                        gt_datas_list[i],
                        dt_datas_list[i],
                        ignored_gts[i],
                        ignored_dets[i],
                        dontcares[i],
                        min_overlap=min_overlap,
                        thresh=0.0,
                        compute_fp=False,
                    )
                    thresholdss += thresholds.tolist()
                thresholdss = np.array(thresholdss)
                thresholds = get_thresholds(thresholdss, total_num_valid_gt)
                thresholds = np.array(thresholds)
                pr = np.zeros([len(thresholds), 4])
                idx = 0
                for j, num_part in enumerate(split_parts):
                    gt_datas_part = np.concatenate(gt_datas_list[idx : idx + num_part], 0)
                    dt_datas_part = np.concatenate(dt_datas_list[idx : idx + num_part], 0)
                    dc_datas_part = np.concatenate(dontcares[idx : idx + num_part], 0)
                    ignored_dets_part = np.concatenate(ignored_dets[idx : idx + num_part], 0)
                    ignored_gts_part = np.concatenate(ignored_gts[idx : idx + num_part], 0)
                    fused_compute_statistics(
                        parted_overlaps[j],
                        pr,
                        total_gt_num[idx : idx + num_part],
                        total_dt_num[idx : idx + num_part],
                        total_dc_num[idx : idx + num_part],
                        gt_datas_part,
                        dt_datas_part,
                        dc_datas_part,
                        ignored_gts_part,
                        ignored_dets_part,
                        metric,
                        min_overlap=min_overlap,
                        thresholds=thresholds,
                    )
                    idx += num_part
                for i in range(len(thresholds)):
                    recall[m, d, k, i] = pr[i, 0] / (pr[i, 0] + pr[i, 2])
                    precision[m, d, k, i] = pr[i, 0] / (pr[i, 0] + pr[i, 1])

                for i in range(len(thresholds)):
                    precision[m, d, k, i] = np.max(precision[m, d, k, i:], axis=-1)
                    recall[m, d, k, i] = np.max(recall[m, d, k, i:], axis=-1)

    return {
        "recall": recall,
        "precision": precision,
        "orientation": aos,
    }


def do_eval_cut_version(
    gt_annos: list[dict[str, Any]],
    dt_annos: list[dict[str, Any]],
    current_classes: list[str],
    min_overlaps: np.ndarray,
<<<<<<< HEAD
) -> tuple[float, float]:
=======
) -> tuple[np.ndarray, np.ndarray]:
>>>>>>> faa8d052
    """Evaluates detections with COCO style AP.

    Args:
        gt_annos (list[dict]): Ground truth annotations.
        dt_annos (list[dict]): Detection results.
        current_classes (list[str]): Classes to evaluate.
        min_overlaps (np.ndarray): Overlap ranges.

    Returns:
        Tuple[float, float]: Bounding box and 3D bounding box AP.
    """

    def _get_map(prec: np.ndarray) -> np.ndarray:
        sums = 0
        for i in range(0, prec.shape[-1], 4):
            sums = sums + prec[..., i]
        return sums / 11 * 100

    # min_overlaps: [num_minoverlap, num_class]
    difficultys = [0, 1, 2]
<<<<<<< HEAD
    # get 3D bbox mAP
    ret = eval_class(gt_annos, dt_annos, current_classes, difficultys, min_overlaps)
    mAP_3d = _get_mAP(ret["precision"])

    return mAP_3d
=======
    ret = eval_class(gt_annos, dt_annos, current_classes, difficultys, 0, min_overlaps)
    # ret: [num_class, num_diff, num_minoverlap, num_sample_points]
    # get 2d bbox map
    map_bbox = _get_map(ret["precision"])

    # get 3d bbox map
    ret = eval_class(gt_annos, dt_annos, current_classes, difficultys, 2, min_overlaps)
    map_3d = _get_map(ret["precision"])

    return map_bbox, map_3d
>>>>>>> faa8d052


def get_coco_eval_result(
    gt_annos: list[dict],
    dt_annos: list[dict],
    current_classes: list[str],
) -> tuple[np.ndarray, np.ndarray]:
    """Evaluates detections with COCO style AP.

    Args:
        gt_annos (list[dict]): Ground truth annotations.
        dt_annos (list[dict]): Detection results.
        current_classes (list[str]): Classes to evaluate.

    Returns:
        Tuple[np.ndarray, np.ndarray]: Bounding box and 3D bounding box AP.
    """

    def do_coco_style_eval(
        gt_annos: list[dict],
        dt_annos: list[dict],
        current_classes: list[str],
        overlap_ranges: np.ndarray,
    ) -> tuple[np.ndarray, np.ndarray]:
        """Evaluates detections with COCO style AP.

        Args:
            gt_annos (list[dict]): Ground truth annotations.
            dt_annos (list[dict]): Detection results.
            current_classes (list[str]): Classes to evaluate.
            overlap_ranges (np.ndarray): Overlap ranges.

        Returns:
            Tuple[np.ndarray, np.ndarray]: Bounding box and 3D bounding box AP.
        """
        min_overlaps = np.zeros([10, *overlap_ranges.shape[1:]])

        for i in range(overlap_ranges.shape[1]):
            for j in range(overlap_ranges.shape[2]):
                min_overlaps[:, i, j] = np.linspace(*overlap_ranges[:, i, j][:2], 10)

<<<<<<< HEAD
        mAP_3d = do_eval_cut_version(gt_annos, dt_annos, current_classes, min_overlaps, compute_aos)

        return mAP_3d.mean(-1)
=======
        map_bbox, map_3d = do_eval_cut_version(gt_annos, dt_annos, current_classes, min_overlaps)

        return map_bbox.mean(-1), map_3d.mean(-1)
>>>>>>> faa8d052

    iou_range = [0.5, 0.95, 10]
    if not isinstance(current_classes, (list, tuple)):
        current_classes = [current_classes]

    overlap_ranges = np.zeros([3, 3, len(current_classes)])
    for i in range(len(current_classes)):
        # iou from 0.5 to 0.95
        overlap_ranges[:, :, i] = np.array(iou_range)[:, np.newaxis]
    result = ""
    # check whether alpha is valid
<<<<<<< HEAD
    compute_aos = False
    mAP3d = do_coco_style_eval(gt_annos, dt_annos, current_classes, overlap_ranges, compute_aos)
=======
    map_bbox, map_3d = do_coco_style_eval(gt_annos, dt_annos, current_classes, overlap_ranges)
>>>>>>> faa8d052

    for j, curcls in enumerate(current_classes):
        # map threshold array: [num_minoverlap, metric, class]
        # map result: [num_class, num_diff, num_minoverlap]
        o_range = np.array(iou_range)[[0, 2, 1]]
        o_range[1] = (o_range[2] - o_range[0]) / (o_range[1] - 1)
<<<<<<< HEAD
        result += print_str(f"{curcls} " "coco AP@{:.2f}:{:.2f}:{:.2f}:".format(*o_range))
        result += print_str(f"3d   AP:{mAP3d[j, 0]:.2f}, {mAP3d[j, 1]:.2f}, {mAP3d[j, 2]:.2f}")

    print("\n COCO style evaluation results: \n", result)

    return mAP3d
=======
        result += f"{curcls} " + "coco AP@{:.2f}:{:.2f}:{:.2f}:\n".format(*o_range)
        result += f"bbox AP:{map_bbox[j, 0]:.2f}, {map_bbox[j, 1]:.2f}, {map_bbox[j, 2]:.2f}\n"
        result += f"3d   AP:{map_3d[j, 0]:.2f}, {map_3d[j, 1]:.2f}, {map_3d[j, 2]:.2f}\n"

    print("\n COCO style evaluation results: \n", result)

    return map_bbox, map_3d
>>>>>>> faa8d052
<|MERGE_RESOLUTION|>--- conflicted
+++ resolved
@@ -54,7 +54,6 @@
     gt_anno: dict,  # ground truth annotations
     dt_anno: dict,  # detection results
     current_class: str,  # the current class name
-    difficulty: int,  # the difficulty level
 ) -> tuple:  # (num_valid_gt, ignored_gt, ignored_dt, dc_bboxes)
     """Filter out the objects that are not in the current class.
 
@@ -67,10 +66,10 @@
     Returns:
         tuple: The number of valid objects, ignored_gt, ignored_dt, and dc_bboxes.
     """
-    min_height = [40, 25, 25]
-    max_occlusion = [0, 1, 2]
-    max_truncation = [0.15, 0.3, 0.5]
-    dc_bboxes, ignored_gt, ignored_dt = [], [], []
+    min_height = 20
+    max_occlusion = 2
+    max_truncation = 0.5
+    ignored_gt, ignored_dt = [], []
     num_gt = len(gt_anno["name"])
     num_dt = len(dt_anno["name"])
     num_valid_gt = 0
@@ -89,11 +88,10 @@
             valid_class = -1
         ignore = False
         if (
-            (gt_anno["occluded"][i] > max_occlusion[difficulty])
-            or (gt_anno["truncated"][i] > max_truncation[difficulty])
-            or (height <= min_height[difficulty])
-        ):
-            # if gt_anno["difficulty"][i] > difficulty or gt_anno["difficulty"][i] == -1:
+            (gt_anno["occluded"][i] > max_occlusion)
+            or (gt_anno["truncated"][i] > max_truncation)
+            or (height <= min_height)
+        ):  # filter extrim cases
             ignore = True
         if valid_class == 1 and not ignore:
             ignored_gt.append(0)
@@ -102,20 +100,18 @@
             ignored_gt.append(1)
         else:
             ignored_gt.append(-1)
-        # for i in range(num_gt):
-        if gt_anno["name"][i] == "dontcare":
-            dc_bboxes.append(gt_anno["bbox"][i])
+
     for i in range(num_dt):
         valid_class = 1 if dt_anno["name"][i].lower() == current_class else -1
         height = abs(dt_anno["bbox"][i, 3] - dt_anno["bbox"][i, 1])
-        if height < min_height[difficulty]:
+        if height < min_height:
             ignored_dt.append(1)
         elif valid_class == 1:
             ignored_dt.append(0)
         else:
             ignored_dt.append(-1)
 
-    return num_valid_gt, ignored_gt, ignored_dt, dc_bboxes
+    return num_valid_gt, ignored_gt, ignored_dt
 
 
 @numba.jit(nopython=True)
@@ -184,8 +180,6 @@
     for i in range(n):
         for j in range(k):
             if rinc[i, j] > 0:
-                # iw = (min(boxes[i, 1] + boxes[i, 4], qboxes[j, 1] +
-                #         qboxes[j, 4]) - max(boxes[i, 1], qboxes[j, 1]))
                 iw = min(boxes[i, 1], qboxes[j, 1]) - max(boxes[i, 1] - boxes[i, 4], qboxes[j, 1] - qboxes[j, 4])
 
                 if iw > 0:
@@ -206,13 +200,12 @@
 
 
 @numba.jit(nopython=True)
-def compute_statistics_jit(  # noqa: C901
+def compute_statistics_jit(
     overlaps: np.ndarray,  # shape: (total_dt_num, total_gt_num)
     gt_datas: np.ndarray,  # shape: (total_gt_num, 7)
     dt_datas: np.ndarray,  # shape: (total_dt_num, 7)
     ignored_gt: list[int],  # shape: (total_gt_num)
     ignored_det: list[int],  # shape: (total_dt_num)
-    dc_bboxes: np.ndarray,  # shape: (total_dc_num, 4)
     min_overlap: float,
     thresh: float = 0,
     compute_fp: bool = False,
@@ -225,8 +218,6 @@
         dt_datas (np.ndarray): Detection data.
         ignored_gt (List[int]): Ignore ground truth indices.
         ignored_det (List[int]): Ignore detection indices.
-        dc_bboxes (np.ndarray): Don't care bboxes.
-        metric (int): Evaluation metric.
         min_overlap (float): Minimum overlap between dt and gt bboxes.
         thresh (float): Detection score threshold. Defaults to 0.
         compute_fp (bool): Whether to compute false positives. Defaults to False.
@@ -237,7 +228,6 @@
     det_size = dt_datas.shape[0]
     gt_size = gt_datas.shape[0]
     dt_scores = dt_datas[:, -1]
-    dt_bboxes = dt_datas[:, :4]
 
     assigned_detection = [False] * det_size
     ignored_threshold = [False] * det_size
@@ -332,13 +322,10 @@
     pr: np.ndarray,  # shape: (num_thresholds, 4)
     gt_nums: np.ndarray,  # shape: (num_samples)
     dt_nums: np.ndarray,  # shape: (num_samples)
-    dc_nums: np.ndarray,  # shape: (num_samples)
     gt_datas: np.ndarray,  # shape: (total_gt_num, 7)
     dt_datas: np.ndarray,  # shape: (total_dt_num, 7)
-    dontcares: np.ndarray,  # shape: (total_dc_num, 4)
     ignored_gts: np.ndarray,  # shape: (total_gt_num)
     ignored_dets: np.ndarray,  # shape: (total_dt_num)
-    metric: int,
     min_overlap: float,
     thresholds: np.ndarray,  # shape: (num_thresholds)
 ) -> None:
@@ -357,26 +344,20 @@
             gt_nums[i] is the number of ground truths in i-th sample
         dt_nums (np.ndarray): 1D array of shape (num_samples),
             dt_nums[i] is the number of detections in i-th sample
-        dc_nums (np.ndarray): 1D array of shape (num_samples),
-            dc_nums[i] is the number of dontcare areas in i-th sample
         gt_datas (np.ndarray): 2D array of shape (total_gt_num, 7),
             gt_datas[i] is the i-th ground truth box
         dt_datas (np.ndarray): 2D array of shape (total_dt_num, 7),
             dt_datas[i] is the i-th detection box
-        dontcares (np.ndarray): 2D array of shape (total_dc_num, 4),
-            dontcares[i] is the i-th dontcare area
         ignored_gts (np.ndarray): 1D array of shape (total_gt_num),
             ignored_gts[i] is 1 if the i-th ground truth is ignored, 0 otherwise
         ignored_dets (np.ndarray): 1D array of shape (total_dt_num),
             ignored_dets[i] is 1 if the i-th detection is ignored, 0 otherwise
-        metric (int): Eval type. 0: bbox, 1: bev, 2: 3d
         min_overlap (float): Min overlap
         thresholds (np.ndarray): 1D array of shape (num_thresholds),
             thresholds[i] is the i-th threshold
     """
     gt_num = 0
     dt_num = 0
-    dc_num = 0
     for i in range(gt_nums.shape[0]):
         for t, thresh in enumerate(thresholds):
             overlap = overlaps[dt_num : dt_num + dt_nums[i], gt_num : gt_num + gt_nums[i]]
@@ -384,15 +365,12 @@
             dt_data = dt_datas[dt_num : dt_num + dt_nums[i]]
             ignored_gt = ignored_gts[gt_num : gt_num + gt_nums[i]]
             ignored_det = ignored_dets[dt_num : dt_num + dt_nums[i]]
-            dontcare = dontcares[dc_num : dc_num + dc_nums[i]]
             tp, fp, fn, similarity, _ = compute_statistics_jit(
                 overlap,
                 gt_data,
                 dt_data,
                 ignored_gt,
                 ignored_det,
-                dontcare,
-                metric,
                 min_overlap=min_overlap,
                 thresh=thresh,
                 compute_fp=True,
@@ -404,7 +382,6 @@
                 pr[t, 3] += similarity
         gt_num += gt_nums[i]
         dt_num += dt_nums[i]
-        dc_num += dc_nums[i]
 
 
 def calculate_iou_partly(
@@ -462,7 +439,6 @@
     for num_part in split_parts:
         gt_annos_part = gt_annos[example_idx : example_idx + num_part]
         dt_annos_part = dt_annos[example_idx : example_idx + num_part]
-<<<<<<< HEAD
 
         loc = np.concatenate([a["location"] for a in gt_annos_part], 0)
         dims = np.concatenate([a["dimensions"] for a in gt_annos_part], 0)
@@ -474,25 +450,6 @@
         dt_boxes = np.concatenate([loc, dims, rots[..., np.newaxis]], axis=1)
         overlap_part = d3_box_overlap(gt_boxes, dt_boxes).astype(np.float64)
 
-=======
-        if metric == 0:
-            gt_boxes = np.concatenate([a["bbox"] for a in gt_annos_part], 0)
-            dt_boxes = np.concatenate([a["bbox"] for a in dt_annos_part], 0)
-            overlap_part = image_box_overlap(gt_boxes, dt_boxes)
-        elif metric == 2:
-            loc = np.concatenate([a["location"] for a in gt_annos_part], 0)
-            dims = np.concatenate([a["dimensions"] for a in gt_annos_part], 0)
-            rots = np.concatenate([a["rotation_y"] for a in gt_annos_part], 0)
-            gt_boxes = np.concatenate([loc, dims, rots[..., np.newaxis]], axis=1)
-            loc = np.concatenate([a["location"] for a in dt_annos_part], 0)
-            dims = np.concatenate([a["dimensions"] for a in dt_annos_part], 0)
-            rots = np.concatenate([a["rotation_y"] for a in dt_annos_part], 0)
-            dt_boxes = np.concatenate([loc, dims, rots[..., np.newaxis]], axis=1)
-            overlap_part = d3_box_overlap(gt_boxes, dt_boxes).astype(np.float64)
-        else:
-            msg = "unknown metric"
-            raise ValueError(msg)
->>>>>>> faa8d052
         parted_overlaps.append(overlap_part)
         example_idx += num_part
     overlaps = []
@@ -518,7 +475,6 @@
     gt_annos: list[dict[str, Any]],
     dt_annos: list[dict[str, Any]],
     current_class: str,
-    difficulty: int,
 ) -> tuple[list[np.ndarray], list[np.ndarray], list[np.ndarray], list[np.ndarray], list[np.ndarray], np.ndarray, int]:
     """Prepare data for evaluation.
 
@@ -526,30 +482,23 @@
         gt_annos (List[Dict[str, Any]]): Ground truth annotations.
         dt_annos (List[Dict[str, Any]]): Detection annotations.
         current_class (str): Current class name.
-        difficulty (int): Difficulty level.
 
     Returns:
         Tuple[List[np.ndarray], List[np.ndarray], List[np.ndarray],
         List[np.ndarray], List[np.ndarray], np.ndarray, int]:
             gt_datas_list, dt_datas_list, ignored_gts, ignored_dets,
-            dontcares, total_dc_num, total_num_valid_gt
+            dontcares, total_num_valid_gt
     """
     gt_datas_list = []
     dt_datas_list = []
-    total_dc_num = []
     ignored_gts, ignored_dets, dontcares = [], [], []
     total_num_valid_gt = 0
     for i in range(len(gt_annos)):
-        rets = clean_data(gt_annos[i], dt_annos[i], current_class, difficulty)
-        num_valid_gt, ignored_gt, ignored_det, dc_bboxes = rets
+        rets = clean_data(gt_annos[i], dt_annos[i], current_class)
+        num_valid_gt, ignored_gt, ignored_det = rets
         ignored_gts.append(np.array(ignored_gt, dtype=np.int64))
         ignored_dets.append(np.array(ignored_det, dtype=np.int64))
-        if len(dc_bboxes) == 0:
-            dc_bboxes = np.zeros((0, 4)).astype(np.float64)
-        else:
-            dc_bboxes = np.stack(dc_bboxes, 0).astype(np.float64)
-        total_dc_num.append(dc_bboxes.shape[0])
-        dontcares.append(dc_bboxes)
+
         total_num_valid_gt += num_valid_gt
         gt_datas = np.concatenate([gt_annos[i]["bbox"], gt_annos[i]["alpha"][..., np.newaxis]], 1)
         dt_datas = np.concatenate(
@@ -562,15 +511,14 @@
         )
         gt_datas_list.append(gt_datas)
         dt_datas_list.append(dt_datas)
-    total_dc_num = np.stack(total_dc_num, axis=0)
-    return (gt_datas_list, dt_datas_list, ignored_gts, ignored_dets, dontcares, total_dc_num, total_num_valid_gt)
+
+    return (gt_datas_list, dt_datas_list, ignored_gts, ignored_dets, total_num_valid_gt)
 
 
 def eval_class(
     gt_annos: list[dict[str, Any]],
     dt_annos: list[dict[str, Any]],
     current_classes: list[str],
-    difficultys: list[int],
     min_overlaps: np.ndarray,
     num_parts: int = 50,
 ) -> dict[str, np.ndarray]:
@@ -580,97 +528,78 @@
         gt_annos: dict, must from get_label_annos() in kitti_common.py
         dt_annos: dict, must from get_label_annos() in kitti_common.py
         current_classes: list of label names
-        difficultys: list of int. eval difficulty, 0: easy, 1: normal, 2: hard
         min_overlaps: float, min overlap. format: [num_overlap, class].
         num_parts: int. a parameter for fast calculate algorithm
 
     Returns:
-        dict of recall, precision and aos
+        dict of recall, precision
     """
     num_examples = len(gt_annos)
     split_parts = get_split_parts(num_examples, num_parts)
 
-<<<<<<< HEAD
     rets = calculate_iou_partly(dt_annos, gt_annos, num_parts)
     overlaps, parted_overlaps, total_dt_num, total_gt_num = rets
-    N_SAMPLE_PTS = 41
-=======
-    part_calculated = calculate_iou_partly(dt_annos, gt_annos, metric, num_parts)
-    overlaps, parted_overlaps, total_dt_num, total_gt_num = part_calculated
-    num_samples_pts = 41  # TODO(Kirill): why it is 41?
-    # The validation with 1-40 examples are not possible corecctly
->>>>>>> faa8d052
+    num_samples_pts = 41
     num_minoverlap = len(min_overlaps)
     num_class = len(current_classes)
-    num_difficulty = len(difficultys)
-    precision = np.zeros([num_class, num_difficulty, num_minoverlap, num_samples_pts])
-    recall = np.zeros([num_class, num_difficulty, num_minoverlap, num_samples_pts])
-    aos = np.zeros([num_class, num_difficulty, num_minoverlap, num_samples_pts])
+    precision = np.zeros([num_class, num_minoverlap, num_samples_pts])
+    recall = np.zeros([num_class, num_minoverlap, num_samples_pts])
     for m, current_class in enumerate(current_classes):
-        for d, difficulty in enumerate(difficultys):
-            (
-                gt_datas_list,
-                dt_datas_list,
-                ignored_gts,
-                ignored_dets,
-                dontcares,
-                total_dc_num,
-                total_num_valid_gt,
-            ) = _prepare_data(gt_annos, dt_annos, current_class, difficulty)
-            for k, min_overlap in enumerate(min_overlaps[:, metric, m]):
-                thresholdss = []
-                for i in range(len(gt_annos)):
-                    tp, fp, fn, similarity, thresholds = compute_statistics_jit(
-                        overlaps[i],
-                        gt_datas_list[i],
-                        dt_datas_list[i],
-                        ignored_gts[i],
-                        ignored_dets[i],
-                        dontcares[i],
-                        min_overlap=min_overlap,
-                        thresh=0.0,
-                        compute_fp=False,
-                    )
-                    thresholdss += thresholds.tolist()
-                thresholdss = np.array(thresholdss)
-                thresholds = get_thresholds(thresholdss, total_num_valid_gt)
-                thresholds = np.array(thresholds)
-                pr = np.zeros([len(thresholds), 4])
-                idx = 0
-                for j, num_part in enumerate(split_parts):
-                    gt_datas_part = np.concatenate(gt_datas_list[idx : idx + num_part], 0)
-                    dt_datas_part = np.concatenate(dt_datas_list[idx : idx + num_part], 0)
-                    dc_datas_part = np.concatenate(dontcares[idx : idx + num_part], 0)
-                    ignored_dets_part = np.concatenate(ignored_dets[idx : idx + num_part], 0)
-                    ignored_gts_part = np.concatenate(ignored_gts[idx : idx + num_part], 0)
-                    fused_compute_statistics(
-                        parted_overlaps[j],
-                        pr,
-                        total_gt_num[idx : idx + num_part],
-                        total_dt_num[idx : idx + num_part],
-                        total_dc_num[idx : idx + num_part],
-                        gt_datas_part,
-                        dt_datas_part,
-                        dc_datas_part,
-                        ignored_gts_part,
-                        ignored_dets_part,
-                        metric,
-                        min_overlap=min_overlap,
-                        thresholds=thresholds,
-                    )
-                    idx += num_part
-                for i in range(len(thresholds)):
-                    recall[m, d, k, i] = pr[i, 0] / (pr[i, 0] + pr[i, 2])
-                    precision[m, d, k, i] = pr[i, 0] / (pr[i, 0] + pr[i, 1])
-
-                for i in range(len(thresholds)):
-                    precision[m, d, k, i] = np.max(precision[m, d, k, i:], axis=-1)
-                    recall[m, d, k, i] = np.max(recall[m, d, k, i:], axis=-1)
+        (
+            gt_datas_list,
+            dt_datas_list,
+            ignored_gts,
+            ignored_dets,
+            total_num_valid_gt,
+        ) = _prepare_data(gt_annos, dt_annos, current_class)
+        for k, min_overlap in enumerate(min_overlaps[:, m]):
+            thresholdss = []
+            for i in range(len(gt_annos)):
+                tp, fp, fn, similarity, thresholds = compute_statistics_jit(
+                    overlaps[i],
+                    gt_datas_list[i],
+                    dt_datas_list[i],
+                    ignored_gts[i],
+                    ignored_dets[i],
+                    min_overlap=min_overlap,
+                    thresh=0.0,
+                    compute_fp=False,
+                )
+                thresholdss += thresholds.tolist()
+            thresholdss = np.array(thresholdss)
+            thresholds = get_thresholds(thresholdss, total_num_valid_gt)
+            thresholds = np.array(thresholds)
+            pr = np.zeros([len(thresholds), 4])
+            idx = 0
+            for j, num_part in enumerate(split_parts):
+                gt_datas_part = np.concatenate(gt_datas_list[idx : idx + num_part], 0)
+                dt_datas_part = np.concatenate(dt_datas_list[idx : idx + num_part], 0)
+                ignored_dets_part = np.concatenate(ignored_dets[idx : idx + num_part], 0)
+                ignored_gts_part = np.concatenate(ignored_gts[idx : idx + num_part], 0)
+                fused_compute_statistics(
+                    parted_overlaps[j],
+                    pr,
+                    total_gt_num[idx : idx + num_part],
+                    total_dt_num[idx : idx + num_part],
+                    gt_datas_part,
+                    dt_datas_part,
+                    ignored_gts_part,
+                    ignored_dets_part,
+                    min_overlap=min_overlap,
+                    thresholds=thresholds,
+                )
+                idx += num_part
+            for i in range(len(thresholds)):
+                recall[m, k, i] = pr[i, 0] / (pr[i, 0] + pr[i, 2])
+                precision[m, k, i] = pr[i, 0] / (pr[i, 0] + pr[i, 1])
+
+            for i in range(len(thresholds)):
+                precision[m, k, i] = np.max(precision[m, k, i:], axis=-1)
+                recall[m, k, i] = np.max(recall[m, k, i:], axis=-1)
 
     return {
         "recall": recall,
         "precision": precision,
-        "orientation": aos,
     }
 
 
@@ -679,11 +608,7 @@
     dt_annos: list[dict[str, Any]],
     current_classes: list[str],
     min_overlaps: np.ndarray,
-<<<<<<< HEAD
 ) -> tuple[float, float]:
-=======
-) -> tuple[np.ndarray, np.ndarray]:
->>>>>>> faa8d052
     """Evaluates detections with COCO style AP.
 
     Args:
@@ -700,28 +625,14 @@
         sums = 0
         for i in range(0, prec.shape[-1], 4):
             sums = sums + prec[..., i]
-        return sums / 11 * 100
+        return sums / 11
 
     # min_overlaps: [num_minoverlap, num_class]
-    difficultys = [0, 1, 2]
-<<<<<<< HEAD
     # get 3D bbox mAP
-    ret = eval_class(gt_annos, dt_annos, current_classes, difficultys, min_overlaps)
-    mAP_3d = _get_mAP(ret["precision"])
-
-    return mAP_3d
-=======
-    ret = eval_class(gt_annos, dt_annos, current_classes, difficultys, 0, min_overlaps)
-    # ret: [num_class, num_diff, num_minoverlap, num_sample_points]
-    # get 2d bbox map
-    map_bbox = _get_map(ret["precision"])
-
-    # get 3d bbox map
-    ret = eval_class(gt_annos, dt_annos, current_classes, difficultys, 2, min_overlaps)
+    ret = eval_class(gt_annos, dt_annos, current_classes, min_overlaps)
     map_3d = _get_map(ret["precision"])
 
-    return map_bbox, map_3d
->>>>>>> faa8d052
+    return map_3d
 
 
 def get_coco_eval_result(
@@ -760,54 +671,19 @@
         min_overlaps = np.zeros([10, *overlap_ranges.shape[1:]])
 
         for i in range(overlap_ranges.shape[1]):
-            for j in range(overlap_ranges.shape[2]):
-                min_overlaps[:, i, j] = np.linspace(*overlap_ranges[:, i, j][:2], 10)
-
-<<<<<<< HEAD
-        mAP_3d = do_eval_cut_version(gt_annos, dt_annos, current_classes, min_overlaps, compute_aos)
-
-        return mAP_3d.mean(-1)
-=======
-        map_bbox, map_3d = do_eval_cut_version(gt_annos, dt_annos, current_classes, min_overlaps)
-
-        return map_bbox.mean(-1), map_3d.mean(-1)
->>>>>>> faa8d052
-
-    iou_range = [0.5, 0.95, 10]
+            min_overlaps[:, i] = np.linspace(*overlap_ranges[:, i], 10)
+
+        map_3d = do_eval_cut_version(gt_annos, dt_annos, current_classes, min_overlaps)
+
+        return map_3d.mean(-1)
+
+    iou_range = [0.5, 0.95]
     if not isinstance(current_classes, (list, tuple)):
         current_classes = [current_classes]
 
-    overlap_ranges = np.zeros([3, 3, len(current_classes)])
+    overlap_ranges = np.zeros([2, len(current_classes)])
     for i in range(len(current_classes)):
         # iou from 0.5 to 0.95
-        overlap_ranges[:, :, i] = np.array(iou_range)[:, np.newaxis]
-    result = ""
-    # check whether alpha is valid
-<<<<<<< HEAD
-    compute_aos = False
-    mAP3d = do_coco_style_eval(gt_annos, dt_annos, current_classes, overlap_ranges, compute_aos)
-=======
-    map_bbox, map_3d = do_coco_style_eval(gt_annos, dt_annos, current_classes, overlap_ranges)
->>>>>>> faa8d052
-
-    for j, curcls in enumerate(current_classes):
-        # map threshold array: [num_minoverlap, metric, class]
-        # map result: [num_class, num_diff, num_minoverlap]
-        o_range = np.array(iou_range)[[0, 2, 1]]
-        o_range[1] = (o_range[2] - o_range[0]) / (o_range[1] - 1)
-<<<<<<< HEAD
-        result += print_str(f"{curcls} " "coco AP@{:.2f}:{:.2f}:{:.2f}:".format(*o_range))
-        result += print_str(f"3d   AP:{mAP3d[j, 0]:.2f}, {mAP3d[j, 1]:.2f}, {mAP3d[j, 2]:.2f}")
-
-    print("\n COCO style evaluation results: \n", result)
-
-    return mAP3d
-=======
-        result += f"{curcls} " + "coco AP@{:.2f}:{:.2f}:{:.2f}:\n".format(*o_range)
-        result += f"bbox AP:{map_bbox[j, 0]:.2f}, {map_bbox[j, 1]:.2f}, {map_bbox[j, 2]:.2f}\n"
-        result += f"3d   AP:{map_3d[j, 0]:.2f}, {map_3d[j, 1]:.2f}, {map_3d[j, 2]:.2f}\n"
-
-    print("\n COCO style evaluation results: \n", result)
-
-    return map_bbox, map_3d
->>>>>>> faa8d052
+        overlap_ranges[:, i] = np.array(iou_range)
+
+    return do_coco_style_eval(gt_annos, dt_annos, current_classes, overlap_ranges)