# Copyright (C) 2023 Intel Corporation
# SPDX-License-Identifier: Apache-2.0
#
"""Class definition for action_classification model entity used in OTX."""

from __future__ import annotations

from typing import TYPE_CHECKING, Any

import numpy as np
import torch

from otx.core.data.entity.action_classification import ActionClsBatchDataEntity, ActionClsBatchPredEntity
from otx.core.data.entity.base import OTXBatchLossEntity
from otx.core.exporter.native import OTXNativeModelExporter
from otx.core.metrics import MetricInput
from otx.core.metrics.accuracy import MultiClassClsMetricCallable
from otx.core.model.base import DefaultOptimizerCallable, DefaultSchedulerCallable, OTXModel, OVModel
from otx.core.schedulers import LRSchedulerListCallable
from otx.core.types.export import TaskLevelExportParameters
from otx.core.types.label import LabelInfoTypes
from otx.core.utils.config import inplace_num_classes
from otx.core.utils.utils import get_mean_std_from_data_processing

if TYPE_CHECKING:
    from lightning.pytorch.cli import LRSchedulerCallable, OptimizerCallable
    from model_api.models.utils import ClassificationResult
    from omegaconf import DictConfig
<<<<<<< HEAD
    from torch import nn
=======
    from openvino.model_api.models.utils import ClassificationResult
    from torch import Tensor, nn
>>>>>>> 03884711

    from otx.core.exporter.base import OTXModelExporter
    from otx.core.metrics import MetricCallable


class OTXActionClsModel(OTXModel[ActionClsBatchDataEntity, ActionClsBatchPredEntity]):
    """Base class for the action classification models used in OTX."""

    def __init__(
        self,
        label_info: LabelInfoTypes,
        optimizer: OptimizerCallable = DefaultOptimizerCallable,
        scheduler: LRSchedulerCallable | LRSchedulerListCallable = DefaultSchedulerCallable,
        metric: MetricCallable = MultiClassClsMetricCallable,
        torch_compile: bool = False,
    ) -> None:
        super().__init__(
            label_info=label_info,
            optimizer=optimizer,
            scheduler=scheduler,
            metric=metric,
            torch_compile=torch_compile,
        )

    @property
    def _export_parameters(self) -> TaskLevelExportParameters:
        """Defines parameters required to export a particular model implementation."""
        return super()._export_parameters.wrap(
            model_type="Action Classification",
            task_type="action classification",
        )

    def _convert_pred_entity_to_compute_metric(
        self,
        preds: ActionClsBatchPredEntity,
        inputs: ActionClsBatchDataEntity,
    ) -> MetricInput:
        pred = torch.tensor(preds.labels)
        target = torch.tensor(inputs.labels)
        return {
            "preds": pred,
            "target": target,
        }


class MMActionCompatibleModel(OTXActionClsModel):
    """Action classification model compitible for MMAction.

    It can consume MMAction model configuration translated into OTX configuration
    (please see otx.tools.translate_mmrecipe) and create the OTX Action classification model
    compatible for OTX pipelines.
    """

    def __init__(
        self,
        label_info: LabelInfoTypes,
        config: DictConfig,
        optimizer: OptimizerCallable = DefaultOptimizerCallable,
        scheduler: LRSchedulerCallable | LRSchedulerListCallable = DefaultSchedulerCallable,
        metric: MetricCallable = MultiClassClsMetricCallable,
        torch_compile: bool = False,
    ) -> None:
        config = inplace_num_classes(cfg=config, num_classes=self._dispatch_label_info(label_info).num_classes)
        self.config = config
        self.load_from = config.pop("load_from", None)
        self.image_size = (1, 1, 3, 8, 224, 224)
        super().__init__(
            label_info=label_info,
            optimizer=optimizer,
            scheduler=scheduler,
            metric=metric,
            torch_compile=torch_compile,
        )

    def _create_model(self) -> nn.Module:
        from .utils.mmaction import create_model

        model, self.classification_layers = create_model(self.config, self.load_from)
        return model

    def _customize_inputs(self, entity: ActionClsBatchDataEntity) -> dict[str, Any]:
        """Convert ActionClsBatchDataEntity into mmaction model's input."""
        from mmaction.structures import ActionDataSample

        mmaction_inputs: dict[str, Any] = {}

        mmaction_inputs["inputs"] = entity.images
        mmaction_inputs["data_samples"] = [
            ActionDataSample(
                metainfo={
                    "img_id": img_info.img_idx,
                    "img_shape": img_info.img_shape,
                    "ori_shape": img_info.ori_shape,
                    "pad_shape": img_info.pad_shape,
                    "scale_factor": img_info.scale_factor,
                },
                gt_label=labels,
            )
            for img_info, labels in zip(entity.imgs_info, entity.labels)
        ]

        mmaction_inputs = self.model.data_preprocessor(data=mmaction_inputs, training=self.training)
        mmaction_inputs["mode"] = "loss" if self.training else "predict"
        return mmaction_inputs

    def _customize_outputs(
        self,
        outputs: Any,  # noqa: ANN401
        inputs: ActionClsBatchDataEntity,
    ) -> ActionClsBatchPredEntity | OTXBatchLossEntity:
        from mmaction.structures import ActionDataSample

        if self.training:
            if not isinstance(outputs, dict):
                raise TypeError(outputs)

            losses = OTXBatchLossEntity()
            for k, v in outputs.items():
                losses[k] = v
            return losses

        scores = []
        labels = []

        for output in outputs:
            if not isinstance(output, ActionDataSample):
                raise TypeError(output)

            scores.append(output.pred_score)
            labels.append(output.pred_label)

        return ActionClsBatchPredEntity(
            batch_size=len(outputs),
            images=inputs.images,
            imgs_info=inputs.imgs_info,
            scores=scores,
            labels=labels,
        )

    @property
    def _exporter(self) -> OTXModelExporter:
        """Creates OTXModelExporter object that can export the model."""
        mean, std = get_mean_std_from_data_processing(self.config)

        return OTXNativeModelExporter(
            task_level_export_parameters=self._export_parameters,
            input_size=self.image_size,
            mean=mean,
            std=std,
            resize_mode="standard",
            pad_value=0,
            swap_rgb=False,
            via_onnx=False,
            onnx_export_configuration=None,
            output_names=None,
        )

    def forward_for_tracing(self, image: Tensor) -> Tensor | dict[str, Tensor]:
        """Model forward function used for the model tracing during model exportation."""
        return self.model(inputs=image, mode="tensor")


class OVActionClsModel(
    OVModel[ActionClsBatchDataEntity, ActionClsBatchPredEntity],
):
    """Action Classification model compatible for OpenVINO IR inference.

    It can consume OpenVINO IR model path or model name from Intel OMZ repository
    and create the OTX classification model compatible for OTX testing pipeline.
    """

    def __init__(
        self,
        model_name: str,
        model_type: str = "Action Classification",
        async_inference: bool = True,
        max_num_requests: int | None = None,
        use_throughput_mode: bool = False,
        model_api_configuration: dict[str, Any] | None = None,
        metric: MetricCallable = MultiClassClsMetricCallable,
        **kwargs,
    ) -> None:
        super().__init__(
            model_name=model_name,
            model_type=model_type,
            async_inference=async_inference,
            max_num_requests=max_num_requests,
            use_throughput_mode=use_throughput_mode,
            model_api_configuration=model_api_configuration,
            metric=metric,
        )

    def _customize_inputs(self, entity: ActionClsBatchDataEntity) -> dict[str, Any]:
        # restore original numpy image
        images = [np.transpose(im.cpu().numpy(), (0, 2, 3, 1)) for im in entity.images]
        return {"inputs": images}

    def _customize_outputs(
        self,
        outputs: list[ClassificationResult],
        inputs: ActionClsBatchDataEntity,
    ) -> ActionClsBatchPredEntity:
        pred_labels = [torch.tensor(out.top_labels[0][0], dtype=torch.long) for out in outputs]
        pred_scores = [torch.tensor(out.top_labels[0][2]) for out in outputs]

        return ActionClsBatchPredEntity(
            batch_size=len(outputs),
            images=inputs.images,
            imgs_info=inputs.imgs_info,
            scores=pred_scores,
            labels=pred_labels,
        )

    def _convert_pred_entity_to_compute_metric(
        self,
        preds: ActionClsBatchPredEntity,
        inputs: ActionClsBatchDataEntity,
    ) -> MetricInput:
        pred = torch.tensor(preds.labels)
        target = torch.tensor(inputs.labels)
        return {
            "preds": pred,
            "target": target,
        }

    def transform_fn(self, data_batch: ActionClsBatchDataEntity) -> np.array:
        """Data transform function for PTQ."""
        np_data = self._customize_inputs(data_batch)
        vid = np_data["inputs"][0]
        vid = self.model.preprocess(vid)[0][self.model.image_blob_name]
        return self.model._change_layout(vid)  # noqa: SLF001

    @property
    def model_adapter_parameters(self) -> dict:
        """Model parameters for export."""
        return {"input_layouts": "?NCTHW"}<|MERGE_RESOLUTION|>--- conflicted
+++ resolved
@@ -26,12 +26,7 @@
     from lightning.pytorch.cli import LRSchedulerCallable, OptimizerCallable
     from model_api.models.utils import ClassificationResult
     from omegaconf import DictConfig
-<<<<<<< HEAD
-    from torch import nn
-=======
-    from openvino.model_api.models.utils import ClassificationResult
     from torch import Tensor, nn
->>>>>>> 03884711
 
     from otx.core.exporter.base import OTXModelExporter
     from otx.core.metrics import MetricCallable
