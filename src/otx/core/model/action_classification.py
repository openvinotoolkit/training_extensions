# Copyright (C) 2023-2024 Intel Corporation
# SPDX-License-Identifier: Apache-2.0
"""Class definition for action_classification model entity used in OTX."""

# mypy: disable-error-code="attr-defined"

from __future__ import annotations

from typing import TYPE_CHECKING, Any, Sequence

import numpy as np
import torch

from otx.algo.action_classification.utils.data_sample import ActionDataSample
from otx.core.data.entity.action_classification import ActionClsBatchDataEntity, ActionClsBatchPredEntity
from otx.core.data.entity.base import ImageInfo, OTXBatchLossEntity
from otx.core.exporter.native import OTXNativeModelExporter
from otx.core.metrics import MetricInput
from otx.core.metrics.accuracy import MultiClassClsMetricCallable
from otx.core.model.base import DefaultOptimizerCallable, DefaultSchedulerCallable, OTXModel, OVModel
from otx.core.schedulers import LRSchedulerListCallable
from otx.core.types.export import TaskLevelExportParameters
from otx.core.types.label import LabelInfoTypes

if TYPE_CHECKING:
    from lightning.pytorch.cli import LRSchedulerCallable, OptimizerCallable
    from model_api.models.utils import ClassificationResult
    from torch import Tensor

    from otx.core.exporter.base import OTXModelExporter
    from otx.core.metrics import MetricCallable


class OTXActionClsModel(OTXModel[ActionClsBatchDataEntity, ActionClsBatchPredEntity]):
    """Base class for the action classification models used in OTX."""

    def __init__(
        self,
        label_info: LabelInfoTypes,
        input_size: Sequence[int],
        optimizer: OptimizerCallable = DefaultOptimizerCallable,
        scheduler: LRSchedulerCallable | LRSchedulerListCallable = DefaultSchedulerCallable,
        metric: MetricCallable = MultiClassClsMetricCallable,
        torch_compile: bool = False,
    ) -> None:
        self.mean = (0.0, 0.0, 0.0)
        self.std = (255.0, 255.0, 255.0)
        super().__init__(
            label_info=label_info,
            input_size=input_size,
            optimizer=optimizer,
            scheduler=scheduler,
            metric=metric,
            torch_compile=torch_compile,
        )

    @property
    def _export_parameters(self) -> TaskLevelExportParameters:
        """Defines parameters required to export a particular model implementation."""
        return super()._export_parameters.wrap(
            model_type="Action Classification",
            task_type="action classification",
        )

    def _convert_pred_entity_to_compute_metric(
        self,
        preds: ActionClsBatchPredEntity,
        inputs: ActionClsBatchDataEntity,
    ) -> MetricInput:
        pred = torch.tensor(preds.labels)
        target = torch.tensor(inputs.labels)
        return {
            "preds": pred,
            "target": target,
        }

    def _customize_inputs(self, entity: ActionClsBatchDataEntity) -> dict[str, Any]:
        """Convert ActionClsBatchDataEntity into mmaction model's input."""
        mmaction_inputs: dict[str, Any] = {}

        mmaction_inputs["inputs"] = entity.images
        mmaction_inputs["data_samples"] = [
            ActionDataSample(
                metainfo={
                    "img_id": img_info.img_idx,
                    "img_shape": img_info.img_shape,
                    "ori_shape": img_info.ori_shape,
                    "scale_factor": img_info.scale_factor,
                },
                gt_label=labels,
            )
            for img_info, labels in zip(entity.imgs_info, entity.labels)
        ]

        mmaction_inputs["mode"] = "loss" if self.training else "predict"
        return mmaction_inputs

    def _customize_outputs(
        self,
        outputs: Any,  # noqa: ANN401
        inputs: ActionClsBatchDataEntity,
    ) -> ActionClsBatchPredEntity | OTXBatchLossEntity:
        if self.training:
            if not isinstance(outputs, dict):
                raise TypeError(outputs)

            losses = OTXBatchLossEntity()
            for k, v in outputs.items():
                losses[k] = v
            return losses

        scores = []
        labels = []

        for output in outputs:
            if not isinstance(output, ActionDataSample):
                raise TypeError(output)

            scores.append(output.pred_score)
            labels.append(output.pred_label)

        return ActionClsBatchPredEntity(
            batch_size=len(outputs),
            images=inputs.images,
            imgs_info=inputs.imgs_info,
            scores=scores,
            labels=labels,
        )

    @property
    def _exporter(self) -> OTXModelExporter:
        """Creates OTXModelExporter object that can export the model."""
        return OTXNativeModelExporter(
            task_level_export_parameters=self._export_parameters,
            input_size=self.input_size,
            mean=self.mean,
            std=self.std,
            resize_mode="standard",
            pad_value=0,
            swap_rgb=False,
            via_onnx=False,
            onnx_export_configuration=None,
            output_names=None,
        )

    def forward_for_tracing(self, image: Tensor) -> Tensor | dict[str, Tensor]:
        """Model forward function used for the model tracing during model exportation."""
        return self.model(inputs=image, mode="tensor")

    def get_classification_layers(self, prefix: str = "model.") -> dict[str, dict[str, int]]:
        """Get final classification layer information for incremental learning case."""
        sample_model_dict = self._build_model(num_classes=5).state_dict()
        incremental_model_dict = self._build_model(num_classes=6).state_dict()

        classification_layers = {}
        for key in sample_model_dict:
            if sample_model_dict[key].shape != incremental_model_dict[key].shape:
                sample_model_dim = sample_model_dict[key].shape[0]
                incremental_model_dim = incremental_model_dict[key].shape[0]
                stride = incremental_model_dim - sample_model_dim
                num_extra_classes = 6 * sample_model_dim - 5 * incremental_model_dim
                classification_layers[prefix + key] = {"stride": stride, "num_extra_classes": num_extra_classes}
        return classification_layers

<<<<<<< HEAD
    def get_dummy_input(self, batch_size: int = 1) -> ActionClsBatchDataEntity:
        """Returns a dummy input for action classification model."""
        images = torch.rand(batch_size, *self.image_size[1:])
        labels = [torch.LongTensor([0])] * batch_size
        infos = []
        for i, img in enumerate(images):
            infos.append(
                ImageInfo(
                    img_idx=i,
                    img_shape=img.shape,
                    ori_shape=img.shape,
                ),
            )
        return ActionClsBatchDataEntity(batch_size, images, infos, labels=labels)
=======

class MMActionCompatibleModel(OTXActionClsModel):
    """Action classification model compitible for MMAction.

    It can consume MMAction model configuration translated into OTX configuration
    (please see otx.tools.translate_mmrecipe) and create the OTX Action classification model
    compatible for OTX pipelines.
    """

    def __init__(
        self,
        label_info: LabelInfoTypes,
        config: DictConfig,
        optimizer: OptimizerCallable = DefaultOptimizerCallable,
        scheduler: LRSchedulerCallable | LRSchedulerListCallable = DefaultSchedulerCallable,
        metric: MetricCallable = MultiClassClsMetricCallable,
        torch_compile: bool = False,
    ) -> None:
        config = inplace_num_classes(cfg=config, num_classes=self._dispatch_label_info(label_info).num_classes)
        self.config = config
        self.load_from = config.pop("load_from", None)
        super().__init__(
            label_info=label_info,
            optimizer=optimizer,
            scheduler=scheduler,
            metric=metric,
            torch_compile=torch_compile,
        )

    def _create_model(self) -> nn.Module:
        from .utils.mmaction import create_model

        model, self.classification_layers = create_model(self.config, self.load_from)
        return model

    def _customize_inputs(self, entity: ActionClsBatchDataEntity) -> dict[str, Any]:
        """Convert ActionClsBatchDataEntity into mmaction model's input."""
        from mmaction.structures import ActionDataSample

        mmaction_inputs: dict[str, Any] = {}

        mmaction_inputs["inputs"] = entity.images
        mmaction_inputs["data_samples"] = [
            ActionDataSample(
                metainfo={
                    "img_id": img_info.img_idx,
                    "img_shape": img_info.img_shape,
                    "ori_shape": img_info.ori_shape,
                    "scale_factor": img_info.scale_factor,
                },
                gt_label=labels,
            )
            for img_info, labels in zip(entity.imgs_info, entity.labels)
        ]

        mmaction_inputs = self.model.data_preprocessor(data=mmaction_inputs, training=self.training)
        mmaction_inputs["mode"] = "loss" if self.training else "predict"
        return mmaction_inputs

    def _customize_outputs(
        self,
        outputs: Any,  # noqa: ANN401
        inputs: ActionClsBatchDataEntity,
    ) -> ActionClsBatchPredEntity | OTXBatchLossEntity:
        from mmaction.structures import ActionDataSample

        if self.training:
            if not isinstance(outputs, dict):
                raise TypeError(outputs)

            losses = OTXBatchLossEntity()
            for k, v in outputs.items():
                losses[k] = v
            return losses

        scores = []
        labels = []

        for output in outputs:
            if not isinstance(output, ActionDataSample):
                raise TypeError(output)

            scores.append(output.pred_score)
            labels.append(output.pred_label)

        return ActionClsBatchPredEntity(
            batch_size=len(outputs),
            images=inputs.images,
            imgs_info=inputs.imgs_info,
            scores=scores,
            labels=labels,
        )

    @property
    def _exporter(self) -> OTXModelExporter:
        """Creates OTXModelExporter object that can export the model."""
        mean, std = get_mean_std_from_data_processing(self.config)

        return OTXNativeModelExporter(
            task_level_export_parameters=self._export_parameters,
            input_size=self.input_size,
            mean=mean,
            std=std,
            resize_mode="standard",
            pad_value=0,
            swap_rgb=False,
            via_onnx=False,
            onnx_export_configuration=None,
            output_names=None,
        )

    def forward_for_tracing(self, image: Tensor) -> Tensor | dict[str, Tensor]:
        """Model forward function used for the model tracing during model exportation."""
        return self.model(inputs=image, mode="tensor")
>>>>>>> 4c0781f5


class OVActionClsModel(
    OVModel[ActionClsBatchDataEntity, ActionClsBatchPredEntity],
):
    """Action Classification model compatible for OpenVINO IR inference.

    It can consume OpenVINO IR model path or model name from Intel OMZ repository
    and create the OTX classification model compatible for OTX testing pipeline.
    """

    def __init__(
        self,
        model_name: str,
        model_type: str = "Action Classification",
        async_inference: bool = True,
        max_num_requests: int | None = None,
        use_throughput_mode: bool = False,
        model_api_configuration: dict[str, Any] | None = None,
        metric: MetricCallable = MultiClassClsMetricCallable,
        **kwargs,
    ) -> None:
        super().__init__(
            model_name=model_name,
            model_type=model_type,
            async_inference=async_inference,
            max_num_requests=max_num_requests,
            use_throughput_mode=use_throughput_mode,
            model_api_configuration=model_api_configuration,
            metric=metric,
        )

    def _customize_inputs(self, entity: ActionClsBatchDataEntity) -> dict[str, Any]:
        # restore original numpy image
        images = [np.transpose(im.cpu().numpy(), (0, 2, 3, 1)) for im in entity.images]
        return {"inputs": images}

    def _customize_outputs(
        self,
        outputs: list[ClassificationResult],
        inputs: ActionClsBatchDataEntity,
    ) -> ActionClsBatchPredEntity:
        pred_labels = [torch.tensor(out.top_labels[0][0], dtype=torch.long) for out in outputs]
        pred_scores = [torch.tensor(out.top_labels[0][2]) for out in outputs]

        return ActionClsBatchPredEntity(
            batch_size=len(outputs),
            images=inputs.images,
            imgs_info=inputs.imgs_info,
            scores=pred_scores,
            labels=pred_labels,
        )

    def _convert_pred_entity_to_compute_metric(
        self,
        preds: ActionClsBatchPredEntity,
        inputs: ActionClsBatchDataEntity,
    ) -> MetricInput:
        pred = torch.tensor(preds.labels)
        target = torch.tensor(inputs.labels)
        return {
            "preds": pred,
            "target": target,
        }

    def transform_fn(self, data_batch: ActionClsBatchDataEntity) -> np.array:
        """Data transform function for PTQ."""
        np_data = self._customize_inputs(data_batch)
        vid = np_data["inputs"][0]
        return self.model.preprocess(vid)[0][self.model.image_blob_name]

    @property
    def model_adapter_parameters(self) -> dict:
        """Model parameters for export."""
        return {"input_layouts": "NSCTHW"}

    def get_dummy_input(self, batch_size: int = 1) -> ActionClsBatchDataEntity:
        """Returns a dummy input for action classification OV model."""
        # Resize is embedded to the OV model, which means we don't need to know the actual size
        images = [torch.rand(8, 3, 224, 224) for _ in range(batch_size)]
        labels = [torch.LongTensor([0])] * batch_size
        infos = []
        for i, img in enumerate(images):
            infos.append(
                ImageInfo(
                    img_idx=i,
                    img_shape=img.shape,
                    ori_shape=img.shape,
                ),
            )
        return ActionClsBatchDataEntity(batch_size, images, infos, labels=labels)<|MERGE_RESOLUTION|>--- conflicted
+++ resolved
@@ -162,10 +162,9 @@
                 classification_layers[prefix + key] = {"stride": stride, "num_extra_classes": num_extra_classes}
         return classification_layers
 
-<<<<<<< HEAD
     def get_dummy_input(self, batch_size: int = 1) -> ActionClsBatchDataEntity:
         """Returns a dummy input for action classification model."""
-        images = torch.rand(batch_size, *self.image_size[1:])
+        images = torch.rand(batch_size, *self.input_size[1:])
         labels = [torch.LongTensor([0])] * batch_size
         infos = []
         for i, img in enumerate(images):
@@ -177,122 +176,6 @@
                 ),
             )
         return ActionClsBatchDataEntity(batch_size, images, infos, labels=labels)
-=======
-
-class MMActionCompatibleModel(OTXActionClsModel):
-    """Action classification model compitible for MMAction.
-
-    It can consume MMAction model configuration translated into OTX configuration
-    (please see otx.tools.translate_mmrecipe) and create the OTX Action classification model
-    compatible for OTX pipelines.
-    """
-
-    def __init__(
-        self,
-        label_info: LabelInfoTypes,
-        config: DictConfig,
-        optimizer: OptimizerCallable = DefaultOptimizerCallable,
-        scheduler: LRSchedulerCallable | LRSchedulerListCallable = DefaultSchedulerCallable,
-        metric: MetricCallable = MultiClassClsMetricCallable,
-        torch_compile: bool = False,
-    ) -> None:
-        config = inplace_num_classes(cfg=config, num_classes=self._dispatch_label_info(label_info).num_classes)
-        self.config = config
-        self.load_from = config.pop("load_from", None)
-        super().__init__(
-            label_info=label_info,
-            optimizer=optimizer,
-            scheduler=scheduler,
-            metric=metric,
-            torch_compile=torch_compile,
-        )
-
-    def _create_model(self) -> nn.Module:
-        from .utils.mmaction import create_model
-
-        model, self.classification_layers = create_model(self.config, self.load_from)
-        return model
-
-    def _customize_inputs(self, entity: ActionClsBatchDataEntity) -> dict[str, Any]:
-        """Convert ActionClsBatchDataEntity into mmaction model's input."""
-        from mmaction.structures import ActionDataSample
-
-        mmaction_inputs: dict[str, Any] = {}
-
-        mmaction_inputs["inputs"] = entity.images
-        mmaction_inputs["data_samples"] = [
-            ActionDataSample(
-                metainfo={
-                    "img_id": img_info.img_idx,
-                    "img_shape": img_info.img_shape,
-                    "ori_shape": img_info.ori_shape,
-                    "scale_factor": img_info.scale_factor,
-                },
-                gt_label=labels,
-            )
-            for img_info, labels in zip(entity.imgs_info, entity.labels)
-        ]
-
-        mmaction_inputs = self.model.data_preprocessor(data=mmaction_inputs, training=self.training)
-        mmaction_inputs["mode"] = "loss" if self.training else "predict"
-        return mmaction_inputs
-
-    def _customize_outputs(
-        self,
-        outputs: Any,  # noqa: ANN401
-        inputs: ActionClsBatchDataEntity,
-    ) -> ActionClsBatchPredEntity | OTXBatchLossEntity:
-        from mmaction.structures import ActionDataSample
-
-        if self.training:
-            if not isinstance(outputs, dict):
-                raise TypeError(outputs)
-
-            losses = OTXBatchLossEntity()
-            for k, v in outputs.items():
-                losses[k] = v
-            return losses
-
-        scores = []
-        labels = []
-
-        for output in outputs:
-            if not isinstance(output, ActionDataSample):
-                raise TypeError(output)
-
-            scores.append(output.pred_score)
-            labels.append(output.pred_label)
-
-        return ActionClsBatchPredEntity(
-            batch_size=len(outputs),
-            images=inputs.images,
-            imgs_info=inputs.imgs_info,
-            scores=scores,
-            labels=labels,
-        )
-
-    @property
-    def _exporter(self) -> OTXModelExporter:
-        """Creates OTXModelExporter object that can export the model."""
-        mean, std = get_mean_std_from_data_processing(self.config)
-
-        return OTXNativeModelExporter(
-            task_level_export_parameters=self._export_parameters,
-            input_size=self.input_size,
-            mean=mean,
-            std=std,
-            resize_mode="standard",
-            pad_value=0,
-            swap_rgb=False,
-            via_onnx=False,
-            onnx_export_configuration=None,
-            output_names=None,
-        )
-
-    def forward_for_tracing(self, image: Tensor) -> Tensor | dict[str, Tensor]:
-        """Model forward function used for the model tracing during model exportation."""
-        return self.model(inputs=image, mode="tensor")
->>>>>>> 4c0781f5
 
 
 class OVActionClsModel(
