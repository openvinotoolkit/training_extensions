--- conflicted
+++ resolved
@@ -846,49 +846,7 @@
             _, masks = self.model.learn(image, **prompts)
             reference_masks.append(masks)
 
-<<<<<<< HEAD
         return {"reference_feats": self.model.reference_feats, "used_indices": self.model.used_indices}, reference_masks
-=======
-            # forward image encoder
-            image_embeddings = self.model["image_encoder"].infer_sync(image)
-            processed_embedding = image_embeddings["image_embeddings"].squeeze().transpose(1, 2, 0)
-
-            # get reference masks
-            ref_masks: np.ndarray = np.zeros((largest_label + 1, *original_shape), dtype=np.uint8)
-            for label, input_prompts in prompts.items():
-                ref_mask: np.ndarray = np.zeros(original_shape, dtype=np.uint8)
-                for inputs_decoder in input_prompts:
-                    inputs_decoder.pop("label")
-                    if "point_coords" in inputs_decoder:
-                        # bboxes and points
-                        inputs_decoder.update(image_embeddings)
-                        prediction = self._predict_masks(inputs_decoder, original_shape, is_cascade=is_cascade)
-                        masks = prediction["upscaled_masks"]
-                    else:
-                        log.warning("annotation and polygon will be supported.")
-                        continue
-                    ref_mask[masks] += 1
-                ref_mask = np.clip(ref_mask, 0, 1)
-
-                ref_feat: np.ndarray | None = None
-                cur_default_threshold_reference = deepcopy(default_threshold_reference)
-                while ref_feat is None:
-                    log.info(f"[*] default_threshold_reference : {cur_default_threshold_reference:.4f}")
-                    ref_feat = self._generate_masked_features(
-                        feats=processed_embedding,
-                        masks=ref_mask,
-                        threshold_mask=cur_default_threshold_reference,
-                        image_size=self.model["image_encoder"].image_size,
-                    )
-                    cur_default_threshold_reference -= 0.05
-
-                self.reference_feats[label] = ref_feat
-                self.used_indices: np.ndarray = np.concatenate((self.used_indices, [label]))
-                ref_masks[label] = ref_mask
-            reference_masks.append(ref_masks)
-        self.used_indices = np.unique(self.used_indices)
-        return {"reference_feats": self.reference_feats, "used_indices": self.used_indices}, reference_masks
->>>>>>> 785a560d
 
     def infer(
         self,
@@ -1332,26 +1290,15 @@
 
         _infer_reference_info_root: Path = (
             self.infer_reference_info_root
-            #if self.infer_reference_info_root == self.infer_reference_info_root.absolute()
-            #else Path(default_root_dir) / self.infer_reference_info_root
+            if self.infer_reference_info_root == self.infer_reference_info_root.absolute()
+            else Path(default_root_dir) / self.infer_reference_info_root
         )
 
         if (
             path_reference_info := _infer_reference_info_root / self.reference_info_dir / "reference_info.pickle"
         ).is_file():
-<<<<<<< HEAD
-            reference_info: dict[str, np.ndarray] = pickle.load(path_reference_info.open("rb"))  # noqa: S301   # nosec: B301
-            self.reference_feats = reference_info.get(
-                "reference_feats",
-                np.zeros((0, 1, self.model.decoder_model.embed_dim), dtype=np.float32),
-            )
-            self.used_indices = reference_info.get("used_indices", np.array([], dtype=np.int64))
-            log.info(f"reference info saved at {path_reference_info} was successfully loaded.")
-            return True
-=======
             return _load_and_assign_reference_info(path_reference_info)
 
->>>>>>> 785a560d
         return False
 
     def _get_prompt_candidates(
