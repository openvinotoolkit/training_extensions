--- conflicted
+++ resolved
@@ -43,6 +43,7 @@
 
 if TYPE_CHECKING:
     from lightning.pytorch.cli import LRSchedulerCallable, OptimizerCallable
+    from model_api.models.utils import PredictedMask, VisualPromptingResult
     from torchmetrics import MetricCollection
 
     from otx.core.data.module import OTXDataModule
@@ -512,33 +513,11 @@
                 ),
             )
 
-<<<<<<< HEAD
-        images, metas, batch_prompts = self._customize_inputs(inputs)
-        outputs: list[list[dict[str, Any]]] = []
-        for image, meta, prompts in zip(images, metas, batch_prompts):
-            # forward image encoder
-            image_embeddings = self.model["image_encoder"].infer_sync(image)
-
-            # forward decoder
-            outputs_per_batch: list[dict[str, Any]] = []
-            for prompt in prompts:
-                label = prompt.pop("label")
-                prompt.update(**image_embeddings)
-
-                # forward decoder to get predicted mask
-                prediction = self.model["decoder"].infer_sync(prompt)
-                prediction["scores"] = prediction["iou_predictions"]
-                prediction["labels"] = label
-                processed_prediction = self.model["decoder"].postprocess(prediction, meta)
-                outputs_per_batch.append(processed_prediction)
-            outputs.append(outputs_per_batch)
-=======
         images, batch_prompts = self._customize_inputs(inputs)
-        outputs: list[Any] = []
+        outputs: list[VisualPromptingResult] = []
         for image, prompt in zip(images, batch_prompts):
             outputs.append(self.model(image, **prompt))
 
->>>>>>> 61b4db09
         return self._customize_outputs(outputs, inputs)
 
     def _customize_inputs(  # type: ignore[override]
@@ -581,29 +560,17 @@
 
     def _customize_outputs(
         self,
-        outputs: Any,  # noqa: ANN401
+        outputs: list[VisualPromptingResult],
         inputs: VisualPromptingBatchDataEntity,  # type: ignore[override]
     ) -> VisualPromptingBatchPredEntity:
         """Customize OTX output batch data entity if needed for model."""
         masks: list[tv_tensors.Mask] = []
-<<<<<<< HEAD
         scores: list[Tensor] = []
         labels: list[Tensor] = []
-        for output in outputs:
-            masks.append(tv_tensors.Mask(np.concatenate([o["hard_prediction"] for o in output]), device=self.device))
-            scores.append(torch.as_tensor(np.concatenate([o["scores"] for o in output]), device=self.device))
-            labels.append(torch.as_tensor([o["labels"] for o in output], device=self.device))
-=======
-        scores: list[torch.Tensor] = []
         for image_output in outputs:
-            masks.extend(
-                [
-                    torch.as_tensor(hard_prediction, device=self.device)
-                    for hard_prediction in image_output.hard_predictions
-                ],
-            )
-            scores.extend([torch.as_tensor(score, device=self.device) for score in image_output.scores])
->>>>>>> 61b4db09
+            masks.append(tv_tensors.Mask(np.concatenate(image_output.hard_predictions), device=self.device))
+            scores.append(torch.as_tensor(np.concatenate(image_output.scores), device=self.device))
+            labels.append(torch.as_tensor(image_output.labels, device=self.device))
 
         return VisualPromptingBatchPredEntity(
             batch_size=len(outputs),
@@ -898,11 +865,11 @@
         inputs: ZeroShotVisualPromptingBatchDataEntity,
         reference_feats: np.ndarray,
         used_indices: np.ndarray,
-    ) -> list[list[defaultdict[int, list]]]:
+    ) -> list[dict[int, PredictedMask]]:
         """`Infer` for target predictions."""
         images, _ = self._customize_inputs(inputs)
 
-        total_results: list[list[defaultdict[int, list]]] = []
+        total_results: list[dict[int, PredictedMask]] = []
         for image in images:
             result = self.model(image, VisualPromptingFeatures(reference_feats, used_indices))
             total_results.append(result.data)
@@ -912,7 +879,7 @@
     def forward(  # type: ignore[override]
         self,
         inputs: ZeroShotVisualPromptingBatchDataEntity,  # type: ignore[override]
-    ) -> ZeroShotVisualPromptingBatchPredEntity:
+    ) -> dict | ZeroShotVisualPromptingBatchPredEntity:
         """Model forward function."""
         kwargs: dict[str, Any] = {}
         fn = self.learn if self.training else self.infer
@@ -973,35 +940,27 @@
 
     def _customize_outputs(  # type: ignore[override]
         self,
-        outputs: Any,  # noqa: ANN401
+        outputs: dict | list[dict[int, PredictedMask]],
         inputs: ZeroShotVisualPromptingBatchDataEntity,  # type: ignore[override]
-    ) -> ZeroShotVisualPromptingBatchPredEntity:
+    ) -> dict | ZeroShotVisualPromptingBatchPredEntity:
         """Customize OTX output batch data entity if needed for model."""
-        if self.training:
+        if self.training and isinstance(outputs, dict):
             return outputs
 
         masks: list[tv_tensors.Mask] = []
         prompts: list[Points] = []
-<<<<<<< HEAD
         scores: list[Tensor] = []
         labels: list[Tensor] = []
-        for idx, (predicted_masks, used_points) in enumerate(outputs):
+        for idx, output in enumerate(outputs):
             _masks: list[np.ndarray] = []
             _prompts: list[np.ndarray] = []
             _scores: list[np.ndarray] = []
             _labels: list[np.ndarray] = []
-            for label, predicted_mask in predicted_masks.items():
-                if len(predicted_mask) == 0:
-=======
-        scores: list[torch.Tensor] = []
-        labels: list[torch.LongTensor] = []
-        for output in outputs:
             for label, predicted_mask in output.items():
                 if len(predicted_mask.mask) == 0:
->>>>>>> 61b4db09
                     continue
-                _masks.append(np.stack(predicted_mask, axis=0))
-                _used_points_scores = np.stack(used_points[label], axis=0)
+                _masks.append(np.stack(predicted_mask.mask, axis=0))
+                _used_points_scores = np.stack(predicted_mask.points, axis=0)
                 _prompts.append(_used_points_scores[:, :2])
                 _scores.append(_used_points_scores[:, 2])
                 _labels.append(np.array([label] * len(_used_points_scores)))
@@ -1009,32 +968,11 @@
             if len(_masks) == 0:
                 masks.append(
                     tv_tensors.Mask(
-<<<<<<< HEAD
                         torch.zeros((1, *inputs.imgs_info[idx].ori_shape), dtype=torch.float32, device=self.device),
                     ),
                 )
                 prompts.append(
                     Points([], canvas_size=inputs.imgs_info[idx].ori_shape, dtype=torch.float32, device=self.device),
-=======
-                        torch.stack([torch.as_tensor(m) for m in predicted_mask.mask], dim=0),
-                        dtype=torch.float32,
-                        device=self.device,
-                    ),
-                )
-                prompts.append(
-                    Points(
-                        torch.stack([torch.as_tensor(p[:2]) for p in predicted_mask.points], dim=0),
-                        canvas_size=inputs.imgs_info[0].ori_shape,
-                        dtype=torch.float32,
-                        device=self.device,
-                    ),
-                )
-                scores.append(
-                    torch.stack([torch.as_tensor(p[2]) for p in predicted_mask.points], dim=0).to(self.device),
-                )
-                labels.append(
-                    torch.cat([torch.LongTensor([label]) for _ in range(len(scores[-1]))], dim=0).to(self.device),
->>>>>>> 61b4db09
                 )
                 scores.append(torch.tensor([-1.0], dtype=torch.float32, device=self.device))
                 labels.append(torch.tensor([-1], dtype=torch.int64, device=self.device))
