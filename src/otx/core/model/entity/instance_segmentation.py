# Copyright (C) 2023 Intel Corporation
# SPDX-License-Identifier: Apache-2.0
#
"""Class definition for instance segmentation model entity used in OTX."""

from __future__ import annotations

from typing import TYPE_CHECKING, Any

import numpy as np
import torch
from torchvision import tv_tensors

from otx.core.data.entity.base import OTXBatchLossEntity
from otx.core.data.entity.instance_segmentation import (
    InstanceSegBatchDataEntity,
    InstanceSegBatchPredEntity,
)
<<<<<<< HEAD
from otx.core.exporter.base import OTXModelExporter
=======
from otx.core.data.entity.tile import TileBatchInstSegDataEntity
>>>>>>> 935934ad
from otx.core.model.entity.base import OTXModel, OVModel
from otx.core.utils.build import build_mm_model, get_classification_layers
from otx.core.utils.config import inplace_num_classes
from otx.core.utils.tile_merge import InstanceSegTileMerge

if TYPE_CHECKING:
    from mmdet.models.data_preprocessors import DetDataPreprocessor
    from omegaconf import DictConfig
    from openvino.model_api.models.utils import InstanceSegmentationResult
    from torch import device, nn


class OTXInstanceSegModel(
    OTXModel[InstanceSegBatchDataEntity, InstanceSegBatchPredEntity, TileBatchInstSegDataEntity],
):
    """Base class for the detection models used in OTX."""

<<<<<<< HEAD
    def _generate_model_metadata(self) -> dict[tuple[str, str], Any]:
        metadata = super()._generate_model_metadata()
        metadata[("model_info", "model_type")] = "MaskRCNN"
        metadata[("model_info", "task_type")] = "instance_segmentation"
        metadata[("model_info", "confidence_threshold")] = str(0.0)  # it was able to be set in OTX 1.X
        metadata[("model_info", "iou_threshold")] = str(0.5)

        # Instance segmentation needs to add empty label
        all_labels = "otx_empty_lbl "
        all_label_ids = "None "
        for lbl in self.label_info.label_names:
            all_labels += lbl.replace(" ", "_") + " "
            all_label_ids += lbl.replace(" ", "_") + " "

        metadata[("model_info", "labels")] = all_labels.strip()
        metadata[("model_info", "label_ids")] = all_label_ids.strip()

        return metadata
=======
    def forward_tiles(self, inputs: TileBatchInstSegDataEntity) -> InstanceSegBatchPredEntity:
        """Unpack instance segmentation tiles.

        Args:
            inputs (TileBatchInstSegDataEntity): Tile batch data entity.

        Returns:
            InstanceSegBatchPredEntity: Merged instance segmentation prediction.
        """
        tile_preds: list[InstanceSegBatchPredEntity] = []
        tile_attrs: list[list[dict[str, int | str]]] = []
        merger = InstanceSegTileMerge(inputs.imgs_info)
        for batch_tile_attrs, batch_tile_input in inputs.unbind():
            output = self.forward(batch_tile_input)
            if isinstance(output, OTXBatchLossEntity):
                msg = "Loss output is not supported for tile merging"
                raise TypeError(msg)
            tile_preds.append(output)
            tile_attrs.append(batch_tile_attrs)
        pred_entities = merger.merge(tile_preds, tile_attrs)

        return InstanceSegBatchPredEntity(
            batch_size=inputs.batch_size,
            images=[pred_entity.image for pred_entity in pred_entities],
            imgs_info=[pred_entity.img_info for pred_entity in pred_entities],
            scores=[pred_entity.score for pred_entity in pred_entities],
            bboxes=[pred_entity.bboxes for pred_entity in pred_entities],
            labels=[pred_entity.labels for pred_entity in pred_entities],
            masks=[pred_entity.masks for pred_entity in pred_entities],
            polygons=[pred_entity.polygons for pred_entity in pred_entities],
        )
>>>>>>> 935934ad


class MMDetInstanceSegCompatibleModel(OTXInstanceSegModel):
    """Instance Segmentation model compatible for MMDet."""

    def __init__(self, num_classes: int, config: DictConfig) -> None:
        config = inplace_num_classes(cfg=config, num_classes=num_classes)
        self.config = config
        self.load_from = self.config.pop("load_from", None)
        super().__init__(num_classes=num_classes)

    @property
    def export_params(self) -> dict[str, Any]:
        """Parameters for an exporter."""
        return {}

    def _create_model(self) -> nn.Module:
        from mmdet.models.data_preprocessors import (
            DetDataPreprocessor as _DetDataPreprocessor,
        )
        from mmdet.registry import MODELS
        from mmengine.registry import MODELS as MMENGINE_MODELS

        # NOTE: For the history of this monkey patching, please see
        # https://github.com/openvinotoolkit/training_extensions/issues/2743
        @MMENGINE_MODELS.register_module(force=True)
        class DetDataPreprocessor(_DetDataPreprocessor):
            @property
            def device(self) -> device:
                try:
                    buf = next(self.buffers())
                except StopIteration:
                    return super().device
                else:
                    return buf.device

        self.classification_layers = get_classification_layers(self.config, MODELS, "model.")
        return build_mm_model(self.config, MODELS, self.load_from)

    def _customize_inputs(self, entity: InstanceSegBatchDataEntity) -> dict[str, Any]:
        from mmdet.structures import DetDataSample
        from mmdet.structures.mask import BitmapMasks, PolygonMasks
        from mmengine.structures import InstanceData

        mmdet_inputs: dict[str, Any] = {}

        mmdet_inputs["inputs"] = entity.images  # B x C x H x W PyTorch tensor
        mmdet_inputs["data_samples"] = []

        for img_info, bboxes, masks, polygons, labels in zip(
            entity.imgs_info,
            entity.bboxes,
            entity.masks,
            entity.polygons,
            entity.labels,
        ):
            # NOTE: ground-truth masks are resized in training, but not in inference
            height, width = img_info.img_shape if self.training else img_info.ori_shape
            if len(masks):
                mmdet_masks = BitmapMasks(masks.data.cpu().numpy(), height, width)
            else:
                mmdet_masks = PolygonMasks(
                    [[np.array(polygon.points)] for polygon in polygons],
                    height,
                    width,
                )

            data_sample = DetDataSample(
                metainfo={
                    "img_id": img_info.img_idx,
                    "img_shape": img_info.img_shape,
                    "ori_shape": img_info.ori_shape,
                    "pad_shape": img_info.pad_shape,
                    "scale_factor": img_info.scale_factor,
                },
                gt_instances=InstanceData(
                    bboxes=bboxes,
                    masks=mmdet_masks,
                    labels=labels,
                ),
            )
            mmdet_inputs["data_samples"].append(data_sample)

        preprocessor: DetDataPreprocessor = self.model.data_preprocessor

        mmdet_inputs = preprocessor(data=mmdet_inputs, training=self.training)

        mmdet_inputs["mode"] = "loss" if self.training else "predict"

        return mmdet_inputs

    def _customize_outputs(
        self,
        outputs: Any,  # noqa: ANN401
        inputs: InstanceSegBatchDataEntity,
    ) -> InstanceSegBatchPredEntity | OTXBatchLossEntity:
        from mmdet.structures import DetDataSample

        if self.training:
            if not isinstance(outputs, dict):
                raise TypeError(outputs)

            losses = OTXBatchLossEntity()
            for loss_name, loss_value in outputs.items():
                if isinstance(loss_value, torch.Tensor):
                    losses[loss_name] = loss_value
                elif isinstance(loss_value, list):
                    losses[loss_name] = sum(_loss.mean() for _loss in loss_value)
            return losses

        scores: list[torch.Tensor] = []
        bboxes: list[tv_tensors.BoundingBoxes] = []
        labels: list[torch.LongTensor] = []
        masks: list[tv_tensors.Mask] = []

        for output in outputs:
            if not isinstance(output, DetDataSample):
                raise TypeError(output)

            scores.append(output.pred_instances.scores)
            bboxes.append(
                tv_tensors.BoundingBoxes(
                    output.pred_instances.bboxes,
                    format="XYXY",
                    canvas_size=output.img_shape,
                ),
            )
            output_masks = tv_tensors.Mask(
                output.pred_instances.masks,
                dtype=torch.bool,
            )
            masks.append(output_masks)
            labels.append(output.pred_instances.labels)

        return InstanceSegBatchPredEntity(
            batch_size=len(outputs),
            images=inputs.images,
            imgs_info=inputs.imgs_info,
            scores=scores,
            bboxes=bboxes,
            masks=masks,
            polygons=[],
            labels=labels,
        )

    def _create_exporter(
        self,
        test_pipeline: list[dict] | None = None,
    ) -> OTXModelExporter:
        """Creates OTXModelExporter object that can export the model."""
        if test_pipeline is None:
            msg = "test_pipeline is necessary for mmdeploy."
            raise ValueError(msg)

        from otx.core.exporter.mmdeploy import MMdeployExporter

        return MMdeployExporter(**self.export_params, test_pipeline=test_pipeline)

    def need_mmdeploy(self) -> bool:
        """Whether mmdeploy is used when exporting a model."""
        return self.export_params.get("mmdeploy_config") is not None


class OVInstanceSegmentationModel(OVModel):
    """Instance segmentation model compatible for OpenVINO IR inference.

    It can consume OpenVINO IR model path or model name from Intel OMZ repository
    and create the OTX detection model compatible for OTX testing pipeline.
    """

    def _customize_outputs(
        self,
        outputs: list[InstanceSegmentationResult],
        inputs: InstanceSegBatchDataEntity,
    ) -> InstanceSegBatchPredEntity | OTXBatchLossEntity:
        # add label index
        bboxes = []
        scores = []
        labels = []
        masks = []
        for output in outputs:
            output_objects = output.segmentedObjects
            if len(output_objects):
                bbox = [[output.xmin, output.ymin, output.xmax, output.ymax] for output in output_objects]
            else:
                bbox = torch.empty(size=(0, 0))
            bboxes.append(
                tv_tensors.BoundingBoxes(
                    bbox,
                    format="XYXY",
                    canvas_size=inputs.imgs_info[-1].img_shape,
                ),
            )
            scores.append(torch.tensor([output.score for output in output_objects]))
            masks.append(torch.tensor([output.mask for output in output_objects]))
            labels.append(torch.tensor([output.id - 1 for output in output_objects]))

        return InstanceSegBatchPredEntity(
            batch_size=len(outputs),
            images=inputs.images,
            imgs_info=inputs.imgs_info,
            scores=scores,
            bboxes=bboxes,
            masks=masks,
            polygons=[],
            labels=labels,
        )<|MERGE_RESOLUTION|>--- conflicted
+++ resolved
@@ -16,11 +16,8 @@
     InstanceSegBatchDataEntity,
     InstanceSegBatchPredEntity,
 )
-<<<<<<< HEAD
 from otx.core.exporter.base import OTXModelExporter
-=======
 from otx.core.data.entity.tile import TileBatchInstSegDataEntity
->>>>>>> 935934ad
 from otx.core.model.entity.base import OTXModel, OVModel
 from otx.core.utils.build import build_mm_model, get_classification_layers
 from otx.core.utils.config import inplace_num_classes
@@ -38,7 +35,6 @@
 ):
     """Base class for the detection models used in OTX."""
 
-<<<<<<< HEAD
     def _generate_model_metadata(self) -> dict[tuple[str, str], Any]:
         metadata = super()._generate_model_metadata()
         metadata[("model_info", "model_type")] = "MaskRCNN"
@@ -57,7 +53,7 @@
         metadata[("model_info", "label_ids")] = all_label_ids.strip()
 
         return metadata
-=======
+
     def forward_tiles(self, inputs: TileBatchInstSegDataEntity) -> InstanceSegBatchPredEntity:
         """Unpack instance segmentation tiles.
 
@@ -89,7 +85,6 @@
             masks=[pred_entity.masks for pred_entity in pred_entities],
             polygons=[pred_entity.polygons for pred_entity in pred_entities],
         )
->>>>>>> 935934ad
 
 
 class MMDetInstanceSegCompatibleModel(OTXInstanceSegModel):
