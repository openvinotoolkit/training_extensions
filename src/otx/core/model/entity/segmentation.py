# Copyright (C) 2023 Intel Corporation
# SPDX-License-Identifier: Apache-2.0
#
"""Class definition for detection model entity used in OTX."""

from __future__ import annotations

from typing import TYPE_CHECKING, Any

from torchvision import tv_tensors

from otx.core.data.entity.base import OTXBatchLossEntity
from otx.core.data.entity.segmentation import SegBatchDataEntity, SegBatchPredEntity
from otx.core.data.entity.tile import T_OTXTileBatchDataEntity
from otx.core.exporter.base import OTXModelExporter
from otx.core.exporter.native import OTXNativeModelExporter
from otx.core.model.entity.base import OTXModel, OVModel
from otx.core.utils.build import build_mm_model, get_classification_layers
from otx.core.utils.config import inplace_num_classes
from otx.core.utils.utils import get_mean_std_from_data_processing

if TYPE_CHECKING:
    from mmseg.models.data_preprocessor import SegDataPreProcessor
    from omegaconf import DictConfig
    from openvino.model_api.models.utils import ImageResultWithSoftPrediction
    from torch import device, nn


class OTXSegmentationModel(OTXModel[SegBatchDataEntity, SegBatchPredEntity, T_OTXTileBatchDataEntity]):
    """Base class for the detection models used in OTX."""

    @property
    def _export_parameters(self) -> dict[str, Any]:
        """Defines parameters required to export a particular model implementation."""
        parameters = super()._export_parameters
        hierarchical_config: dict = {}
        hierarchical_config["cls_heads_info"] = {}
        hierarchical_config["label_tree_edges"] = []

        parameters["metadata"].update(
            {
                ("model_info", "model_type"): "Segmentation",
                ("model_info", "task_type"): "segmentation",
                ("model_info", "return_soft_prediction"): str(True),
                ("model_info", "soft_threshold"): str(0.5),
                ("model_info", "blur_strength"): str(-1),
            },
        )
        return parameters


class MMSegCompatibleModel(OTXSegmentationModel):
    """Segmentation model compatible for MMSeg.

    It can consume MMSeg model configuration translated into OTX configuration
    (please see otx.tools.translate_mmrecipe) and create the OTX detection model
    compatible for OTX pipelines.
    """

    def __init__(self, num_classes: int, config: DictConfig) -> None:
        config = inplace_num_classes(cfg=config, num_classes=num_classes)
        self.config = config
        self.load_from = self.config.pop("load_from", None)
        self.image_size = (1, 3, 544, 544)
        super().__init__(num_classes=num_classes)

    @property
    def export_params(self) -> dict[str, Any]:
        """Parameters for an exporter."""
        export_params = get_mean_std_from_data_processing(self.config)
        export_params["resize_mode"] = "standard"
        export_params["pad_value"] = 0
        export_params["swap_rgb"] = False
        export_params["via_onnx"] = False
        export_params["input_size"] = (1, 3, *self.image_size)
        export_params["onnx_export_configuration"] = None

        return export_params

    def _create_model(self) -> nn.Module:
        from mmengine.registry import MODELS as MMENGINE_MODELS
        from mmseg.models.data_preprocessor import SegDataPreProcessor as _SegDataPreProcessor
        from mmseg.registry import MODELS

        # NOTE: For the history of this monkey patching, please see
        # https://github.com/openvinotoolkit/training_extensions/issues/2743
        @MMENGINE_MODELS.register_module(force=True)
        class SegDataPreProcessor(_SegDataPreProcessor):
            @property
            def device(self) -> device:
                try:
                    buf = next(self.buffers())
                except StopIteration:
                    return super().device
                else:
                    return buf.device

        self.classification_layers = get_classification_layers(self.config, MODELS, "model.")
        return build_mm_model(self.config, MODELS, self.load_from)

    def _customize_inputs(self, entity: SegBatchDataEntity) -> dict[str, Any]:
        from mmengine.structures import PixelData
        from mmseg.structures import SegDataSample

        mmseg_inputs: dict[str, Any] = {}
        mmseg_inputs["inputs"] = entity.images  # B x C x H x W PyTorch tensor
        mmseg_inputs["data_samples"] = [
            SegDataSample(
                metainfo={
                    "img_id": img_info.img_idx,
                    "img_shape": img_info.img_shape,
                    "ori_shape": img_info.ori_shape,
                    "pad_shape": img_info.pad_shape,
                    "scale_factor": img_info.scale_factor,
                    "ignored_labels": img_info.ignored_labels,
                },
                gt_sem_seg=PixelData(
                    data=masks,
                ),
            )
            for img_info, masks in zip(
                entity.imgs_info,
                entity.masks,
            )
        ]
        preprocessor: SegDataPreProcessor = self.model.data_preprocessor

        mmseg_inputs = preprocessor(data=mmseg_inputs, training=self.training)
        mmseg_inputs["mode"] = "loss" if self.training else "predict"

        return mmseg_inputs

    def _customize_outputs(
        self,
        outputs: Any,  # noqa: ANN401
        inputs: SegBatchDataEntity,
    ) -> SegBatchPredEntity | OTXBatchLossEntity:
        from mmseg.structures import SegDataSample

        if self.training:
            if not isinstance(outputs, dict):
                raise TypeError(outputs)

            losses = OTXBatchLossEntity()
            for k, v in outputs.items():
                if "loss" in k:
                    losses[k] = v
            return losses

        masks = []

        for output in outputs:
            if not isinstance(output, SegDataSample):
                raise TypeError(output)
            masks.append(output.pred_sem_seg.data)

        return SegBatchPredEntity(
            batch_size=len(outputs),
            images=inputs.images,
            imgs_info=inputs.imgs_info,
            scores=[],
            masks=masks,
        )

<<<<<<< HEAD
    def _create_exporter(
        self,
        test_pipeline: list[dict] | None = None,
    ) -> OTXModelExporter:
        """Creates OTXModelExporter object that can export the model."""
        return OTXNativeModelExporter(**self.export_params)
=======
    @property
    def _export_parameters(self) -> dict[str, Any]:
        """Defines parameters required to export a particular model implementation."""
        self.export_params["resize_mode"] = "standard"
        self.export_params["pad_value"] = 0
        self.export_params["swap_rgb"] = False
        self.export_params["via_onnx"] = False
        self.export_params["input_size"] = self.image_size
        self.export_params["onnx_export_configuration"] = None

        parent_parameters = super()._export_parameters
        parent_parameters.update(self.export_params)

        return parent_parameters

    @property
    def _exporter(self) -> OTXModelExporter:
        """Creates OTXModelExporter object that can export the model."""
        return OTXNativeModelExporter(**self._export_parameters)
>>>>>>> 451c9caf


class OVSegmentationModel(OVModel[SegBatchDataEntity, SegBatchPredEntity]):
    """Semantic segmentation model compatible for OpenVINO IR inference.

    It can consume OpenVINO IR model path or model name from Intel OMZ repository
    and create the OTX segmentation model compatible for OTX testing pipeline.
    """

    def _customize_outputs(
        self,
        outputs: list[ImageResultWithSoftPrediction],
        inputs: SegBatchDataEntity,
    ) -> SegBatchPredEntity | OTXBatchLossEntity:
        # add label index

        return SegBatchPredEntity(
            batch_size=1,
            images=inputs.images,
            imgs_info=inputs.imgs_info,
            scores=[],
            masks=[tv_tensors.Mask(mask.resultImage) for mask in outputs],
        )<|MERGE_RESOLUTION|>--- conflicted
+++ resolved
@@ -162,14 +162,6 @@
             masks=masks,
         )
 
-<<<<<<< HEAD
-    def _create_exporter(
-        self,
-        test_pipeline: list[dict] | None = None,
-    ) -> OTXModelExporter:
-        """Creates OTXModelExporter object that can export the model."""
-        return OTXNativeModelExporter(**self.export_params)
-=======
     @property
     def _export_parameters(self) -> dict[str, Any]:
         """Defines parameters required to export a particular model implementation."""
@@ -189,7 +181,6 @@
     def _exporter(self) -> OTXModelExporter:
         """Creates OTXModelExporter object that can export the model."""
         return OTXNativeModelExporter(**self._export_parameters)
->>>>>>> 451c9caf
 
 
 class OVSegmentationModel(OVModel[SegBatchDataEntity, SegBatchPredEntity]):
