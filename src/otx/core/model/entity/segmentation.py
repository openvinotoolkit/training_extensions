--- conflicted
+++ resolved
@@ -27,19 +27,6 @@
 class OTXSegmentationModel(OTXModel[SegBatchDataEntity, SegBatchPredEntity, T_OTXTileBatchDataEntity]):
     """Base class for the detection models used in OTX."""
 
-<<<<<<< HEAD
-    def _generate_model_metadata(
-        self,
-    ) -> dict[tuple[str, str], Any]:
-        metadata = super()._generate_model_metadata()
-        metadata[("model_info", "model_type")] = "Segmentation"
-        metadata[("model_info", "task_type")] = "segmentation"
-        metadata[("model_info", "return_soft_prediction")] = str(True)
-        metadata[("model_info", "soft_threshold")] = str(0.5)
-        metadata[("model_info", "blur_strength")] = str(-1)
-
-        return metadata
-=======
     @property
     def _export_parameters(self) -> dict[str, Any]:
         """Defines parameters required to export a particular model implementation."""
@@ -58,7 +45,6 @@
             },
         )
         return parameters
->>>>>>> 35e925f9
 
 
 def _get_export_params_from_seg_mmconfig(config: DictConfig) -> dict[str, Any]:
@@ -81,11 +67,7 @@
         self.config = config
         self.export_params = _get_export_params_from_seg_mmconfig(config)
         self.load_from = self.config.pop("load_from", None)
-<<<<<<< HEAD
-        self.image_size = (544, 544)
-=======
         self.image_size = (1, 3, 544, 544)
->>>>>>> 35e925f9
         super().__init__(num_classes=num_classes)
 
     def _create_model(self) -> nn.Module:
@@ -158,28 +140,13 @@
             masks=masks,
         )
 
-<<<<<<< HEAD
-    def _configure_export_parameters(self) -> None:
-=======
     @property
     def _export_parameters(self) -> dict[str, Any]:
         """Defines parameters required to export a particular model implementation."""
->>>>>>> 35e925f9
         self.export_params["resize_mode"] = "standard"
         self.export_params["pad_value"] = 0
         self.export_params["swap_rgb"] = False
         self.export_params["via_onnx"] = False
-<<<<<<< HEAD
-        self.export_params["input_size"] = (1, 3, *self.image_size)
-        self.export_params["onnx_export_configuration"] = None
-
-    def _create_exporter(
-        self,
-    ) -> OTXModelExporter:
-        """Creates OTXModelExporter object that can export the model."""
-        self._configure_export_parameters()
-        return OTXNativeModelExporter(**self.export_params)
-=======
         self.export_params["input_size"] = self.image_size
         self.export_params["onnx_export_configuration"] = None
 
@@ -192,7 +159,6 @@
     def _exporter(self) -> OTXModelExporter:
         """Creates OTXModelExporter object that can export the model."""
         return OTXNativeModelExporter(**self._export_parameters)
->>>>>>> 35e925f9
 
 
 class OVSegmentationModel(OVModel[SegBatchDataEntity, SegBatchPredEntity]):
