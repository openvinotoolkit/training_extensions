# Copyright (C) 2023 Intel Corporation
# SPDX-License-Identifier: Apache-2.0
#
"""Class definition for detection model entity used in OTX."""

from __future__ import annotations

from typing import TYPE_CHECKING, Any

import torch
from torchvision import tv_tensors

from otx.core.data.entity.base import OTXBatchLossEntity
from otx.core.data.entity.detection import DetBatchDataEntity, DetBatchPredEntity
from otx.core.model.entity.base import OTXModel, OVModel
from otx.core.utils.build import build_mm_model, get_classification_layers
from otx.core.utils.config import inplace_num_classes

if TYPE_CHECKING:
    from mmdet.models.data_preprocessors import DetDataPreprocessor
    from omegaconf import DictConfig
    from torch import device, nn


class OTXDetectionModel(OTXModel[DetBatchDataEntity, DetBatchPredEntity]):
    """Base class for the detection models used in OTX."""


class MMDetCompatibleModel(OTXDetectionModel):
    """Detection model compatible for MMDet.

    It can consume MMDet model configuration translated into OTX configuration
    (please see otx.tools.translate_mmrecipe) and create the OTX detection model
    compatible for OTX pipelines.
    """

    def __init__(self, num_classes: int, config: DictConfig) -> None:
        config = inplace_num_classes(cfg=config, num_classes=num_classes)
        self.config = config
        self.load_from = config.pop("load_from", None)
        super().__init__(num_classes=num_classes)

    def _create_model(self) -> nn.Module:
        from mmdet.models.data_preprocessors import (
            DetDataPreprocessor as _DetDataPreprocessor,
        )
        from mmdet.registry import MODELS
        from mmengine.registry import MODELS as MMENGINE_MODELS

        # NOTE: For the history of this monkey patching, please see
        # https://github.com/openvinotoolkit/training_extensions/issues/2743
        @MMENGINE_MODELS.register_module(force=True)
        class DetDataPreprocessor(_DetDataPreprocessor):
            @property
            def device(self) -> device:
                try:
                    buf = next(self.buffers())
                except StopIteration:
                    return super().device
                else:
                    return buf.device

        self.classification_layers = get_classification_layers(self.config, MODELS, "model.")
        return build_mm_model(self.config, MODELS, self.load_from)

    def _customize_inputs(self, entity: DetBatchDataEntity) -> dict[str, Any]:
        from mmdet.structures import DetDataSample
        from mmengine.structures import InstanceData

        mmdet_inputs: dict[str, Any] = {}

        mmdet_inputs["inputs"] = entity.images  # B x C x H x W PyTorch tensor
        mmdet_inputs["data_samples"] = [
            DetDataSample(
                metainfo={
                    "img_id": img_info.img_idx,
                    "img_shape": img_info.img_shape,
                    "ori_shape": img_info.ori_shape,
                    "pad_shape": img_info.pad_shape,
                    "scale_factor": img_info.scale_factor,
                },
                gt_instances=InstanceData(
                    bboxes=bboxes,
                    labels=labels,
                ),
            )
            for img_info, bboxes, labels in zip(
                entity.imgs_info,
                entity.bboxes,
                entity.labels,
            )
        ]
        preprocessor: DetDataPreprocessor = self.model.data_preprocessor

        mmdet_inputs = preprocessor(data=mmdet_inputs, training=self.training)

        mmdet_inputs["mode"] = "loss" if self.training else "predict"

        return mmdet_inputs

    def _customize_outputs(
        self,
        outputs: Any,  # noqa: ANN401
        inputs: DetBatchDataEntity,
    ) -> DetBatchPredEntity | OTXBatchLossEntity:
        from mmdet.structures import DetDataSample

        if self.training:
            if not isinstance(outputs, dict):
                raise TypeError(outputs)

            losses = OTXBatchLossEntity()
            for k, v in outputs.items():
                if isinstance(v, list):
                    losses[k] = sum(v)
                elif isinstance(v, torch.Tensor):
                    losses[k] = v
                else:
                    msg = "Loss output should be list or torch.tensor but got {type(v)}"
                    raise TypeError(msg)
            return losses

        scores = []
        bboxes = []
        labels = []

        for output in outputs:
            if not isinstance(output, DetDataSample):
                raise TypeError(output)
            scores.append(output.pred_instances.scores)
            bboxes.append(
                tv_tensors.BoundingBoxes(
                    output.pred_instances.bboxes,
                    format="XYXY",
                    canvas_size=output.img_shape,
                ),
            )
            labels.append(output.pred_instances.labels)

        return DetBatchPredEntity(
            batch_size=len(outputs),
            images=inputs.images,
            imgs_info=inputs.imgs_info,
            scores=scores,
            bboxes=bboxes,
            labels=labels,
        )


class OVDetectionModel(OVModel):
    """Object detection model compatible for OpenVINO IR inference.

    It can consume OpenVINO IR model path or model name from Intel OMZ repository
    and create the OTX detection model compatible for OTX testing pipeline.
    """

<<<<<<< HEAD
=======
    def __init__(self, num_classes: int, config: DictConfig) -> None:
        self.model_name = config.pop("model_name")
        self.config = config
        super().__init__(num_classes=num_classes)

    def _create_model(self) -> nn.Module:
        from openvino.model_api.models import DetectionModel

        model = DetectionModel.create_model(self.model_name)
        if model.get_label_name(0).lower() == "background":
            logging.warning(
                "Background class detected. Labels shift will be applied during inference to match target labeles",
            )
        return model

    def _customize_inputs(self, entity: DetBatchDataEntity) -> dict[str, Any]:
        if entity.batch_size > 1:
            msg = "Only sync inference with batch = 1 is supported for now"
            raise RuntimeError(msg)
        # restore original numpy image
        img = np.transpose(entity.images[-1].numpy(), (1, 2, 0))
        return {"inputs": img}

>>>>>>> 02c39384
    def _customize_outputs(
        self,
        outputs: Any,  # noqa: ANN401
        inputs: DetBatchDataEntity,
    ) -> DetBatchPredEntity | OTXBatchLossEntity:
        # add label index
        bboxes = []
        scores = []
        labels = []
        for obj in outputs:
            output_objects = obj.objects
            if len(output_objects):
                bbox = [[output.xmin, output.ymin, output.xmax, output.ymax] for output in output_objects]
            else:
                bbox = torch.empty(size=(0, 0))
            bboxes.append(
                tv_tensors.BoundingBoxes(
                    bbox,
                    format="XYXY",
                    canvas_size=inputs.imgs_info[-1].img_shape,
                ),
            )
            scores.append(torch.tensor([output.score for output in output_objects]))

            if self.model.get_label_name(0) == "background":
                # some OMZ model requires to shift labeles
                labels.append(torch.tensor([output.id - 1 for output in output_objects]))
            else:
                labels.append(torch.tensor([output.id for output in output_objects]))

        return DetBatchPredEntity(
            batch_size=len(outputs),
            images=inputs.images,
            imgs_info=inputs.imgs_info,
            scores=scores,
            bboxes=bboxes,
            labels=labels,
        )<|MERGE_RESOLUTION|>--- conflicted
+++ resolved
@@ -154,32 +154,6 @@
     and create the OTX detection model compatible for OTX testing pipeline.
     """
 
-<<<<<<< HEAD
-=======
-    def __init__(self, num_classes: int, config: DictConfig) -> None:
-        self.model_name = config.pop("model_name")
-        self.config = config
-        super().__init__(num_classes=num_classes)
-
-    def _create_model(self) -> nn.Module:
-        from openvino.model_api.models import DetectionModel
-
-        model = DetectionModel.create_model(self.model_name)
-        if model.get_label_name(0).lower() == "background":
-            logging.warning(
-                "Background class detected. Labels shift will be applied during inference to match target labeles",
-            )
-        return model
-
-    def _customize_inputs(self, entity: DetBatchDataEntity) -> dict[str, Any]:
-        if entity.batch_size > 1:
-            msg = "Only sync inference with batch = 1 is supported for now"
-            raise RuntimeError(msg)
-        # restore original numpy image
-        img = np.transpose(entity.images[-1].numpy(), (1, 2, 0))
-        return {"inputs": img}
-
->>>>>>> 02c39384
     def _customize_outputs(
         self,
         outputs: Any,  # noqa: ANN401
