--- conflicted
+++ resolved
@@ -5,12 +5,8 @@
 
 from __future__ import annotations
 
-<<<<<<< HEAD
+import copy
 import logging as log
-from copy import copy
-=======
-import copy
->>>>>>> 12e111c7
 from typing import TYPE_CHECKING, Any
 
 import torch
