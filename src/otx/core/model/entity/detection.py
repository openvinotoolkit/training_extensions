--- conflicted
+++ resolved
@@ -33,11 +33,7 @@
     """
     def __init__(self, config: DictConfig) -> None:
         self.config = config
-<<<<<<< HEAD
-        self.load_from = self.config.pop("load_from", None)
-=======
         self.load_from = config.pop("load_from", None)
->>>>>>> b53095ba
         super().__init__()
 
     def _create_model(self) -> nn.Module:
@@ -52,22 +48,7 @@
         det = MODELS.get("DetDataPreprocessor")
         MMENGINE_MODELS.register_module(module=det)
 
-<<<<<<< HEAD
-        try:
-            model = MODELS.build(convert_conf_to_mmconfig_dict(self.config, to="tuple"))
-        except AssertionError:
-            model = MODELS.build(convert_conf_to_mmconfig_dict(self.config, to="list"))
-
-        mm_logger = MMLogger.get_current_instance()
-        mm_logger.setLevel("WARNING")
-        model.init_weights()
-        if self.load_from is not None:
-            load_checkpoint(model, self.load_from)
-
-        return model
-=======
         return build_mm_model(self.config, MODELS, self.load_from)
->>>>>>> b53095ba
 
     def _customize_inputs(self, entity: DetBatchDataEntity) -> dict[str, Any]:
         from mmdet.structures import DetDataSample
@@ -130,11 +111,7 @@
                 elif isinstance(v, torch.Tensor):
                     losses[k] = v
                 else:
-<<<<<<< HEAD
-                    msg = f"Loss output should be list or torch.tensor but got {type(v)}"
-=======
                     msg = "Loss output should be list or torch.tensor but got {type(v)}"
->>>>>>> b53095ba
                     raise TypeError(msg)
             return losses
 
