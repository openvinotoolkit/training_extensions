# Copyright (C) 2023 Intel Corporation
# SPDX-License-Identifier: Apache-2.0
#
"""Class definition for base model entity used in OTX."""

from __future__ import annotations

import json
import warnings
from abc import abstractmethod
from typing import TYPE_CHECKING, Any, Generic, NamedTuple

import numpy as np
import openvino
<<<<<<< HEAD
from attr import dataclass
from jsonargparse import ArgumentParser
=======
>>>>>>> 8468291a
from openvino.model_api.models import Model
from torch import nn

from otx.core.data.dataset.base import LabelInfo
from otx.core.data.entity.base import (
    OTXBatchLossEntity,
    T_OTXBatchDataEntity,
    T_OTXBatchPredEntity,
)
from otx.core.data.entity.tile import OTXTileBatchDataEntity, T_OTXTileBatchDataEntity
from otx.core.exporter.base import OTXModelExporter
from otx.core.types.export import OTXExportFormatType
from otx.core.types.precision import OTXPrecisionType
from otx.core.utils.build import get_default_num_async_infer_requests

if TYPE_CHECKING:
    from pathlib import Path

    import torch

    from otx.core.data.module import OTXDataModule


class OTXModel(nn.Module, Generic[T_OTXBatchDataEntity, T_OTXBatchPredEntity, T_OTXTileBatchDataEntity]):
    """Base class for the models used in OTX.

    Args:
        num_classes: Number of classes this model can predict.
    """

    _OPTIMIZED_MODEL_BASE_NAME: str = "optimized_model"
    _OPTIMIZE_DATASET_SIZE_LIMIT: int = 300

    def __init__(self, num_classes: int) -> None:
        super().__init__()

        self._label_info = LabelInfo.from_num_classes(num_classes)
        self.classification_layers: dict[str, dict[str, Any]] = {}
        self.model = self._create_model()

    @property
    def label_info(self) -> LabelInfo:
        """Get this model label information."""
        return self._label_info

    @label_info.setter
    def label_info(self, label_info: LabelInfo | list[str]) -> None:
        """Set this model label information."""
        if isinstance(label_info, list):
            label_info = LabelInfo(label_names=label_info)

        old_num_classes = self._label_info.num_classes
        new_num_classes = label_info.num_classes

        if old_num_classes != new_num_classes:
            msg = (
                f"Given LabelInfo has the different number of classes "
                f"({old_num_classes}!={new_num_classes}). "
                "The model prediction layer is reset to the new number of classes "
                f"(={new_num_classes})."
            )
            warnings.warn(msg, stacklevel=0)
            self._reset_prediction_layer(num_classes=label_info.num_classes)

        self._label_info = label_info

    @property
    def num_classes(self) -> int:
        """Returns model's number of classes. Can be redefined at the model's level."""
        return self.label_info.num_classes

    @abstractmethod
    def _create_model(self) -> nn.Module:
        """Create a PyTorch model for this class."""

    def _customize_inputs(self, inputs: T_OTXBatchDataEntity) -> dict[str, Any]:
        """Customize OTX input batch data entity if needed for your model."""
        raise NotImplementedError

    def _customize_outputs(
        self,
        outputs: Any,  # noqa: ANN401
        inputs: T_OTXBatchDataEntity,
    ) -> T_OTXBatchPredEntity | OTXBatchLossEntity:
        """Customize OTX output batch data entity if needed for model."""
        raise NotImplementedError

    def forward(
        self,
        inputs: T_OTXBatchDataEntity,
    ) -> T_OTXBatchPredEntity | OTXBatchLossEntity:
        """Model forward function."""
        # If customize_inputs is overridden
        if isinstance(inputs, OTXTileBatchDataEntity):
            return self.forward_tiles(inputs)

        outputs = (
            self.model(**self._customize_inputs(inputs))
            if self._customize_inputs != OTXModel._customize_inputs
            else self.model(inputs)
        )

        return (
            self._customize_outputs(outputs, inputs)
            if self._customize_outputs != OTXModel._customize_outputs
            else outputs
        )

    def forward_tiles(self, inputs: T_OTXTileBatchDataEntity) -> T_OTXBatchPredEntity | OTXBatchLossEntity:
        """Model forward function for tile task."""
        raise NotImplementedError

    def register_load_state_dict_pre_hook(self, model_classes: list[str], ckpt_classes: list[str]) -> None:
        """Register load_state_dict_pre_hook.

        Args:
            model_classes (list[str]): Class names from training data.
            ckpt_classes (list[str]): Class names from checkpoint state dictionary.
        """
        self.model_classes = model_classes
        self.ckpt_classes = ckpt_classes
        self._register_load_state_dict_pre_hook(self.load_state_dict_pre_hook)

    def load_state_dict_pre_hook(self, state_dict: dict[str, torch.Tensor], prefix: str, *args, **kwargs) -> None:
        """Modify input state_dict according to class name matching before weight loading."""
        model2ckpt = self.map_class_names(self.model_classes, self.ckpt_classes)

        for param_name, info in self.classification_layers.items():
            model_param = self.state_dict()[param_name].clone()
            ckpt_param = state_dict[prefix + param_name]
            stride = info.get("stride", 1)
            num_extra_classes = info.get("num_extra_classes", 0)
            for model_dst, ckpt_dst in enumerate(model2ckpt):
                if ckpt_dst >= 0:
                    model_param[(model_dst) * stride : (model_dst + 1) * stride].copy_(
                        ckpt_param[(ckpt_dst) * stride : (ckpt_dst + 1) * stride],
                    )
            if num_extra_classes > 0:
                num_ckpt_class = len(self.ckpt_classes)
                num_model_class = len(self.model_classes)
                model_param[(num_model_class) * stride : (num_model_class + 1) * stride].copy_(
                    ckpt_param[(num_ckpt_class) * stride : (num_ckpt_class + 1) * stride],
                )

            # Replace checkpoint weight by mixed weights
            state_dict[prefix + param_name] = model_param

    @staticmethod
    def map_class_names(src_classes: list[str], dst_classes: list[str]) -> list[int]:
        """Computes src to dst index mapping.

        src2dst[src_idx] = dst_idx
        #  according to class name matching, -1 for non-matched ones
        assert(len(src2dst) == len(src_classes))
        ex)
          src_classes = ['person', 'car', 'tree']
          dst_classes = ['tree', 'person', 'sky', 'ball']
          -> Returns src2dst = [1, -1, 0]
        """
        src2dst = []
        for src_class in src_classes:
            if src_class in dst_classes:
                src2dst.append(dst_classes.index(src_class))
            else:
                src2dst.append(-1)
        return src2dst

    def optimize(self, output_dir: Path, data_module: OTXDataModule) -> Path:
        """Runs quantization of the model with NNCF.PTQ on the passed data. Works only for OpenVINO models.

        PTQ performs int-8 quantization on the input model, so the resulting model
        comes in mixed precision (some operations, however, remain in FP32).

        Args:
            output_dir (Path): working directory to save the optimized model.
            data_module (OTXDataModule): dataset for calibration of quantized layers.

        Returns:
            Path: path to the resulting optimized OpenVINO model.
        """
        msg = "Optimization is not implemented for torch models"
        raise NotImplementedError(msg)

    def export(
        self,
        output_dir: Path,
        base_name: str,
        export_format: OTXExportFormatType,
        precision: OTXPrecisionType = OTXPrecisionType.FP32,
    ) -> Path:
        """Export this model to the specified output directory.

        Args:
            output_dir (Path): directory for saving the exported model
            base_name: (str): base name for the exported model file. Extension is defined by the target export format
            export_format (OTXExportFormatType): format of the output model
            precision (OTXExportPrecisionType): precision of the output model
        Returns:
            Path: path to the exported model.
        """
        return self._exporter.export(self.model, output_dir, base_name, export_format, precision)

    @property
    def _exporter(self) -> OTXModelExporter:
        msg = (
            "To export this OTXModel, you should implement an appropriate exporter for it. "
            "You can try to reuse ones provided in `otx.core.exporter.*`."
        )
        raise NotImplementedError(msg)

    @property
    def _export_parameters(self) -> dict[str, Any]:
        """Defines parameters required to export a particular model implementation.

        To export OTXModel, you should define an appropriate parameters."
        "This is used in the constructor of `self._exporter`. "
        "For example, `self._exporter = SomeExporter(**self.export_parameters)`. "
        "Please refer to `otx.core.exporter.*` for detailed examples."
        Returns:
            dict[str, Any]: parameters of exporter.
        """
        parameters = {}
        all_labels = ""
        all_label_ids = ""
        for lbl in self.label_info.label_names:
            all_labels += lbl.replace(" ", "_") + " "
            all_label_ids += lbl.replace(" ", "_") + " "

        # not every model requires ptq_config
        optimization_config = self._optimization_config
        parameters["metadata"] = {
            ("model_info", "labels"): all_labels.strip(),
            ("model_info", "label_ids"): all_label_ids.strip(),
            ("model_info", "optimization_config"): json.dumps(optimization_config),
        }

        return parameters

    def _reset_prediction_layer(self, num_classes: int) -> None:
        """Reset its prediction layer with a given number of classes.

        Args:
            num_classes: Number of classes
        """
        raise NotImplementedError

    @property
    def _optimization_config(self) -> dict[str, str]:
        return {}


class OVModel(OTXModel, Generic[T_OTXBatchDataEntity, T_OTXBatchPredEntity]):
    """Base class for the OpenVINO model.

    This is a base class representing interface for interacting with OpenVINO
    Intermediate Representation (IR) models. OVModel can create and validate
    OpenVINO IR model directly from provided path locally or from
    OpenVINO OMZ repository. (Only PyTorch models are supported).
    OVModel supports synchronous as well as asynchronous inference type.

    Args:
        num_classes: Number of classes this model can predict.
    """

    def __init__(
        self,
        num_classes: int,
        model_name: str,
        model_type: str,
        async_inference: bool = True,
        max_num_requests: int | None = None,
        use_throughput_mode: bool = True,
        model_api_configuration: dict[str, Any] | None = None,
    ) -> None:
        self.model_name = model_name
        self.model_type = model_type
        self.async_inference = async_inference
        self.num_requests = max_num_requests if max_num_requests is not None else get_default_num_async_infer_requests()
        self.use_throughput_mode = use_throughput_mode
        self.model_api_configuration = model_api_configuration if model_api_configuration is not None else {}
        super().__init__(num_classes)

    def _create_model(self) -> Model:
        """Create a OV model with help of Model API."""
        from openvino.model_api.adapters import OpenvinoAdapter, create_core, get_user_config

        plugin_config = get_user_config("AUTO", str(self.num_requests), "AUTO")
        if self.use_throughput_mode:
            plugin_config["PERFORMANCE_HINT"] = "THROUGHPUT"

        model_adapter = OpenvinoAdapter(
            create_core(),
            self.model_name,
            max_num_requests=self.num_requests,
            plugin_config=plugin_config,
        )
        return Model.create_model(model_adapter, model_type=self.model_type, configuration=self.model_api_configuration)

    def _customize_inputs(self, entity: T_OTXBatchDataEntity) -> dict[str, Any]:
        # restore original numpy image
        images = [np.transpose(im.cpu().numpy(), (1, 2, 0)) for im in entity.images]
        return {"inputs": images}

    def _customize_outputs(
        self,
        outputs: Any,  # noqa: ANN401
        inputs: T_OTXBatchDataEntity,
    ) -> T_OTXBatchPredEntity | OTXBatchLossEntity:
        """Customize OTX output batch data entity if needed for model."""
        raise NotImplementedError

    def forward(
        self,
        inputs: T_OTXBatchDataEntity,
    ) -> T_OTXBatchPredEntity | OTXBatchLossEntity:
        """Model forward function."""

        def _callback(result: NamedTuple, idx: int) -> None:
            output_dict[idx] = result

        numpy_inputs = self._customize_inputs(inputs)["inputs"]
        if self.async_inference:
            output_dict: dict[int, NamedTuple] = {}
            self.model.set_callback(_callback)
            for idx, im in enumerate(numpy_inputs):
                if not self.model.is_ready():
                    self.model.await_any()
                self.model.infer_async(im, user_data=idx)
            self.model.await_all()
            outputs = [out[1] for out in sorted(output_dict.items())]
        else:
            outputs = [self.model(im) for im in numpy_inputs]

        return self._customize_outputs(outputs, inputs)

    def optimize(
        self,
        output_dir: Path,
        data_module: OTXDataModule,
        ptq_config: dict[str, Any] | None = None,
    ) -> Path:
        """Runs NNCF quantization."""
        import nncf

        output_model_path = output_dir / (self._OPTIMIZED_MODEL_BASE_NAME + ".xml")

        def check_if_quantized(model: openvino.Model) -> bool:
            """Checks if OpenVINO model is already quantized."""
            nodes = model.get_ops()
            return any(op.get_type_name() == "FakeQuantize" for op in nodes)

        ov_model = openvino.Core().read_model(self.model_name)

        if check_if_quantized(ov_model):
            msg = "Model is already optimized by PTQ"
            raise RuntimeError(msg)

        def transform_fn(data_batch: T_OTXBatchDataEntity) -> np.array:
            np_data = self._customize_inputs(data_batch)
            image = np_data["inputs"][0]
            resized_image = self.model.resize(image, (self.model.w, self.model.h))
            resized_image = self.model.input_transform(resized_image)
            return self.model._change_layout(resized_image)  # noqa: SLF001

        train_dataset = data_module.train_dataloader()

<<<<<<< HEAD
        @dataclass
        class OptimizeDatasetWrapper(Iterable):
            """Restricts the length of the underlying dataset."""

            dataset: DataLoader
            max_size: int

            def __len__(self):
                return min(self.max_size, len(self.dataset))

            def __iter__(self) -> Iterator:
                return self.dataset.__iter__()

        if train_dataset.batch_size != 1:
            msg = "Optimization pipeline supports only batch size 1."
            raise RuntimeError(msg)

        quantization_dataset = nncf.Dataset(  # type: ignore[attr-defined]
            OptimizeDatasetWrapper(train_dataset, self._OPTIMIZE_DATASET_SIZE_LIMIT),
            transform_fn,
        )
        ptq_config_from_ir = self._read_ptq_config_from_ir(ov_model)
        if ptq_config is not None:
            ptq_config.update(ptq_config_from_ir)
        else:
            ptq_config = ptq_config_from_ir
=======
        quantization_dataset = nncf.Dataset(train_dataset, transform_fn)  # type: ignore[attr-defined]
        ptq_config: dict = {}
        if "subset_size" not in ptq_config:
            ptq_config["subset_size"] = self._OPTIMIZE_DATASET_SIZE_LIMIT
>>>>>>> 8468291a

        compressed_model = nncf.quantize(  # type: ignore[attr-defined]
            ov_model,
            quantization_dataset,
            **ptq_config,
        )

        openvino.save_model(compressed_model, output_model_path)

        return output_model_path

    def _read_ptq_config_from_ir(self, ov_model: Model) -> dict[str, Any]:
        """Generates the PTQ (Post-Training Quantization) configuration from the meta data of the given OpenVINO model.

        Args:
            ov_model (Model): The OpenVINO model in which the PTQ configuration is embedded.

        Returns:
            dict: The PTQ configuration as a dictionary.
        """
        from nncf import IgnoredScope
        from nncf.common.quantization.structs import QuantizationPreset
        from nncf.parameters import ModelType
        from nncf.quantization.advanced_parameters import AdvancedQuantizationParameters

        if "optimization_config" not in ov_model.rt_info["model_info"]:
            return {}

        initial_ptq_config = json.loads(ov_model.rt_info["model_info"]["optimization_config"].value)
        if not initial_ptq_config:
            return {}
        argparser = ArgumentParser()
        if "advanced_parameters" in initial_ptq_config:
            argparser.add_class_arguments(AdvancedQuantizationParameters, "advanced_parameters")
        if "preset" in initial_ptq_config:
            initial_ptq_config["preset"] = QuantizationPreset(initial_ptq_config["preset"])
            argparser.add_argument("--preset", type=QuantizationPreset)
        if "model_type" in initial_ptq_config:
            initial_ptq_config["model_type"] = ModelType(initial_ptq_config["model_type"])
            argparser.add_argument("--model_type", type=ModelType)
        if "ignored_scope" in initial_ptq_config:
            argparser.add_class_arguments(IgnoredScope, "ignored_scope", as_positional=True)

        initial_ptq_config = argparser.parse_object(initial_ptq_config)

        return argparser.instantiate_classes(initial_ptq_config).as_dict()<|MERGE_RESOLUTION|>--- conflicted
+++ resolved
@@ -12,11 +12,7 @@
 
 import numpy as np
 import openvino
-<<<<<<< HEAD
-from attr import dataclass
 from jsonargparse import ArgumentParser
-=======
->>>>>>> 8468291a
 from openvino.model_api.models import Model
 from torch import nn
 
@@ -383,39 +379,10 @@
 
         train_dataset = data_module.train_dataloader()
 
-<<<<<<< HEAD
-        @dataclass
-        class OptimizeDatasetWrapper(Iterable):
-            """Restricts the length of the underlying dataset."""
-
-            dataset: DataLoader
-            max_size: int
-
-            def __len__(self):
-                return min(self.max_size, len(self.dataset))
-
-            def __iter__(self) -> Iterator:
-                return self.dataset.__iter__()
-
-        if train_dataset.batch_size != 1:
-            msg = "Optimization pipeline supports only batch size 1."
-            raise RuntimeError(msg)
-
-        quantization_dataset = nncf.Dataset(  # type: ignore[attr-defined]
-            OptimizeDatasetWrapper(train_dataset, self._OPTIMIZE_DATASET_SIZE_LIMIT),
-            transform_fn,
-        )
-        ptq_config_from_ir = self._read_ptq_config_from_ir(ov_model)
-        if ptq_config is not None:
-            ptq_config.update(ptq_config_from_ir)
-        else:
-            ptq_config = ptq_config_from_ir
-=======
         quantization_dataset = nncf.Dataset(train_dataset, transform_fn)  # type: ignore[attr-defined]
         ptq_config: dict = {}
         if "subset_size" not in ptq_config:
             ptq_config["subset_size"] = self._OPTIMIZE_DATASET_SIZE_LIMIT
->>>>>>> 8468291a
 
         compressed_model = nncf.quantize(  # type: ignore[attr-defined]
             ov_model,
