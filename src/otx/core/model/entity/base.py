# Copyright (C) 2023 Intel Corporation
# SPDX-License-Identifier: Apache-2.0
#
"""Class definition for base model entity used in OTX."""

from __future__ import annotations

import warnings
from abc import abstractmethod
from typing import TYPE_CHECKING, Any, Generic, NamedTuple

import numpy as np
from openvino.model_api.models import Model
from torch import nn

from otx.core.data.dataset.base import LabelInfo
from otx.core.data.entity.base import (
    OTXBatchLossEntity,
    T_OTXBatchDataEntity,
    T_OTXBatchPredEntity,
)
from otx.core.data.entity.tile import OTXTileBatchDataEntity, T_OTXTileBatchDataEntity
from otx.core.exporter.base import OTXModelExporter
from otx.core.types.export import OTXExportFormatType
from otx.core.types.precision import OTXPrecisionType
from otx.core.utils.build import get_default_num_async_infer_requests

if TYPE_CHECKING:
    from pathlib import Path

    import torch


class OTXModel(nn.Module, Generic[T_OTXBatchDataEntity, T_OTXBatchPredEntity, T_OTXTileBatchDataEntity]):
    """Base class for the models used in OTX.

    Args:
        num_classes: Number of classes this model can predict.
    """

    def __init__(self, num_classes: int) -> None:
        super().__init__()

        self._label_info = LabelInfo.from_num_classes(num_classes)
        self.classification_layers: dict[str, dict[str, Any]] = {}
        self.model = self._create_model()

    @property
    def label_info(self) -> LabelInfo:
        """Get this model label information."""
        return self._label_info

    @label_info.setter
    def label_info(self, label_info: LabelInfo | list[str]) -> None:
        """Set this model label information."""
        if isinstance(label_info, list):
            label_info = LabelInfo(label_names=label_info)

        old_num_classes = self._label_info.num_classes
        new_num_classes = label_info.num_classes

        if old_num_classes != new_num_classes:
            msg = (
                f"Given LabelInfo has the different number of classes "
                f"({old_num_classes}!={new_num_classes}). "
                "The model prediction layer is reset to the new number of classes "
                f"(={new_num_classes})."
            )
            warnings.warn(msg, stacklevel=0)
            self._reset_prediction_layer(num_classes=label_info.num_classes)

        self._label_info = label_info

    @property
    def num_classes(self) -> int:
        """Returns model's number of classes. Can be redefined at the model's level."""
        return self.label_info.num_classes

    @abstractmethod
    def _create_model(self) -> nn.Module:
        """Create a PyTorch model for this class."""

    def _customize_inputs(self, inputs: T_OTXBatchDataEntity) -> dict[str, Any]:
        """Customize OTX input batch data entity if needed for your model."""
        raise NotImplementedError

    def _customize_outputs(
        self,
        outputs: Any,  # noqa: ANN401
        inputs: T_OTXBatchDataEntity,
    ) -> T_OTXBatchPredEntity | OTXBatchLossEntity:
        """Customize OTX output batch data entity if needed for model."""
        raise NotImplementedError

    def forward(
        self,
        inputs: T_OTXBatchDataEntity,
    ) -> T_OTXBatchPredEntity | OTXBatchLossEntity:
        """Model forward function."""
        # If customize_inputs is overridden
        if isinstance(inputs, OTXTileBatchDataEntity):
            return self.forward_tiles(inputs)

        outputs = (
            self.model(**self._customize_inputs(inputs))
            if self._customize_inputs != OTXModel._customize_inputs
            else self.model(inputs)
        )

        return (
            self._customize_outputs(outputs, inputs)
            if self._customize_outputs != OTXModel._customize_outputs
            else outputs
        )

    def forward_tiles(self, inputs: T_OTXTileBatchDataEntity) -> T_OTXBatchPredEntity | OTXBatchLossEntity:
        """Model forward function for tile task."""
        raise NotImplementedError

    def register_load_state_dict_pre_hook(self, model_classes: list[str], ckpt_classes: list[str]) -> None:
        """Register load_state_dict_pre_hook.

        Args:
            model_classes (list[str]): Class names from training data.
            ckpt_classes (list[str]): Class names from checkpoint state dictionary.
        """
        self.model_classes = model_classes
        self.ckpt_classes = ckpt_classes
        self._register_load_state_dict_pre_hook(self.load_state_dict_pre_hook)

    def load_state_dict_pre_hook(self, state_dict: dict[str, torch.Tensor], prefix: str, *args, **kwargs) -> None:
        """Modify input state_dict according to class name matching before weight loading."""
        model2ckpt = self.map_class_names(self.model_classes, self.ckpt_classes)

        for param_name, info in self.classification_layers.items():
            model_param = self.state_dict()[param_name].clone()
            ckpt_param = state_dict[prefix + param_name]
            stride = info.get("stride", 1)
            num_extra_classes = info.get("num_extra_classes", 0)
            for model_dst, ckpt_dst in enumerate(model2ckpt):
                if ckpt_dst >= 0:
                    model_param[(model_dst) * stride : (model_dst + 1) * stride].copy_(
                        ckpt_param[(ckpt_dst) * stride : (ckpt_dst + 1) * stride],
                    )
            if num_extra_classes > 0:
                num_ckpt_class = len(self.ckpt_classes)
                num_model_class = len(self.model_classes)
                model_param[(num_model_class) * stride : (num_model_class + 1) * stride].copy_(
                    ckpt_param[(num_ckpt_class) * stride : (num_ckpt_class + 1) * stride],
                )

            # Replace checkpoint weight by mixed weights
            state_dict[prefix + param_name] = model_param

    @staticmethod
    def map_class_names(src_classes: list[str], dst_classes: list[str]) -> list[int]:
        """Computes src to dst index mapping.

        src2dst[src_idx] = dst_idx
        #  according to class name matching, -1 for non-matched ones
        assert(len(src2dst) == len(src_classes))
        ex)
          src_classes = ['person', 'car', 'tree']
          dst_classes = ['tree', 'person', 'sky', 'ball']
          -> Returns src2dst = [1, -1, 0]
        """
        src2dst = []
        for src_class in src_classes:
            if src_class in dst_classes:
                src2dst.append(dst_classes.index(src_class))
            else:
                src2dst.append(-1)
        return src2dst

    def export(
        self,
        output_dir: Path,
        base_name: str,
        export_format: OTXExportFormatType,
        precision: OTXPrecisionType = OTXPrecisionType.FP32,
    ) -> Path:
        """Export this model to the specified output directory.

        Args:
            output_dir (Path): directory for saving the exported model
            base_name: (str): base name for the exported model file. Extension is defined by the target export format
            export_format (OTXExportFormatType): format of the output model
            precision (OTXExportPrecisionType): precision of the output model
        Returns:
            Path: path to the exported model.
        """
<<<<<<< HEAD
        exporter = self._create_exporter()
        metadata = self._generate_model_metadata()

        if export_format == OTXExportFormatType.OPENVINO:
            return exporter.to_openvino(self.model, output_dir, base_name, precision, metadata)
        if export_format == OTXExportFormatType.ONNX:
            return exporter.to_onnx(self.model, output_dir, base_name, precision, metadata)
        if export_format == OTXExportFormatType.EXPORTABLE_CODE:
            return exporter.to_exportable_code(
                self.model,
                output_dir,
                self._EXPORTED_MODEL_BASE_NAME,
                precision,
                metadata,
            )

        msg = f"Unsupported export format: {export_format}"
        raise ValueError(msg)

    def _create_exporter(
        self,
    ) -> OTXModelExporter:
        """Creates OTXModelExporter object that can export the model."""
        raise NotImplementedError

    def _generate_model_metadata(
        self,
    ) -> dict[tuple[str, str], str]:
        """Generates model-specific metadata, which will be embedded into exported model.

        Returns:
            dict[tuple[str, str], str]: metadata
        """
=======
        return self._exporter.export(self.model, output_dir, base_name, export_format, precision)

    @property
    def _exporter(self) -> OTXModelExporter:
        msg = (
            "To export this OTXModel, you should implement an appropriate exporter for it. "
            "You can try to reuse ones provided in `otx.core.exporter.*`."
        )
        raise NotImplementedError(msg)

    @property
    def _export_parameters(self) -> dict[str, Any]:
        """Defines parameters required to export a particular model implementation.

        To export OTXModel, you should define an appropriate parameters."
        "This is used in the constructor of `self._exporter`. "
        "For example, `self._exporter = SomeExporter(**self.export_parameters)`. "
        "Please refer to `otx.core.exporter.*` for detailed examples."

        Returns:
            dict[str, Any]: parameters of exporter.
        """
        parameters = {}

>>>>>>> 35e925f9
        all_labels = ""
        all_label_ids = ""
        for lbl in self.label_info.label_names:
            all_labels += lbl.replace(" ", "_") + " "
            all_label_ids += lbl.replace(" ", "_") + " "
<<<<<<< HEAD

        return {
            ("model_info", "labels"): all_labels.strip(),
            ("model_info", "label_ids"): all_label_ids.strip(),
        }

    def _export_to_exportable_code(self) -> Path:
        """Export to exportable code format.

        Args:
            output_dir: Directory path to save exported binary files.

        Returns:
            Path: path to the exported model.
        """
        raise NotImplementedError
=======

        parameters["metadata"] = {
            ("model_info", "labels"): all_labels.strip(),
            ("model_info", "label_ids"): all_label_ids.strip(),
        }

        return parameters
>>>>>>> 35e925f9

    def _reset_prediction_layer(self, num_classes: int) -> None:
        """Reset its prediction layer with a given number of classes.

        Args:
            num_classes: Number of classes
        """
        raise NotImplementedError


class OVModel(OTXModel, Generic[T_OTXBatchDataEntity, T_OTXBatchPredEntity]):
    """Base class for the OpenVINO model.

    This is a base class representing interface for interacting with OpenVINO
    Intermediate Representation (IR) models. OVModel can create and validate
    OpenVINO IR model directly from provided path locally or from
    OpenVINO OMZ repository. (Only PyTorch models are supported).
    OVModel supports synchronous as well as asynchronous inference type.

    Args:
        num_classes: Number of classes this model can predict.
    """

    def __init__(
        self,
        num_classes: int,
        model_name: str,
        model_type: str,
        async_inference: bool = True,
        max_num_requests: int | None = None,
        use_throughput_mode: bool = True,
        model_api_configuration: dict[str, Any] | None = None,
    ) -> None:
        self.model_name = model_name
        self.model_type = model_type
        self.async_inference = async_inference
        self.num_requests = max_num_requests if max_num_requests is not None else get_default_num_async_infer_requests()
        self.use_throughput_mode = use_throughput_mode
        self.model_api_configuration = model_api_configuration if model_api_configuration is not None else {}
        super().__init__(num_classes)

    def _create_model(self) -> Model:
        """Create a OV model with help of Model API."""
        from openvino.model_api.adapters import OpenvinoAdapter, create_core, get_user_config

        plugin_config = get_user_config("AUTO", str(self.num_requests), "AUTO")
        if self.use_throughput_mode:
            plugin_config["PERFORMANCE_HINT"] = "THROUGHPUT"

        model_adapter = OpenvinoAdapter(
            create_core(),
            self.model_name,
            max_num_requests=self.num_requests,
            plugin_config=plugin_config,
        )
        return Model.create_model(model_adapter, model_type=self.model_type, configuration=self.model_api_configuration)

    def _customize_inputs(self, entity: T_OTXBatchDataEntity) -> dict[str, Any]:
        # restore original numpy image
        images = [np.transpose(im.cpu().numpy(), (1, 2, 0)) for im in entity.images]
        return {"inputs": images}

    def _customize_outputs(
        self,
        outputs: Any,  # noqa: ANN401
        inputs: T_OTXBatchDataEntity,
    ) -> T_OTXBatchPredEntity | OTXBatchLossEntity:
        """Customize OTX output batch data entity if needed for model."""
        raise NotImplementedError

    def forward(
        self,
        inputs: T_OTXBatchDataEntity,
    ) -> T_OTXBatchPredEntity | OTXBatchLossEntity:
        """Model forward function."""

        def _callback(result: NamedTuple, idx: int) -> None:
            output_dict[idx] = result

        numpy_inputs = self._customize_inputs(inputs)["inputs"]
        if self.async_inference:
            output_dict: dict[int, NamedTuple] = {}
            self.model.set_callback(_callback)
            for idx, im in enumerate(numpy_inputs):
                if not self.model.is_ready():
                    self.model.await_any()
                self.model.infer_async(im, user_data=idx)
            self.model.await_all()
            outputs = [out[1] for out in sorted(output_dict.items())]
        else:
            outputs = [self.model(im) for im in numpy_inputs]

        return self._customize_outputs(outputs, inputs)<|MERGE_RESOLUTION|>--- conflicted
+++ resolved
@@ -189,41 +189,6 @@
         Returns:
             Path: path to the exported model.
         """
-<<<<<<< HEAD
-        exporter = self._create_exporter()
-        metadata = self._generate_model_metadata()
-
-        if export_format == OTXExportFormatType.OPENVINO:
-            return exporter.to_openvino(self.model, output_dir, base_name, precision, metadata)
-        if export_format == OTXExportFormatType.ONNX:
-            return exporter.to_onnx(self.model, output_dir, base_name, precision, metadata)
-        if export_format == OTXExportFormatType.EXPORTABLE_CODE:
-            return exporter.to_exportable_code(
-                self.model,
-                output_dir,
-                self._EXPORTED_MODEL_BASE_NAME,
-                precision,
-                metadata,
-            )
-
-        msg = f"Unsupported export format: {export_format}"
-        raise ValueError(msg)
-
-    def _create_exporter(
-        self,
-    ) -> OTXModelExporter:
-        """Creates OTXModelExporter object that can export the model."""
-        raise NotImplementedError
-
-    def _generate_model_metadata(
-        self,
-    ) -> dict[tuple[str, str], str]:
-        """Generates model-specific metadata, which will be embedded into exported model.
-
-        Returns:
-            dict[tuple[str, str], str]: metadata
-        """
-=======
         return self._exporter.export(self.model, output_dir, base_name, export_format, precision)
 
     @property
@@ -248,30 +213,11 @@
         """
         parameters = {}
 
->>>>>>> 35e925f9
         all_labels = ""
         all_label_ids = ""
         for lbl in self.label_info.label_names:
             all_labels += lbl.replace(" ", "_") + " "
             all_label_ids += lbl.replace(" ", "_") + " "
-<<<<<<< HEAD
-
-        return {
-            ("model_info", "labels"): all_labels.strip(),
-            ("model_info", "label_ids"): all_label_ids.strip(),
-        }
-
-    def _export_to_exportable_code(self) -> Path:
-        """Export to exportable code format.
-
-        Args:
-            output_dir: Directory path to save exported binary files.
-
-        Returns:
-            Path: path to the exported model.
-        """
-        raise NotImplementedError
-=======
 
         parameters["metadata"] = {
             ("model_info", "labels"): all_labels.strip(),
@@ -279,7 +225,6 @@
         }
 
         return parameters
->>>>>>> 35e925f9
 
     def _reset_prediction_layer(self, num_classes: int) -> None:
         """Reset its prediction layer with a given number of classes.
