# Copyright (C) 2023 Intel Corporation
# SPDX-License-Identifier: Apache-2.0
#
"""Class definition for base model entity used in OTX."""

from __future__ import annotations

import warnings
from abc import abstractmethod
from typing import TYPE_CHECKING, Any, Generic, Iterable, Iterator, NamedTuple

import numpy as np
import openvino
from attr import dataclass
from openvino.model_api.models import Model
from torch import nn

import nncf
from otx.core.data.dataset.base import LabelInfo
from otx.core.data.entity.base import (
    OTXBatchLossEntity,
    T_OTXBatchDataEntity,
    T_OTXBatchPredEntity,
)
from otx.core.data.entity.tile import OTXTileBatchDataEntity, T_OTXTileBatchDataEntity
from otx.core.exporter.base import OTXModelExporter
from otx.core.types.export import OTXExportFormatType
from otx.core.types.precision import OTXPrecisionType
from otx.core.utils.build import get_default_num_async_infer_requests
from jsonargparse import ArgumentParser
from nncf.quantization.advanced_parameters import AdvancedQuantizationParameters

if TYPE_CHECKING:
    from pathlib import Path

    import torch
    from torch.utils.data import DataLoader

    from otx.core.data.module import OTXDataModule


class OTXModel(nn.Module, Generic[T_OTXBatchDataEntity, T_OTXBatchPredEntity, T_OTXTileBatchDataEntity]):
    """Base class for the models used in OTX.

    Args:
        num_classes: Number of classes this model can predict.
    """

    _OPTIMIZED_MODEL_BASE_NAME: str = "optimized_model"
    _OPTIMIZE_DATASET_SIZE_LIMIT: int = 300

    def __init__(self, num_classes: int) -> None:
        super().__init__()

        self._label_info = LabelInfo.from_num_classes(num_classes)
        self.classification_layers: dict[str, dict[str, Any]] = {}
        self.model = self._create_model()

    @property
    def label_info(self) -> LabelInfo:
        """Get this model label information."""
        return self._label_info

    @label_info.setter
    def label_info(self, label_info: LabelInfo | list[str]) -> None:
        """Set this model label information."""
        if isinstance(label_info, list):
            label_info = LabelInfo(label_names=label_info)

        old_num_classes = self._label_info.num_classes
        new_num_classes = label_info.num_classes

        if old_num_classes != new_num_classes:
            msg = (
                f"Given LabelInfo has the different number of classes "
                f"({old_num_classes}!={new_num_classes}). "
                "The model prediction layer is reset to the new number of classes "
                f"(={new_num_classes})."
            )
            warnings.warn(msg, stacklevel=0)
            self._reset_prediction_layer(num_classes=label_info.num_classes)

        self._label_info = label_info

    @property
    def num_classes(self) -> int:
        """Returns model's number of classes. Can be redefined at the model's level."""
        return self.label_info.num_classes

    @abstractmethod
    def _create_model(self) -> nn.Module:
        """Create a PyTorch model for this class."""

    def _customize_inputs(self, inputs: T_OTXBatchDataEntity) -> dict[str, Any]:
        """Customize OTX input batch data entity if needed for you model."""
        raise NotImplementedError

    def _customize_outputs(
        self,
        outputs: Any,  # noqa: ANN401
        inputs: T_OTXBatchDataEntity,
    ) -> T_OTXBatchPredEntity | OTXBatchLossEntity:
        """Customize OTX output batch data entity if needed for model."""
        raise NotImplementedError

    def forward(
        self,
        inputs: T_OTXBatchDataEntity,
    ) -> T_OTXBatchPredEntity | OTXBatchLossEntity:
        """Model forward function."""
        # If customize_inputs is overridden
        if isinstance(inputs, OTXTileBatchDataEntity):
            return self.forward_tiles(inputs)

        outputs = (
            self.model(**self._customize_inputs(inputs))
            if self._customize_inputs != OTXModel._customize_inputs
            else self.model(inputs)
        )

        return (
            self._customize_outputs(outputs, inputs)
            if self._customize_outputs != OTXModel._customize_outputs
            else outputs
        )

    def forward_tiles(self, inputs: T_OTXTileBatchDataEntity) -> T_OTXBatchPredEntity | OTXBatchLossEntity:
        """Model forward function for tile task."""
        raise NotImplementedError

    def register_load_state_dict_pre_hook(self, model_classes: list[str], ckpt_classes: list[str]) -> None:
        """Register load_state_dict_pre_hook.

        Args:
            model_classes (list[str]): Class names from training data.
            ckpt_classes (list[str]): Class names from checkpoint state dictionary.
        """
        self.model_classes = model_classes
        self.ckpt_classes = ckpt_classes
        self._register_load_state_dict_pre_hook(self.load_state_dict_pre_hook)

    def load_state_dict_pre_hook(self, state_dict: dict[str, torch.Tensor], prefix: str, *args, **kwargs) -> None:
        """Modify input state_dict according to class name matching before weight loading."""
        model2ckpt = self.map_class_names(self.model_classes, self.ckpt_classes)

        for param_name, info in self.classification_layers.items():
            model_param = self.state_dict()[param_name].clone()
            ckpt_param = state_dict[prefix + param_name]
            stride = info.get("stride", 1)
            num_extra_classes = info.get("num_extra_classes", 0)
            for model_dst, ckpt_dst in enumerate(model2ckpt):
                if ckpt_dst >= 0:
                    model_param[(model_dst) * stride : (model_dst + 1) * stride].copy_(
                        ckpt_param[(ckpt_dst) * stride : (ckpt_dst + 1) * stride],
                    )
            if num_extra_classes > 0:
                num_ckpt_class = len(self.ckpt_classes)
                num_model_class = len(self.model_classes)
                model_param[(num_model_class) * stride : (num_model_class + 1) * stride].copy_(
                    ckpt_param[(num_ckpt_class) * stride : (num_ckpt_class + 1) * stride],
                )

            # Replace checkpoint weight by mixed weights
            state_dict[prefix + param_name] = model_param

    @staticmethod
    def map_class_names(src_classes: list[str], dst_classes: list[str]) -> list[int]:
        """Computes src to dst index mapping.

        src2dst[src_idx] = dst_idx
        #  according to class name matching, -1 for non-matched ones
        assert(len(src2dst) == len(src_classes))
        ex)
          src_classes = ['person', 'car', 'tree']
          dst_classes = ['tree', 'person', 'sky', 'ball']
          -> Returns src2dst = [1, -1, 0]
        """
        src2dst = []
        for src_class in src_classes:
            if src_class in dst_classes:
                src2dst.append(dst_classes.index(src_class))
            else:
                src2dst.append(-1)
        return src2dst

    def export(
        self,
        output_dir: Path,
        base_name: str,
        export_format: OTXExportFormatType,
        precision: OTXPrecisionType = OTXPrecisionType.FP32,
    ) -> Path:
        """Export this model to the specified output directory.

        Args:
            output_dir (Path): directory for saving the exported model
            base_name: (str): base name for the exported model file. Extension is defined by the target export format
            export_format (OTXExportFormatType): format of the output model
            precision (OTXExportPrecisionType): precision of the output model
        Returns:
            Path: path to the exported model.
        """
        return self._exporter.export(self.model, output_dir, base_name, export_format, precision)

    @property
    def _exporter(self) -> OTXModelExporter:
        msg = (
            "To export this OTXModel, you should implement an appropriate exporter for it. "
            "You can try to reuse ones provided in `otx.core.exporter.*`."
        )
        raise NotImplementedError(msg)

<<<<<<< HEAD
    def optimize(self, output_dir: Path, data_module: OTXDataModule) -> Path:
        """Runs NNCF quantization on the passed data. Works only for OpenVINO models.

        Args:
            output_dir (Path): working directory to save the optimized model.
            data_module (OTXDataModule): dataset to for calibration of quantized layers.

        Returns:
            Path: path to the resulting optimized OpenVINO model.
        """
        raise NotImplementedError

    def _create_exporter(
        self,
    ) -> OTXModelExporter:
        """Creates OTXModelExporter object that can export the model."""
        raise NotImplementedError
=======
    @property
    def _export_parameters(self) -> dict[str, Any]:
        """Defines parameters required to export a particular model implementation.
>>>>>>> d9600044

        To export OTXModel, you should define an appropriate parameters."
        "This is used in the constructor of `self._exporter`. "
        "For example, `self._exporter = SomeExporter(**self.export_parameters)`. "
        "Please refer to `otx.core.exporter.*` for detailed examples."

        Returns:
            dict[str, Any]: parameters of exporter.
        """
        parameters = {}

        all_labels = ""
        all_label_ids = ""
        for lbl in self.label_info.label_names:
            all_labels += lbl.replace(" ", "_") + " "
            all_label_ids += lbl.replace(" ", "_") + " "

        parameters["metadata"] = {
            ("model_info", "labels"): all_labels.strip(),
            ("model_info", "label_ids"): all_label_ids.strip(),
        }

        return parameters

    def _export_to_exportable_code(self) -> Path:
        """Export to exportable code format.

        Args:
            output_dir: Directory path to save exported binary files.

        Returns:
            Path: path to the exported model.
        """
        raise NotImplementedError

    def _reset_prediction_layer(self, num_classes: int) -> None:
        """Reset its prediction layer with a given number of classes.

        Args:
            num_classes: Number of classes
        """
        raise NotImplementedError


class OVModel(OTXModel, Generic[T_OTXBatchDataEntity, T_OTXBatchPredEntity]):
    """Base class for the OpenVINO model.

    This is a base class representing interface for interacting with OpenVINO
    Intermidiate Representation (IR) models. OVModel can create and validate
    OpenVINO IR model directly from provided path locally or from
    OpenVINO OMZ repository. (Only PyTorch models are supported).
    OVModel supports synchronous as well as asynchronous inference type.

    Args:
        num_classes: Number of classes this model can predict.
    """

    def __init__(
        self,
        num_classes: int,
        model_name: str,
        model_type: str,
        async_inference: bool = True,
        max_num_requests: int | None = None,
        use_throughput_mode: bool = True,
        model_api_configuration: dict[str, Any] | None = None,
    ) -> None:
        self.model_name = model_name
        self.model_type = model_type
        self.async_inference = async_inference
        self.num_requests = max_num_requests if max_num_requests is not None else get_default_num_async_infer_requests()
        self.use_throughput_mode = use_throughput_mode
        self.model_api_configuration = model_api_configuration if model_api_configuration is not None else {}
        super().__init__(num_classes)

    def _create_model(self) -> Model:
        """Create a OV model with help of Model API."""
        from openvino.model_api.adapters import OpenvinoAdapter, create_core, get_user_config

        plugin_config = get_user_config("AUTO", str(self.num_requests), "AUTO")
        if self.use_throughput_mode:
            plugin_config["PERFORMANCE_HINT"] = "THROUGHPUT"

        model_adapter = OpenvinoAdapter(
            create_core(),
            self.model_name,
            max_num_requests=self.num_requests,
            plugin_config=plugin_config,
        )
        return Model.create_model(model_adapter, model_type=self.model_type, configuration=self.model_api_configuration)

    def _customize_inputs(self, entity: T_OTXBatchDataEntity) -> dict[str, Any]:
        # restore original numpy image
        images = [np.transpose(im.cpu().numpy(), (1, 2, 0)) for im in entity.images]
        return {"inputs": images}

    def _customize_outputs(
        self,
        outputs: Any,  # noqa: ANN401
        inputs: T_OTXBatchDataEntity,
    ) -> T_OTXBatchPredEntity | OTXBatchLossEntity:
        """Customize OTX output batch data entity if needed for model."""
        raise NotImplementedError

    def forward(
        self,
        inputs: T_OTXBatchDataEntity,
    ) -> T_OTXBatchPredEntity | OTXBatchLossEntity:
        """Model forward function."""

        def _callback(result: NamedTuple, idx: int) -> None:
            output_dict[idx] = result

        numpy_inputs = self._customize_inputs(inputs)["inputs"]
        if self.async_inference:
            output_dict: dict[int, NamedTuple] = {}
            self.model.set_callback(_callback)
            for idx, im in enumerate(numpy_inputs):
                if not self.model.is_ready():
                    self.model.await_any()
                self.model.infer_async(im, user_data=idx)
            self.model.await_all()
            outputs = [out[1] for out in sorted(output_dict.items())]
        else:
            outputs = [self.model(im) for im in numpy_inputs]

        return self._customize_outputs(outputs, inputs)

    def optimize(self, output_dir: Path, data_module: OTXDataModule) -> Path:
        """Runs NNCF quantization."""
        output_model_path = output_dir / (self._OPTIMIZED_MODEL_BASE_NAME + ".xml")

        def check_if_quantized(model: openvino.Model) -> bool:
            """Checks if OpenVINO model is already quantized."""
            nodes = model.get_ops()
            return any(op.get_type_name() == "FakeQuantize" for op in nodes)

        ov_model = openvino.Core().read_model(self.model_name)

        if check_if_quantized(ov_model):
            msg = "Model is already optimized by PTQ"
            raise RuntimeError(msg)

        def transform_fn(data_batch: T_OTXBatchDataEntity) -> np.array:
            np_data = self._customize_inputs(data_batch)
            image = np_data["inputs"][0]
            resized_image = self.model.resize(image, (self.model.w, self.model.h))
            resized_image = self.model.input_transform(resized_image)
            return self.model._change_layout(resized_image)  # noqa: SLF001

        train_dataset = data_module.train_dataloader()

        @dataclass
        class OptimizeDatasetWrapper(Iterable):
            """Restricts the length of the underlying dataset."""

            dataset: DataLoader
            max_size: int

            def __len__(self):
                return min(self.max_size, len(self.dataset))

            def __iter__(self) -> Iterator:
                return self.dataset.__iter__()

        if train_dataset.batch_size != 1:
            msg = "Optimization pipeline supports only batch size 1."
            raise RuntimeError(msg)

        quantization_dataset = nncf.Dataset(  # type: ignore[attr-defined]
            OptimizeDatasetWrapper(train_dataset, self._OPTIMIZE_DATASET_SIZE_LIMIT),
            transform_fn,
        )
        ptq_config: dict = {}

        from nncf import IgnoredScope
        from nncf.common.quantization.structs import QuantizationPreset
        from nncf.quantization.advanced_parameters import AdvancedQuantizationParameters
        from nncf.quantization.range_estimator import (
            AggregatorType,
            RangeEstimatorParameters,
            StatisticsCollectorParameters,
            StatisticsType,
        )
        """class_path: lightning.pytorch.callbacks.EarlyStopping
            init_args:
            monitor: null
            mode: max
            patience: 100
            check_on_train_epoch_end: false"""

        advanced_parameters = AdvancedQuantizationParameters(
            activations_range_estimator_params=RangeEstimatorParameters(
                min=StatisticsCollectorParameters(
                    statistics_type=StatisticsType.QUANTILE, aggregator_type=AggregatorType.MIN, quantile_outlier_prob=1e-4
                ),
                max=StatisticsCollectorParameters(
                    statistics_type=StatisticsType.QUANTILE, aggregator_type=AggregatorType.MAX, quantile_outlier_prob=1e-4
                ),
            ),
        )

        init_dict = {"class_path": "nncf.quantization.advanced_parameters.AdvancedQuantizationParameters",
        "init_args": {
            "activations_range_estimator_params": {
                "min": {
                    "statistics_type": {"class_path": "nncf.quantization.range_estimator.StatisticsType.QUANTILE"},
                    "aggregator_type": {"class_path": "nncf.quantization.range_estimator.AggregatorType.MIN"},
                    "quantile_outlier_prob": 1e-4
                },
                "max": {
                    "statistics_type": {"class_path": "nncf.quantization.range_estimator.StatisticsType.QUANTILE"},
                    "aggregator_type": {"class_path": "nncf.quantization.range_estimator.AggregatorType.MAX"},
                    "quantile_outlier_prob": 1e-4
                }
                        }
                    }
                }

        test_string = '''advanced_parameters:
                            activations_range_estimator_params:
                                min:
                                    statistics_type: QUANTILE
                                    aggregator_type: MIN
                                    quantile_outlier_prob: 1e-4
                                max:
                                    statistics_type: QUANTILE
                                    aggregator_type: MAX
                                    quantile_outlier_prob: 1e-4
                    '''
        test_dict = {"advanced_parameters": {"activations_range_estimator_params": {"min": {"statistics_type": "QUANTILE", "aggregator_type": "MIN", "quantile_outlier_prob": 1e-4},
                                                                                    "max": {"statistics_type": "QUANTILE", "aggregator_type": "MAX", "quantile_outlier_prob": 1e-4}}}}
        argparser = ArgumentParser()
        argparser.add_class_arguments(AdvancedQuantizationParameters, "advanced_parameters")
        config_from_string = argparser.parse_object(test_string)
        config_from_dict = argparser.parse_string(test_dict)
        ptq_config = argparser.instantiate_classes(cfg=config, instantiate_groups=True)

        breakpoint()
        # from omegaconf import OmegaConf
        # init_cfg_2 = OmegaConf.create(init_cfg_2)
        preset = QuantizationPreset.MIXED
        from nncf.quantization.advanced_parameters import AdvancedQuantizationParameters
        AdvancedQuantizationParameters()
        ignored_scope = IgnoredScope(
            patterns=["/backbone/*"],
            names=[
                "/backbone/stage0/stage0.0/layers/layers.0/cross_resolution_weighting/Mul",
                "/backbone/stage0/stage0.0/layers/layers.0/cross_resolution_weighting/Mul_1",
                "/backbone/stage0/stage0.0/layers/layers.1/cross_resolution_weighting/Mul",
                "/backbone/stage0/stage0.0/layers/layers.1/cross_resolution_weighting/Mul_1",
                "/backbone/stage0/stage0.0/Add_1",
                "/backbone/stage0/stage0.1/layers/layers.0/cross_resolution_weighting/Mul",
                "/backbone/stage0/stage0.1/layers/layers.0/cross_resolution_weighting/Mul_1",
                "/backbone/stage0/stage0.1/layers/layers.1/cross_resolution_weighting/Mul",
                "/backbone/stage0/stage0.1/layers/layers.1/cross_resolution_weighting/Mul_1",
                "/backbone/stage0/stage0.1/Add_1",
                "/backbone/stage1/stage1.0/layers/layers.0/cross_resolution_weighting/Mul",
                "/backbone/stage1/stage1.0/layers/layers.0/cross_resolution_weighting/Mul_1",
                "/backbone/stage1/stage1.0/layers/layers.0/cross_resolution_weighting/Mul_2",
                "/backbone/stage1/stage1.0/layers/layers.1/cross_resolution_weighting/Mul",
                "/backbone/stage1/stage1.0/layers/layers.1/cross_resolution_weighting/Mul_1",
                "/backbone/stage1/stage1.0/Add_1",
                "/backbone/stage1/stage1.0/layers/layers.1/cross_resolution_weighting/Mul_2",
                "/backbone/stage1/stage1.0/Add_2",
                "/backbone/stage1/stage1.0/Add_5",
                "/backbone/stage1/stage1.1/layers/layers.0/cross_resolution_weighting/Mul",
                "/backbone/stage1/stage1.1/layers/layers.0/cross_resolution_weighting/Mul_1",
                "/backbone/stage1/stage1.1/layers/layers.0/cross_resolution_weighting/Mul_2",
                "/backbone/stage1/stage1.1/layers/layers.1/cross_resolution_weighting/Mul",
                "/backbone/stage1/stage1.1/layers/layers.1/cross_resolution_weighting/Mul_1",
                "/backbone/stage1/stage1.1/Add_1",
                "/backbone/stage1/stage1.1/layers/layers.1/cross_resolution_weighting/Mul_2",
                "/backbone/stage1/stage1.1/Add_2",
                "/backbone/stage1/stage1.1/Add_5",
                "/backbone/stage1/stage1.2/layers/layers.0/cross_resolution_weighting/Mul",
                "/backbone/stage1/stage1.2/layers/layers.0/cross_resolution_weighting/Mul_1",
                "/backbone/stage1/stage1.2/layers/layers.0/cross_resolution_weighting/Mul_2",
                "/backbone/stage1/stage1.2/layers/layers.1/cross_resolution_weighting/Mul",
                "/backbone/stage1/stage1.2/layers/layers.1/cross_resolution_weighting/Mul_1",
                "/backbone/stage1/stage1.2/Add_1",
                "/backbone/stage1/stage1.2/layers/layers.1/cross_resolution_weighting/Mul_2",
                "/backbone/stage1/stage1.2/Add_2",
                "/backbone/stage1/stage1.2/Add_5",
                "/backbone/stage1/stage1.3/layers/layers.0/cross_resolution_weighting/Mul",
                "/backbone/stage1/stage1.3/layers/layers.0/cross_resolution_weighting/Mul_1",
                "/backbone/stage1/stage1.3/layers/layers.0/cross_resolution_weighting/Mul_2",
                "/backbone/stage1/stage1.3/layers/layers.1/cross_resolution_weighting/Mul",
                "/backbone/stage1/stage1.3/layers/layers.1/cross_resolution_weighting/Mul_1",
                "/backbone/stage1/stage1.3/Add_1",
                "/backbone/stage1/stage1.3/layers/layers.1/cross_resolution_weighting/Mul_2",
                "/backbone/stage1/stage1.3/Add_2",
                "/backbone/stage1/stage1.3/Add_5",
                "/backbone/stage2/stage2.0/layers/layers.0/cross_resolution_weighting/Mul",
                "/backbone/stage2/stage2.0/layers/layers.0/cross_resolution_weighting/Mul_1",
                "/backbone/stage2/stage2.0/layers/layers.0/cross_resolution_weighting/Mul_2",
                "/backbone/stage2/stage2.0/layers/layers.0/cross_resolution_weighting/Mul_3",
                "/backbone/stage2/stage2.0/layers/layers.1/cross_resolution_weighting/Mul",
                "/backbone/stage2/stage2.0/layers/layers.1/cross_resolution_weighting/Mul_1",
                "/backbone/stage2/stage2.0/Add_1",
                "/backbone/stage2/stage2.0/layers/layers.1/cross_resolution_weighting/Mul_2",
                "/backbone/stage2/stage2.0/Add_2",
                "/backbone/stage2/stage2.0/layers/layers.1/cross_resolution_weighting/Mul_3",
                "/backbone/stage2/stage2.0/Add_3",
                "/backbone/stage2/stage2.0/Add_6",
                "/backbone/stage2/stage2.0/Add_7",
                "/backbone/stage2/stage2.0/Add_11",
                "/backbone/stage2/stage2.1/layers/layers.0/cross_resolution_weighting/Mul",
                "/backbone/stage2/stage2.1/layers/layers.0/cross_resolution_weighting/Mul_1",
                "/backbone/stage2/stage2.1/layers/layers.0/cross_resolution_weighting/Mul_2",
                "/backbone/stage2/stage2.1/layers/layers.0/cross_resolution_weighting/Mul_3",
                "/backbone/stage2/stage2.1/layers/layers.1/cross_resolution_weighting/Mul",
                "/backbone/stage2/stage2.1/layers/layers.1/cross_resolution_weighting/Mul_1",
                "/backbone/stage2/stage2.1/Add_1",
                "/backbone/stage2/stage2.1/layers/layers.1/cross_resolution_weighting/Mul_2",
                "/backbone/stage2/stage2.1/Add_2",
                "/backbone/stage2/stage2.1/layers/layers.1/cross_resolution_weighting/Mul_3",
                "/backbone/stage2/stage2.1/Add_3",
                "/backbone/stage2/stage2.1/Add_6",
                "/backbone/stage2/stage2.1/Add_7",
                "/backbone/stage2/stage2.1/Add_11",
                "/aggregator/Add",
                "/aggregator/Add_1",
                "/aggregator/Add_2",
                "/backbone/stage2/stage2.1/Add",
            ],
        )

        ptq_string = ""
        argparser = ArgumentParser()
        argparser.add_class_arguments(AdvancedQuantizationParameters, "advanced_parameters")

        breakpoint()
        config = argparser.parse_string(init_cfg_2)
        config = argparser.parse_object(init_cfg_2)
        ptq_config = argparser.instantiate_classes(cfg=config, instantiate_groups=True)
        breakpoint()

        compressed_model = nncf.quantize(  # type: ignore[attr-defined]
            ov_model,
            quantization_dataset,
            **ptq_config,
        )

        openvino.save_model(compressed_model, output_model_path)

        return output_model_path<|MERGE_RESOLUTION|>--- conflicted
+++ resolved
@@ -7,7 +7,8 @@
 
 import warnings
 from abc import abstractmethod
-from typing import TYPE_CHECKING, Any, Generic, Iterable, Iterator, NamedTuple
+from typing import TYPE_CHECKING, Any, Generic, Iterable, Iterator, NamedTuple, Optional
+import json
 
 import numpy as np
 import openvino
@@ -210,7 +211,11 @@
         )
         raise NotImplementedError(msg)
 
-<<<<<<< HEAD
+    @property
+    def _export_parameters(self) -> dict[str, Any]:
+        """Defines parameters required to export a particular model implementation."""
+        return self._generate_model_metadata()
+
     def optimize(self, output_dir: Path, data_module: OTXDataModule) -> Path:
         """Runs NNCF quantization on the passed data. Works only for OpenVINO models.
 
@@ -228,16 +233,11 @@
     ) -> OTXModelExporter:
         """Creates OTXModelExporter object that can export the model."""
         raise NotImplementedError
-=======
-    @property
-    def _export_parameters(self) -> dict[str, Any]:
-        """Defines parameters required to export a particular model implementation.
->>>>>>> d9600044
-
-        To export OTXModel, you should define an appropriate parameters."
-        "This is used in the constructor of `self._exporter`. "
-        "For example, `self._exporter = SomeExporter(**self.export_parameters)`. "
-        "Please refer to `otx.core.exporter.*` for detailed examples."
+
+    def _generate_model_metadata(
+        self,
+    ) -> dict[tuple[str, str], str]:
+        """Generates model-specific metadata, which will be embedded into exported model.
 
         Returns:
             dict[str, Any]: parameters of exporter.
@@ -250,9 +250,12 @@
             all_labels += lbl.replace(" ", "_") + " "
             all_label_ids += lbl.replace(" ", "_") + " "
 
+        # not every model requires ptq_config
+        ptq_config = self.ptq_config if hasattr(self, "ptq_config") else ""
         parameters["metadata"] = {
             ("model_info", "labels"): all_labels.strip(),
             ("model_info", "label_ids"): all_label_ids.strip(),
+            ("model_info", "ptq_config"): json.dumps(ptq_config),
         }
 
         return parameters
@@ -406,171 +409,7 @@
             OptimizeDatasetWrapper(train_dataset, self._OPTIMIZE_DATASET_SIZE_LIMIT),
             transform_fn,
         )
-        ptq_config: dict = {}
-
-        from nncf import IgnoredScope
-        from nncf.common.quantization.structs import QuantizationPreset
-        from nncf.quantization.advanced_parameters import AdvancedQuantizationParameters
-        from nncf.quantization.range_estimator import (
-            AggregatorType,
-            RangeEstimatorParameters,
-            StatisticsCollectorParameters,
-            StatisticsType,
-        )
-        """class_path: lightning.pytorch.callbacks.EarlyStopping
-            init_args:
-            monitor: null
-            mode: max
-            patience: 100
-            check_on_train_epoch_end: false"""
-
-        advanced_parameters = AdvancedQuantizationParameters(
-            activations_range_estimator_params=RangeEstimatorParameters(
-                min=StatisticsCollectorParameters(
-                    statistics_type=StatisticsType.QUANTILE, aggregator_type=AggregatorType.MIN, quantile_outlier_prob=1e-4
-                ),
-                max=StatisticsCollectorParameters(
-                    statistics_type=StatisticsType.QUANTILE, aggregator_type=AggregatorType.MAX, quantile_outlier_prob=1e-4
-                ),
-            ),
-        )
-
-        init_dict = {"class_path": "nncf.quantization.advanced_parameters.AdvancedQuantizationParameters",
-        "init_args": {
-            "activations_range_estimator_params": {
-                "min": {
-                    "statistics_type": {"class_path": "nncf.quantization.range_estimator.StatisticsType.QUANTILE"},
-                    "aggregator_type": {"class_path": "nncf.quantization.range_estimator.AggregatorType.MIN"},
-                    "quantile_outlier_prob": 1e-4
-                },
-                "max": {
-                    "statistics_type": {"class_path": "nncf.quantization.range_estimator.StatisticsType.QUANTILE"},
-                    "aggregator_type": {"class_path": "nncf.quantization.range_estimator.AggregatorType.MAX"},
-                    "quantile_outlier_prob": 1e-4
-                }
-                        }
-                    }
-                }
-
-        test_string = '''advanced_parameters:
-                            activations_range_estimator_params:
-                                min:
-                                    statistics_type: QUANTILE
-                                    aggregator_type: MIN
-                                    quantile_outlier_prob: 1e-4
-                                max:
-                                    statistics_type: QUANTILE
-                                    aggregator_type: MAX
-                                    quantile_outlier_prob: 1e-4
-                    '''
-        test_dict = {"advanced_parameters": {"activations_range_estimator_params": {"min": {"statistics_type": "QUANTILE", "aggregator_type": "MIN", "quantile_outlier_prob": 1e-4},
-                                                                                    "max": {"statistics_type": "QUANTILE", "aggregator_type": "MAX", "quantile_outlier_prob": 1e-4}}}}
-        argparser = ArgumentParser()
-        argparser.add_class_arguments(AdvancedQuantizationParameters, "advanced_parameters")
-        config_from_string = argparser.parse_object(test_string)
-        config_from_dict = argparser.parse_string(test_dict)
-        ptq_config = argparser.instantiate_classes(cfg=config, instantiate_groups=True)
-
-        breakpoint()
-        # from omegaconf import OmegaConf
-        # init_cfg_2 = OmegaConf.create(init_cfg_2)
-        preset = QuantizationPreset.MIXED
-        from nncf.quantization.advanced_parameters import AdvancedQuantizationParameters
-        AdvancedQuantizationParameters()
-        ignored_scope = IgnoredScope(
-            patterns=["/backbone/*"],
-            names=[
-                "/backbone/stage0/stage0.0/layers/layers.0/cross_resolution_weighting/Mul",
-                "/backbone/stage0/stage0.0/layers/layers.0/cross_resolution_weighting/Mul_1",
-                "/backbone/stage0/stage0.0/layers/layers.1/cross_resolution_weighting/Mul",
-                "/backbone/stage0/stage0.0/layers/layers.1/cross_resolution_weighting/Mul_1",
-                "/backbone/stage0/stage0.0/Add_1",
-                "/backbone/stage0/stage0.1/layers/layers.0/cross_resolution_weighting/Mul",
-                "/backbone/stage0/stage0.1/layers/layers.0/cross_resolution_weighting/Mul_1",
-                "/backbone/stage0/stage0.1/layers/layers.1/cross_resolution_weighting/Mul",
-                "/backbone/stage0/stage0.1/layers/layers.1/cross_resolution_weighting/Mul_1",
-                "/backbone/stage0/stage0.1/Add_1",
-                "/backbone/stage1/stage1.0/layers/layers.0/cross_resolution_weighting/Mul",
-                "/backbone/stage1/stage1.0/layers/layers.0/cross_resolution_weighting/Mul_1",
-                "/backbone/stage1/stage1.0/layers/layers.0/cross_resolution_weighting/Mul_2",
-                "/backbone/stage1/stage1.0/layers/layers.1/cross_resolution_weighting/Mul",
-                "/backbone/stage1/stage1.0/layers/layers.1/cross_resolution_weighting/Mul_1",
-                "/backbone/stage1/stage1.0/Add_1",
-                "/backbone/stage1/stage1.0/layers/layers.1/cross_resolution_weighting/Mul_2",
-                "/backbone/stage1/stage1.0/Add_2",
-                "/backbone/stage1/stage1.0/Add_5",
-                "/backbone/stage1/stage1.1/layers/layers.0/cross_resolution_weighting/Mul",
-                "/backbone/stage1/stage1.1/layers/layers.0/cross_resolution_weighting/Mul_1",
-                "/backbone/stage1/stage1.1/layers/layers.0/cross_resolution_weighting/Mul_2",
-                "/backbone/stage1/stage1.1/layers/layers.1/cross_resolution_weighting/Mul",
-                "/backbone/stage1/stage1.1/layers/layers.1/cross_resolution_weighting/Mul_1",
-                "/backbone/stage1/stage1.1/Add_1",
-                "/backbone/stage1/stage1.1/layers/layers.1/cross_resolution_weighting/Mul_2",
-                "/backbone/stage1/stage1.1/Add_2",
-                "/backbone/stage1/stage1.1/Add_5",
-                "/backbone/stage1/stage1.2/layers/layers.0/cross_resolution_weighting/Mul",
-                "/backbone/stage1/stage1.2/layers/layers.0/cross_resolution_weighting/Mul_1",
-                "/backbone/stage1/stage1.2/layers/layers.0/cross_resolution_weighting/Mul_2",
-                "/backbone/stage1/stage1.2/layers/layers.1/cross_resolution_weighting/Mul",
-                "/backbone/stage1/stage1.2/layers/layers.1/cross_resolution_weighting/Mul_1",
-                "/backbone/stage1/stage1.2/Add_1",
-                "/backbone/stage1/stage1.2/layers/layers.1/cross_resolution_weighting/Mul_2",
-                "/backbone/stage1/stage1.2/Add_2",
-                "/backbone/stage1/stage1.2/Add_5",
-                "/backbone/stage1/stage1.3/layers/layers.0/cross_resolution_weighting/Mul",
-                "/backbone/stage1/stage1.3/layers/layers.0/cross_resolution_weighting/Mul_1",
-                "/backbone/stage1/stage1.3/layers/layers.0/cross_resolution_weighting/Mul_2",
-                "/backbone/stage1/stage1.3/layers/layers.1/cross_resolution_weighting/Mul",
-                "/backbone/stage1/stage1.3/layers/layers.1/cross_resolution_weighting/Mul_1",
-                "/backbone/stage1/stage1.3/Add_1",
-                "/backbone/stage1/stage1.3/layers/layers.1/cross_resolution_weighting/Mul_2",
-                "/backbone/stage1/stage1.3/Add_2",
-                "/backbone/stage1/stage1.3/Add_5",
-                "/backbone/stage2/stage2.0/layers/layers.0/cross_resolution_weighting/Mul",
-                "/backbone/stage2/stage2.0/layers/layers.0/cross_resolution_weighting/Mul_1",
-                "/backbone/stage2/stage2.0/layers/layers.0/cross_resolution_weighting/Mul_2",
-                "/backbone/stage2/stage2.0/layers/layers.0/cross_resolution_weighting/Mul_3",
-                "/backbone/stage2/stage2.0/layers/layers.1/cross_resolution_weighting/Mul",
-                "/backbone/stage2/stage2.0/layers/layers.1/cross_resolution_weighting/Mul_1",
-                "/backbone/stage2/stage2.0/Add_1",
-                "/backbone/stage2/stage2.0/layers/layers.1/cross_resolution_weighting/Mul_2",
-                "/backbone/stage2/stage2.0/Add_2",
-                "/backbone/stage2/stage2.0/layers/layers.1/cross_resolution_weighting/Mul_3",
-                "/backbone/stage2/stage2.0/Add_3",
-                "/backbone/stage2/stage2.0/Add_6",
-                "/backbone/stage2/stage2.0/Add_7",
-                "/backbone/stage2/stage2.0/Add_11",
-                "/backbone/stage2/stage2.1/layers/layers.0/cross_resolution_weighting/Mul",
-                "/backbone/stage2/stage2.1/layers/layers.0/cross_resolution_weighting/Mul_1",
-                "/backbone/stage2/stage2.1/layers/layers.0/cross_resolution_weighting/Mul_2",
-                "/backbone/stage2/stage2.1/layers/layers.0/cross_resolution_weighting/Mul_3",
-                "/backbone/stage2/stage2.1/layers/layers.1/cross_resolution_weighting/Mul",
-                "/backbone/stage2/stage2.1/layers/layers.1/cross_resolution_weighting/Mul_1",
-                "/backbone/stage2/stage2.1/Add_1",
-                "/backbone/stage2/stage2.1/layers/layers.1/cross_resolution_weighting/Mul_2",
-                "/backbone/stage2/stage2.1/Add_2",
-                "/backbone/stage2/stage2.1/layers/layers.1/cross_resolution_weighting/Mul_3",
-                "/backbone/stage2/stage2.1/Add_3",
-                "/backbone/stage2/stage2.1/Add_6",
-                "/backbone/stage2/stage2.1/Add_7",
-                "/backbone/stage2/stage2.1/Add_11",
-                "/aggregator/Add",
-                "/aggregator/Add_1",
-                "/aggregator/Add_2",
-                "/backbone/stage2/stage2.1/Add",
-            ],
-        )
-
-        ptq_string = ""
-        argparser = ArgumentParser()
-        argparser.add_class_arguments(AdvancedQuantizationParameters, "advanced_parameters")
-
-        breakpoint()
-        config = argparser.parse_string(init_cfg_2)
-        config = argparser.parse_object(init_cfg_2)
-        ptq_config = argparser.instantiate_classes(cfg=config, instantiate_groups=True)
-        breakpoint()
-
+        ptq_config = self._generate_ptq_config(ov_model)
         compressed_model = nncf.quantize(  # type: ignore[attr-defined]
             ov_model,
             quantization_dataset,
@@ -579,4 +418,26 @@
 
         openvino.save_model(compressed_model, output_model_path)
 
-        return output_model_path+        return output_model_path
+
+    def _generate_ptq_config(self, ov_model: Model) -> dict:
+        from nncf import IgnoredScope
+        from nncf.common.quantization.structs import QuantizationPreset
+        from nncf.quantization.advanced_parameters import AdvancedQuantizationParameters
+
+        initial_ptq_config = json.loads(ov_model.rt_info["model_info"]["ptq_config"].value)
+        breakpoint()
+        if not initial_ptq_config:
+            return {}
+        argparser = ArgumentParser()
+        if "advanced_parameters" in initial_ptq_config:
+            argparser.add_class_arguments(AdvancedQuantizationParameters, "advanced_parameters")
+        if "preset" in initial_ptq_config:
+            initial_ptq_config["preset"] = QuantizationPreset(initial_ptq_config["preset"])
+            argparser.add_argument("--preset", type=QuantizationPreset)
+        if "ignored_scope" in initial_ptq_config:
+            argparser.add_class_arguments(IgnoredScope, "ignored_scope", as_positional=True)
+
+        initial_ptq_config = argparser.parse_object(initial_ptq_config)
+
+        return argparser.instantiate_classes(initial_ptq_config).as_dict()