# Copyright (C) 2023 Intel Corporation
# SPDX-License-Identifier: Apache-2.0
#
"""Class definition for base model entity used in OTX."""

from __future__ import annotations

import warnings
from abc import abstractmethod
from typing import TYPE_CHECKING, Any, Generic, NamedTuple

import numpy as np
<<<<<<< HEAD
import torch
=======
>>>>>>> debf843f
from openvino.model_api.models import Model
from torch import nn

from otx.core.data.dataset.base import LabelInfo
from otx.core.data.entity.base import (
    OTXBatchLossEntity,
    T_OTXBatchDataEntity,
    T_OTXBatchPredEntity,
)
<<<<<<< HEAD
from otx.core.exporter.base import OTXModelExporter
from otx.core.types.export import OTXExportFormatType, OTXExportPrecisionType
=======
from otx.core.data.entity.tile import OTXTileBatchDataEntity, T_OTXTileBatchDataEntity
from otx.core.types.export import OTXExportFormat
>>>>>>> debf843f
from otx.core.utils.build import get_default_num_async_infer_requests

if TYPE_CHECKING:
    from pathlib import Path

<<<<<<< HEAD
    from omegaconf import DictConfig
=======
    import torch
>>>>>>> debf843f


class OTXModel(nn.Module, Generic[T_OTXBatchDataEntity, T_OTXBatchPredEntity, T_OTXTileBatchDataEntity]):
    """Base class for the models used in OTX.

    Args:
        num_classes: Number of classes this model can predict.
    """

    _EXPORTED_MODEL_BASE_NAME = "exported_model"

    def __init__(self, num_classes: int) -> None:
        super().__init__()

        self._label_info = LabelInfo.from_num_classes(num_classes)
        self.classification_layers: dict[str, dict[str, Any]] = {}
        self.model = self._create_model()

    @property
    def label_info(self) -> LabelInfo:
        """Get this model label information."""
        return self._label_info

    @label_info.setter
    def label_info(self, label_info: LabelInfo | list[str]) -> None:
        """Set this model label information."""
        if isinstance(label_info, list):
            label_info = LabelInfo(label_names=label_info)

        old_num_classes = self._label_info.num_classes
        new_num_classes = label_info.num_classes

        if old_num_classes != new_num_classes:
            msg = (
                f"Given LabelInfo has the different number of classes "
                f"({old_num_classes}!={new_num_classes}). "
                "The model prediction layer is reset to the new number of classes "
                f"(={new_num_classes})."
            )
            warnings.warn(msg, stacklevel=0)
            self._reset_prediction_layer(num_classes=label_info.num_classes)

        self._label_info = label_info

    @property
    def num_classes(self) -> int:
        """Returns model's number of classes. Can be redefined at the model's level."""
        return self.label_info.num_classes

    @abstractmethod
    def _create_model(self) -> nn.Module:
        """Create a PyTorch model for this class."""

    def _customize_inputs(self, inputs: T_OTXBatchDataEntity) -> dict[str, Any]:
        """Customize OTX input batch data entity if needed for you model."""
        raise NotImplementedError

    def _customize_outputs(
        self,
        outputs: Any,  # noqa: ANN401
        inputs: T_OTXBatchDataEntity,
    ) -> T_OTXBatchPredEntity | OTXBatchLossEntity:
        """Customize OTX output batch data entity if needed for you model."""
        raise NotImplementedError

    def forward(
        self,
        inputs: T_OTXBatchDataEntity,
    ) -> T_OTXBatchPredEntity | OTXBatchLossEntity:
        """Model forward function."""
<<<<<<< HEAD
        # If customize_inputs is overridden
=======
        # If customize_inputs is overrided
        if isinstance(inputs, OTXTileBatchDataEntity):
            return self.forward_tiles(inputs)

>>>>>>> debf843f
        outputs = (
            self.model(**self._customize_inputs(inputs))
            if self._customize_inputs != OTXModel._customize_inputs
            else self.model(inputs)
        )

        return (
            self._customize_outputs(outputs, inputs)
            if self._customize_outputs != OTXModel._customize_outputs
            else outputs
        )

    def forward_tiles(self, inputs: T_OTXTileBatchDataEntity) -> T_OTXBatchPredEntity | OTXBatchLossEntity:
        """Model forward function for tile task."""
        raise NotImplementedError

    def register_load_state_dict_pre_hook(self, model_classes: list[str], ckpt_classes: list[str]) -> None:
        """Register load_state_dict_pre_hook.

        Args:
            model_classes (list[str]): Class names from training data.
            ckpt_classes (list[str]): Class names from checkpoint state dictionary.
        """
        self.model_classes = model_classes
        self.ckpt_classes = ckpt_classes
        self._register_load_state_dict_pre_hook(self.load_state_dict_pre_hook)

    def load_state_dict_pre_hook(self, state_dict: dict[str, torch.Tensor], prefix: str, *args, **kwargs) -> None:
        """Modify input state_dict according to class name matching before weight loading."""
        model2ckpt = self.map_class_names(self.model_classes, self.ckpt_classes)

        for param_name, info in self.classification_layers.items():
            model_param = self.state_dict()[param_name].clone()
            ckpt_param = state_dict[prefix + param_name]
            stride = info.get("stride", 1)
            num_extra_classes = info.get("num_extra_classes", 0)
            for model_dst, ckpt_dst in enumerate(model2ckpt):
                if ckpt_dst >= 0:
                    model_param[(model_dst) * stride : (model_dst + 1) * stride].copy_(
                        ckpt_param[(ckpt_dst) * stride : (ckpt_dst + 1) * stride],
                    )
            if num_extra_classes > 0:
                num_ckpt_class = len(self.ckpt_classes)
                num_model_class = len(self.model_classes)
                model_param[(num_model_class) * stride : (num_model_class + 1) * stride].copy_(
                    ckpt_param[(num_ckpt_class) * stride : (num_ckpt_class + 1) * stride],
                )

            # Replace checkpoint weight by mixed weights
            state_dict[prefix + param_name] = model_param

    @staticmethod
    def map_class_names(src_classes: list[str], dst_classes: list[str]) -> list[int]:
        """Computes src to dst index mapping.

        src2dst[src_idx] = dst_idx
        #  according to class name matching, -1 for non-matched ones
        assert(len(src2dst) == len(src_classes))
        ex)
          src_classes = ['person', 'car', 'tree']
          dst_classes = ['tree', 'person', 'sky', 'ball']
          -> Returns src2dst = [1, -1, 0]
        """
        src2dst = []
        for src_class in src_classes:
            if src_class in dst_classes:
                src2dst.append(dst_classes.index(src_class))
            else:
                src2dst.append(-1)
        return src2dst

    def export(
        self,
        output_dir: Path,
        export_format: OTXExportFormatType,
        precision: OTXExportPrecisionType = OTXExportPrecisionType.FP32,
    ) -> Path:
        """Export this model to the specified output directory.

        Args:
            output_dir (Path): directory for saving the exported model
            export_format (OTXExportFormatType): format of the output model
            precision (OTXExportPrecisionType): precision of the output model
        Returns:
            Path: path to the exported model.
        """
        exporter = self._create_exporter()
        metadata = self._generate_model_metadata()

        if export_format == OTXExportFormatType.OPENVINO:
            return exporter.to_openvino(self.model, output_dir, self._EXPORTED_MODEL_BASE_NAME, precision, metadata)
        if export_format == OTXExportFormatType.ONNX:
            return exporter.to_onnx(self.model, output_dir, self._EXPORTED_MODEL_BASE_NAME, precision, metadata)
        if export_format == OTXExportFormatType.EXPORTABLE_CODE:
            return self._export_to_exportable_code()

        msg = f"Unsupported export format: {export_format}"
        raise ValueError(msg)

    def _create_exporter(
        self,
    ) -> OTXModelExporter:
        """Creates OTXModelExporter object that can export the model."""
        raise NotImplementedError

    def _generate_model_metadata(
        self,
    ) -> dict[tuple[str, str], str]:
        """Generates model-specific metadata, which will be embedded into exported model.

        Returns:
            dict[tuple[str, str], str]: metadata
        """
        all_labels = ""
        all_label_ids = ""
        for lbl in self.label_info.label_names:
            all_labels += lbl.replace(" ", "_") + " "
            all_label_ids += lbl.replace(" ", "_") + " "

        return {
            ("model_info", "labels"): all_labels.strip(),
            ("model_info", "label_ids"): all_label_ids.strip(),
        }

    def _export_to_exportable_code(self) -> Path:
        """Export to exportable code format.

        Args:
            output_dir: Directory path to save exported binary files.

        Returns:
            Path: path to the exported model.
        """
        raise NotImplementedError

    def _reset_prediction_layer(self, num_classes: int) -> None:
        """Reset its prediction layer with a given number of classes.

        Args:
            num_classes: Number of classes
        """
        raise NotImplementedError


class OVModel(OTXModel, Generic[T_OTXBatchDataEntity, T_OTXBatchPredEntity]):
    """Base class for the OpenVINO model.

    This is a base class representing interface for interacting with OpenVINO
    Intermidiate Representation (IR) models. OVModel can create and validate
    OpenVINO IR model directly from provided path locally or from
    OpenVINO OMZ repository. (Only PyTorch models are supported).
    OVModel supports synchoronous as well as asynchronous inference type.

    Args:
        num_classes: Number of classes this model can predict.
    """

    def __init__(
        self,
        num_classes: int,
        model_name: str,
        model_type: str,
        async_inference: bool = True,
        max_num_requests: int | None = None,
        use_throughput_mode: bool = True,
    ) -> None:
        self.model_name = model_name
        self.model_type = model_type
        self.async_inference = async_inference
        self.num_requests = max_num_requests if max_num_requests is not None else get_default_num_async_infer_requests()
        self.use_throughput_mode = use_throughput_mode
        super().__init__(num_classes)

<<<<<<< HEAD
    def _create_model(self, configuration: dict[str, Any] | None = None) -> Model:
=======
    def _create_model(self, model_api_configuration: dict[str, Any] | None = None) -> Model:
>>>>>>> debf843f
        """Create a OV model with help of Model API."""
        from openvino.model_api.adapters import OpenvinoAdapter, create_core, get_user_config

        plugin_config = get_user_config("AUTO", str(self.num_requests), "AUTO")
        if self.use_throughput_mode:
            plugin_config["PERFORMANCE_HINT"] = "THROUGHPUT"

        model_adapter = OpenvinoAdapter(
            create_core(),
            self.model_name,
            max_num_requests=self.num_requests,
            plugin_config=plugin_config,
        )

<<<<<<< HEAD
        configuration = configuration if configuration is not None else {}
        return Model.create_model(model_adapter, model_type=self.model_type, configuration=configuration)
=======
        model_api_configuration = model_api_configuration if model_api_configuration is not None else {}
        return Model.create_model(model_adapter, model_type=self.model_type, configuration=model_api_configuration)

    @property
    def label_info(self) -> LabelInfo:
        """Get this model label information."""
        return self._label_info

    @label_info.setter
    def label_info(self, label_info: LabelInfo | list[str]) -> None:
        """Set this model label information."""
        if isinstance(label_info, list):
            label_info = LabelInfo(label_names=label_info)

        self._label_info = label_info

    @property
    def num_classes(self) -> int:
        """Returns model's number of classes. Can be redefined at the model's level."""
        return self.label_info.num_classes
>>>>>>> debf843f

    def _customize_inputs(self, entity: T_OTXBatchDataEntity) -> dict[str, Any]:
        # restore original numpy image
        images = [np.transpose(im.cpu().numpy(), (1, 2, 0)) for im in entity.images]
        return {"inputs": images}

    def _customize_outputs(
        self,
        outputs: Any,  # noqa: ANN401
        inputs: T_OTXBatchDataEntity,
    ) -> T_OTXBatchPredEntity | OTXBatchLossEntity:
        """Customize OTX output batch data entity if needed for you model."""
        raise NotImplementedError

    def forward(
        self,
        inputs: T_OTXBatchDataEntity,
    ) -> T_OTXBatchPredEntity | OTXBatchLossEntity:
        """Model forward function."""

        def _callback(result: NamedTuple, idx: int) -> None:
            output_dict[idx] = result

        numpy_inputs = self._customize_inputs(inputs)["inputs"]
        if self.async_inference:
            output_dict: dict[int, NamedTuple] = {}
            self.model.set_callback(_callback)
            for idx, im in enumerate(numpy_inputs):
                if not self.model.is_ready():
                    self.model.await_any()
                self.model.infer_async(im, user_data=idx)
            self.model.await_all()
            outputs = [out[1] for out in sorted(output_dict.items())]
        else:
            outputs = [self.model(im) for im in numpy_inputs]

        return self._customize_outputs(outputs, inputs)<|MERGE_RESOLUTION|>--- conflicted
+++ resolved
@@ -10,10 +10,6 @@
 from typing import TYPE_CHECKING, Any, Generic, NamedTuple
 
 import numpy as np
-<<<<<<< HEAD
-import torch
-=======
->>>>>>> debf843f
 from openvino.model_api.models import Model
 from torch import nn
 
@@ -23,23 +19,14 @@
     T_OTXBatchDataEntity,
     T_OTXBatchPredEntity,
 )
-<<<<<<< HEAD
 from otx.core.exporter.base import OTXModelExporter
 from otx.core.types.export import OTXExportFormatType, OTXExportPrecisionType
-=======
 from otx.core.data.entity.tile import OTXTileBatchDataEntity, T_OTXTileBatchDataEntity
-from otx.core.types.export import OTXExportFormat
->>>>>>> debf843f
 from otx.core.utils.build import get_default_num_async_infer_requests
 
 if TYPE_CHECKING:
     from pathlib import Path
-
-<<<<<<< HEAD
-    from omegaconf import DictConfig
-=======
     import torch
->>>>>>> debf843f
 
 
 class OTXModel(nn.Module, Generic[T_OTXBatchDataEntity, T_OTXBatchPredEntity, T_OTXTileBatchDataEntity]):
@@ -110,14 +97,10 @@
         inputs: T_OTXBatchDataEntity,
     ) -> T_OTXBatchPredEntity | OTXBatchLossEntity:
         """Model forward function."""
-<<<<<<< HEAD
         # If customize_inputs is overridden
-=======
-        # If customize_inputs is overrided
         if isinstance(inputs, OTXTileBatchDataEntity):
             return self.forward_tiles(inputs)
 
->>>>>>> debf843f
         outputs = (
             self.model(**self._customize_inputs(inputs))
             if self._customize_inputs != OTXModel._customize_inputs
@@ -291,11 +274,7 @@
         self.use_throughput_mode = use_throughput_mode
         super().__init__(num_classes)
 
-<<<<<<< HEAD
-    def _create_model(self, configuration: dict[str, Any] | None = None) -> Model:
-=======
     def _create_model(self, model_api_configuration: dict[str, Any] | None = None) -> Model:
->>>>>>> debf843f
         """Create a OV model with help of Model API."""
         from openvino.model_api.adapters import OpenvinoAdapter, create_core, get_user_config
 
@@ -310,10 +289,6 @@
             plugin_config=plugin_config,
         )
 
-<<<<<<< HEAD
-        configuration = configuration if configuration is not None else {}
-        return Model.create_model(model_adapter, model_type=self.model_type, configuration=configuration)
-=======
         model_api_configuration = model_api_configuration if model_api_configuration is not None else {}
         return Model.create_model(model_adapter, model_type=self.model_type, configuration=model_api_configuration)
 
@@ -334,7 +309,6 @@
     def num_classes(self) -> int:
         """Returns model's number of classes. Can be redefined at the model's level."""
         return self.label_info.num_classes
->>>>>>> debf843f
 
     def _customize_inputs(self, entity: T_OTXBatchDataEntity) -> dict[str, Any]:
         # restore original numpy image
