--- conflicted
+++ resolved
@@ -17,19 +17,16 @@
     T_OTXBatchDataEntity,
     T_OTXBatchPredEntity,
 )
-<<<<<<< HEAD
 from otx.core.data.entity.detection import DetBatchDataEntity, DetBatchPredEntity
 from otx.core.data.entity.instance_segmentation import InstanceSegDataEntity, InstanceSegPredEntity
 from otx.core.data.entity.tile import TileBatchDetDataEntity, TileBatchInstSegDataEntity
 from otx.core.utils.tile_merge import merge
-=======
 from otx.core.types.export import OTXExportFormat
 
 if TYPE_CHECKING:
     from pathlib import Path
 
     import torch
->>>>>>> 02c39384
 
 
 class OTXModel(nn.Module, Generic[T_OTXBatchDataEntity, T_OTXBatchPredEntity]):
