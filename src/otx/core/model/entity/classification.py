# Copyright (C) 2023 Intel Corporation
# SPDX-License-Identifier: Apache-2.0
#
"""Class definition for classification model entity used in OTX."""

from __future__ import annotations

from typing import TYPE_CHECKING, Any

import torch

from otx.algo.hooks.recording_forward_hook import ReciproCAMHook
from otx.core.data.entity.base import OTXBatchLossEntity, T_OTXBatchDataEntity, T_OTXBatchPredEntity
from otx.core.data.entity.classification import (
    HlabelClsBatchDataEntity,
    HlabelClsBatchPredEntity,
    MulticlassClsBatchDataEntity,
    MulticlassClsBatchPredEntity,
    MultilabelClsBatchDataEntity,
    MultilabelClsBatchPredEntity,
)
from otx.core.data.entity.tile import T_OTXTileBatchDataEntity
from otx.core.model.entity.base import OTXModel, OVModel
from otx.core.utils.build import build_mm_model, get_classification_layers
from otx.core.utils.config import inplace_num_classes

if TYPE_CHECKING:
    from mmpretrain.models.utils import ClsDataPreprocessor
    from omegaconf import DictConfig
    from openvino.model_api.models.utils import ClassificationResult
    from torch import device, nn


<<<<<<< HEAD
class OTXMulticlassClsModel(
    OTXModel[MulticlassClsBatchDataEntity, MulticlassClsBatchPredEntity, T_OTXTileBatchDataEntity],
):
=======
class ExplainableOTXClsModel(OTXModel[T_OTXBatchDataEntity, T_OTXBatchPredEntity]):
    """OTX classification model which can attach a XAI hook."""

    @property
    def has_gap(self) -> bool:
        """Defines if GAP is used right after backbone. Can be redefined at the model's level."""
        return True

    @property
    def backbone(self) -> nn.Module:
        """Returns model's backbone. Can be redefined at the model's level."""
        if backbone := getattr(self.model, "backbone", None):
            return backbone
        raise ValueError

    def register_explain_hook(self) -> None:
        """Register explain hook at the model backbone output."""
        self.explain_hook = ReciproCAMHook.create_and_register_hook(
            self.backbone,
            self.head_forward_fn,
            num_classes=self.num_classes,
            optimize_gap=self.has_gap,
        )

    @torch.no_grad()
    def head_forward_fn(self, x: torch.Tensor) -> torch.Tensor:
        """Performs model's neck and head forward. Can be redefined at the model's level."""
        if (neck := getattr(self.model, "neck", None)) is None:
            raise ValueError
        if (head := getattr(self.model, "head", None)) is None:
            raise ValueError

        output = neck(x)
        return head(output)

    def remove_explain_hook_handle(self) -> None:
        """Removes explain hook from the model."""
        if self.explain_hook.handle is not None:
            self.explain_hook.handle.remove()

    def reset_explain_hook(self) -> None:
        """Clear all history of explain records."""
        self.explain_hook.reset()


class OTXMulticlassClsModel(ExplainableOTXClsModel[MulticlassClsBatchDataEntity, MulticlassClsBatchPredEntity]):
>>>>>>> 6c35bf71
    """Base class for the classification models used in OTX."""


def _create_mmpretrain_model(config: DictConfig, load_from: str) -> tuple[nn.Module, dict[str, dict[str, int]]]:
    from mmpretrain.models.utils import ClsDataPreprocessor as _ClsDataPreprocessor
    from mmpretrain.registry import MODELS

    # NOTE: For the history of this monkey patching, please see
    # https://github.com/openvinotoolkit/training_extensions/issues/2743
    @MODELS.register_module(force=True)
    class ClsDataPreprocessor(_ClsDataPreprocessor):
        @property
        def device(self) -> device:
            try:
                buf = next(self.buffers())
            except StopIteration:
                return super().device
            else:
                return buf.device

    classification_layers = get_classification_layers(config, MODELS, "model.")
    return build_mm_model(config, MODELS, load_from), classification_layers


class MMPretrainMulticlassClsModel(OTXMulticlassClsModel):
    """Multi-class Classification model compatible for MMPretrain.

    It can consume MMPretrain model configuration translated into OTX configuration
    (please see otx.tools.translate_mmrecipe) and create the OTX classification model
    compatible for OTX pipelines.
    """

    def __init__(self, num_classes: int, config: DictConfig) -> None:
        config = inplace_num_classes(cfg=config, num_classes=num_classes)
        self.config = config
        self.load_from = config.pop("load_from", None)
        super().__init__(num_classes=num_classes)

    def _create_model(self) -> nn.Module:
        model, classification_layers = _create_mmpretrain_model(self.config, self.load_from)
        self.classification_layers = classification_layers
        return model

    def _customize_inputs(self, entity: MulticlassClsBatchDataEntity) -> dict[str, Any]:
        from mmpretrain.structures import DataSample

        mmpretrain_inputs: dict[str, Any] = {}

        mmpretrain_inputs["inputs"] = entity.images  # B x C x H x W PyTorch tensor
        mmpretrain_inputs["data_samples"] = [
            DataSample(
                metainfo={
                    "img_id": img_info.img_idx,
                    "img_shape": img_info.img_shape,
                    "ori_shape": img_info.ori_shape,
                    "pad_shape": img_info.pad_shape,
                    "scale_factor": img_info.scale_factor,
                },
                gt_label=labels,
            )
            for img_info, labels in zip(
                entity.imgs_info,
                entity.labels,
            )
        ]
        preprocessor: ClsDataPreprocessor = self.model.data_preprocessor

        mmpretrain_inputs = preprocessor(data=mmpretrain_inputs, training=self.training)

        mmpretrain_inputs["mode"] = "loss" if self.training else "predict"
        return mmpretrain_inputs

    def _customize_outputs(
        self,
        outputs: Any,  # noqa: ANN401
        inputs: MulticlassClsBatchDataEntity,
    ) -> MulticlassClsBatchPredEntity | OTXBatchLossEntity:
        from mmpretrain.structures import DataSample

        if self.training:
            if not isinstance(outputs, dict):
                raise TypeError(outputs)

            losses = OTXBatchLossEntity()
            for k, v in outputs.items():
                losses[k] = v
            return losses

        scores = []
        labels = []

        for output in outputs:
            if not isinstance(output, DataSample):
                raise TypeError(output)

            scores.append(output.pred_score)
            labels.append(output.pred_label)

        return MulticlassClsBatchPredEntity(
            batch_size=len(outputs),
            images=inputs.images,
            imgs_info=inputs.imgs_info,
            scores=scores,
            labels=labels,
        )


### NOTE, currently, although we've made the separate Multi-cls, Multi-label classes
### It'll be integrated after H-label classification integration with more advanced design.


<<<<<<< HEAD
class OTXMultilabelClsModel(
    OTXModel[MultilabelClsBatchDataEntity, MultilabelClsBatchPredEntity, T_OTXTileBatchDataEntity],
):
=======
class OTXMultilabelClsModel(ExplainableOTXClsModel[MultilabelClsBatchDataEntity, MultilabelClsBatchPredEntity]):
>>>>>>> 6c35bf71
    """Multi-label classification models used in OTX."""


class MMPretrainMultilabelClsModel(OTXMultilabelClsModel):
    """Multi-label Classification model compatible for MMPretrain.

    It can consume MMPretrain model configuration translated into OTX configuration
    (please see otx.tools.translate_mmrecipe) and create the OTX classification model
    compatible for OTX pipelines.
    """

    def __init__(self, num_classes: int, config: DictConfig) -> None:
        config = inplace_num_classes(cfg=config, num_classes=num_classes)
        self.config = config
        self.load_from = config.pop("load_from", None)
        super().__init__(num_classes=num_classes)

    def _create_model(self) -> nn.Module:
        model, classification_layers = _create_mmpretrain_model(self.config, self.load_from)
        self.classification_layers = classification_layers
        return model

    def _customize_inputs(self, entity: MultilabelClsBatchDataEntity) -> dict[str, Any]:
        from mmpretrain.structures import DataSample

        mmpretrain_inputs: dict[str, Any] = {}

        mmpretrain_inputs["inputs"] = entity.images  # B x C x H x W PyTorch tensor
        mmpretrain_inputs["data_samples"] = [
            DataSample(
                metainfo={
                    "img_id": img_info.img_idx,
                    "img_shape": img_info.img_shape,
                    "ori_shape": img_info.ori_shape,
                    "pad_shape": img_info.pad_shape,
                    "scale_factor": img_info.scale_factor,
                },
                gt_score=labels,
            )
            for img_info, labels in zip(
                entity.imgs_info,
                entity.labels,
            )
        ]
        preprocessor: ClsDataPreprocessor = self.model.data_preprocessor

        mmpretrain_inputs = preprocessor(data=mmpretrain_inputs, training=self.training)

        mmpretrain_inputs["mode"] = "loss" if self.training else "predict"
        return mmpretrain_inputs

    def _customize_outputs(
        self,
        outputs: Any,  # noqa: ANN401
        inputs: MultilabelClsBatchDataEntity,
    ) -> MultilabelClsBatchPredEntity | OTXBatchLossEntity:
        from mmpretrain.structures import DataSample

        if self.training:
            if not isinstance(outputs, dict):
                raise TypeError(outputs)

            losses = OTXBatchLossEntity()
            for k, v in outputs.items():
                losses[k] = v
            return losses

        scores = []
        labels = []

        for output in outputs:
            if not isinstance(output, DataSample):
                raise TypeError(output)

            scores.append(output.pred_score)
            labels.append(output.pred_label)

        return MultilabelClsBatchPredEntity(
            batch_size=len(outputs),
            images=inputs.images,
            imgs_info=inputs.imgs_info,
            scores=scores,
            labels=labels,
        )


<<<<<<< HEAD
class OTXHlabelClsModel(OTXModel[HlabelClsBatchDataEntity, HlabelClsBatchPredEntity, T_OTXTileBatchDataEntity]):
=======
class OTXHlabelClsModel(
    ExplainableOTXClsModel[HlabelClsBatchDataEntity, HlabelClsBatchPredEntity],
):
>>>>>>> 6c35bf71
    """H-label classification models used in OTX."""


class MMPretrainHlabelClsModel(OTXHlabelClsModel):
    """H-label Classification model compatible for MMPretrain.

    It can consume MMPretrain model configuration translated into OTX configuration
    (please see otx.tools.translate_mmrecipe) and create the OTX classification model
    compatible for OTX pipelines.
    """

    def __init__(self, num_classes: int, config: DictConfig) -> None:
        config = inplace_num_classes(cfg=config, num_classes=num_classes)
        self.config = config
        self.load_from = config.pop("load_from", None)
        super().__init__(num_classes=num_classes)

    def _create_model(self) -> nn.Module:
        model, classification_layers = _create_mmpretrain_model(self.config, self.load_from)
        self.classification_layers = classification_layers
        return model

    def _customize_inputs(self, entity: HlabelClsBatchDataEntity) -> dict[str, Any]:
        from mmpretrain.structures import DataSample

        mmpretrain_inputs: dict[str, Any] = {}

        mmpretrain_inputs["inputs"] = entity.images  # B x C x H x W PyTorch tensor
        mmpretrain_inputs["data_samples"] = [
            DataSample(
                metainfo={
                    "img_id": img_info.img_idx,
                    "img_shape": img_info.img_shape,
                    "ori_shape": img_info.ori_shape,
                    "pad_shape": img_info.pad_shape,
                    "scale_factor": img_info.scale_factor,
                },
                gt_label=labels,
            )
            for img_info, labels in zip(
                entity.imgs_info,
                entity.labels,
            )
        ]
        preprocessor: ClsDataPreprocessor = self.model.data_preprocessor

        mmpretrain_inputs = preprocessor(data=mmpretrain_inputs, training=self.training)

        mmpretrain_inputs["mode"] = "loss" if self.training else "predict"
        return mmpretrain_inputs

    def _customize_outputs(
        self,
        outputs: Any,  # noqa: ANN401
        inputs: HlabelClsBatchDataEntity,
    ) -> HlabelClsBatchPredEntity | OTXBatchLossEntity:
        from mmpretrain.structures import DataSample

        if self.training:
            if not isinstance(outputs, dict):
                raise TypeError(outputs)

            losses = OTXBatchLossEntity()
            for k, v in outputs.items():
                losses[k] = v
            return losses

        scores = []
        labels = []

        for output in outputs:
            if not isinstance(output, DataSample):
                raise TypeError(output)

            scores.append(output.pred_score)
            labels.append(output.pred_label)

        return HlabelClsBatchPredEntity(
            batch_size=len(outputs),
            images=inputs.images,
            imgs_info=inputs.imgs_info,
            scores=scores,
            labels=labels,
        )


class OVMulticlassClassificationModel(OVModel):
    """Classification model compatible for OpenVINO IR inference.

    It can consume OpenVINO IR model path or model name from Intel OMZ repository
    and create the OTX classification model compatible for OTX testing pipeline.
    """

    def _customize_outputs(
        self,
        outputs: list[ClassificationResult],
        inputs: MulticlassClsBatchDataEntity,
    ) -> MulticlassClsBatchPredEntity:
        pred_labels = [torch.tensor(out.top_labels[0][0], dtype=torch.long) for out in outputs]
        pred_scores = [torch.tensor(out.top_labels[0][2]) for out in outputs]

        return MulticlassClsBatchPredEntity(
            batch_size=len(outputs),
            images=inputs.images,
            imgs_info=inputs.imgs_info,
            scores=pred_scores,
            labels=pred_labels,
        )<|MERGE_RESOLUTION|>--- conflicted
+++ resolved
@@ -31,11 +31,6 @@
     from torch import device, nn
 
 
-<<<<<<< HEAD
-class OTXMulticlassClsModel(
-    OTXModel[MulticlassClsBatchDataEntity, MulticlassClsBatchPredEntity, T_OTXTileBatchDataEntity],
-):
-=======
 class ExplainableOTXClsModel(OTXModel[T_OTXBatchDataEntity, T_OTXBatchPredEntity]):
     """OTX classification model which can attach a XAI hook."""
 
@@ -82,7 +77,6 @@
 
 
 class OTXMulticlassClsModel(ExplainableOTXClsModel[MulticlassClsBatchDataEntity, MulticlassClsBatchPredEntity]):
->>>>>>> 6c35bf71
     """Base class for the classification models used in OTX."""
 
 
@@ -194,13 +188,7 @@
 ### It'll be integrated after H-label classification integration with more advanced design.
 
 
-<<<<<<< HEAD
-class OTXMultilabelClsModel(
-    OTXModel[MultilabelClsBatchDataEntity, MultilabelClsBatchPredEntity, T_OTXTileBatchDataEntity],
-):
-=======
 class OTXMultilabelClsModel(ExplainableOTXClsModel[MultilabelClsBatchDataEntity, MultilabelClsBatchPredEntity]):
->>>>>>> 6c35bf71
     """Multi-label classification models used in OTX."""
 
 
@@ -287,13 +275,9 @@
         )
 
 
-<<<<<<< HEAD
-class OTXHlabelClsModel(OTXModel[HlabelClsBatchDataEntity, HlabelClsBatchPredEntity, T_OTXTileBatchDataEntity]):
-=======
 class OTXHlabelClsModel(
     ExplainableOTXClsModel[HlabelClsBatchDataEntity, HlabelClsBatchPredEntity],
 ):
->>>>>>> 6c35bf71
     """H-label classification models used in OTX."""
 
 
