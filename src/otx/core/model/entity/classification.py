--- conflicted
+++ resolved
@@ -16,13 +16,8 @@
     MultilabelClsBatchDataEntity,
     MultilabelClsBatchPredEntity,
 )
-<<<<<<< HEAD
 from otx.core.model.entity.base import OTXModel, OVModel
-from otx.core.utils.build import build_mm_model
-=======
-from otx.core.model.entity.base import OTXModel
 from otx.core.utils.build import build_mm_model, get_classification_layers
->>>>>>> a48426c2
 
 if TYPE_CHECKING:
     from mmpretrain.models.utils import ClsDataPreprocessor
