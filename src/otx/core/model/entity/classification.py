# Copyright (C) 2023 Intel Corporation
# SPDX-License-Identifier: Apache-2.0
#
"""Class definition for classification model entity used in OTX."""

from __future__ import annotations

import json
from typing import TYPE_CHECKING, Any

import torch

from otx.core.data.entity.base import OTXBatchLossEntity, T_OTXBatchDataEntity, T_OTXBatchPredEntity
from otx.core.data.entity.classification import (
    HlabelClsBatchDataEntity,
    HlabelClsBatchPredEntity,
    MulticlassClsBatchDataEntity,
    MulticlassClsBatchPredEntity,
    MultilabelClsBatchDataEntity,
    MultilabelClsBatchPredEntity,
)
from otx.core.data.entity.tile import T_OTXTileBatchDataEntity
from otx.core.exporter.base import OTXModelExporter
from otx.core.exporter.native import OTXNativeModelExporter
from otx.core.model.entity.base import OTXModel, OVModel
from otx.core.utils.config import inplace_num_classes

if TYPE_CHECKING:
    from mmpretrain.models.utils import ClsDataPreprocessor
    from omegaconf import DictConfig
    from openvino.model_api.models.utils import ClassificationResult
    from torch import nn

    from otx.core.data.entity.classification import HLabelInfo


class ExplainableOTXClsModel(OTXModel[T_OTXBatchDataEntity, T_OTXBatchPredEntity, T_OTXTileBatchDataEntity]):
    """OTX classification model which can attach a XAI hook."""

    @property
    def has_gap(self) -> bool:
        """Defines if GAP is used right after backbone. Can be redefined at the model's level."""
        return True

    @property
    def backbone(self) -> nn.Module:
        """Returns model's backbone. Can be redefined at the model's level."""
        if backbone := getattr(self.model, "backbone", None):
            return backbone
        raise ValueError

    def register_explain_hook(self) -> None:
        """Register explain hook at the model backbone output."""
        from otx.algo.hooks.recording_forward_hook import ReciproCAMHook

        self.explain_hook = ReciproCAMHook.create_and_register_hook(
            self.backbone,
            self.head_forward_fn,
            num_classes=self.num_classes,
            optimize_gap=self.has_gap,
        )

    @torch.no_grad()
    def head_forward_fn(self, x: torch.Tensor) -> torch.Tensor:
        """Performs model's neck and head forward. Can be redefined at the model's level."""
        if (neck := getattr(self.model, "neck", None)) is None:
            raise ValueError
        if (head := getattr(self.model, "head", None)) is None:
            raise ValueError

        output = neck(x)
        return head([output])

    def remove_explain_hook_handle(self) -> None:
        """Removes explain hook from the model."""
        if self.explain_hook.handle is not None:
            self.explain_hook.handle.remove()

    def reset_explain_hook(self) -> None:
        """Clear all history of explain records."""
        self.explain_hook.reset()


class OTXMulticlassClsModel(
    ExplainableOTXClsModel[MulticlassClsBatchDataEntity, MulticlassClsBatchPredEntity, T_OTXTileBatchDataEntity],
):
    """Base class for the classification models used in OTX."""

    @property
    def _export_parameters(self) -> dict[str, Any]:
        """Defines parameters required to export a particular model implementation."""
        parameters = super()._export_parameters
        parameters["metadata"].update(
            {
                ("model_info", "model_type"): "Classification",
                ("model_info", "task_type"): "classification",
                ("model_info", "multilabel"): str(False),
                ("model_info", "hierarchical"): str(False),
            },
        )
        return parameters


<<<<<<< HEAD
def _create_mmpretrain_model(config: DictConfig, load_from: str) -> tuple[nn.Module, dict[str, dict[str, int]]]:
    from mmpretrain.models.utils import ClsDataPreprocessor as _ClsDataPreprocessor
    from mmpretrain.registry import MODELS

    # NOTE: For the history of this monkey patching, please see
    # https://github.com/openvinotoolkit/training_extensions/issues/2743
    @MODELS.register_module(force=True)
    class ClsDataPreprocessor(_ClsDataPreprocessor):
        @property
        def device(self) -> device:
            try:
                buf = next(self.buffers())
            except StopIteration:
                return super().device
            else:
                return buf.device

    classification_layers = get_classification_layers(config, MODELS, "model.")
    return build_mm_model(config, MODELS, load_from), classification_layers


def _get_export_params_from_cls_mmconfig(config: DictConfig) -> dict[str, Any]:
    return {
        "mean": config["data_preprocessor"]["mean"],
        "std": config["data_preprocessor"]["std"],
    }


=======
>>>>>>> 6f921082
class MMPretrainMulticlassClsModel(OTXMulticlassClsModel):
    """Multi-class Classification model compatible for MMPretrain.

    It can consume MMPretrain model configuration translated into OTX configuration
    (please see otx.tools.translate_mmrecipe) and create the OTX classification model
    compatible for OTX pipelines.
    """

    def __init__(self, num_classes: int, config: DictConfig) -> None:
        config = inplace_num_classes(cfg=config, num_classes=num_classes)
        self.config = config
        self.export_params = _get_export_params_from_cls_mmconfig(config)
        self.load_from = config.pop("load_from", None)
        self.image_size = (1, 3, 224, 224)
        super().__init__(num_classes=num_classes)

    def _create_model(self) -> nn.Module:
        from .utils.mmpretrain import create_model

        model, self.classification_layers = create_model(self.config, self.load_from)
        return model

    def _customize_inputs(self, entity: MulticlassClsBatchDataEntity) -> dict[str, Any]:
        from mmpretrain.structures import DataSample

        mmpretrain_inputs: dict[str, Any] = {}

        mmpretrain_inputs["inputs"] = entity.images  # B x C x H x W PyTorch tensor
        mmpretrain_inputs["data_samples"] = [
            DataSample(
                metainfo={
                    "img_id": img_info.img_idx,
                    "img_shape": img_info.img_shape,
                    "ori_shape": img_info.ori_shape,
                    "pad_shape": img_info.pad_shape,
                    "scale_factor": img_info.scale_factor,
                },
                gt_label=labels,
            )
            for img_info, labels in zip(
                entity.imgs_info,
                entity.labels,
            )
        ]
        preprocessor: ClsDataPreprocessor = self.model.data_preprocessor

        mmpretrain_inputs = preprocessor(data=mmpretrain_inputs, training=self.training)

        mmpretrain_inputs["mode"] = "loss" if self.training else "predict"
        return mmpretrain_inputs

    def _customize_outputs(
        self,
        outputs: Any,  # noqa: ANN401
        inputs: MulticlassClsBatchDataEntity,
    ) -> MulticlassClsBatchPredEntity | OTXBatchLossEntity:
        from mmpretrain.structures import DataSample

        if self.training:
            if not isinstance(outputs, dict):
                raise TypeError(outputs)

            losses = OTXBatchLossEntity()
            for k, v in outputs.items():
                losses[k] = v
            return losses

        scores = []
        labels = []

        for output in outputs:
            if not isinstance(output, DataSample):
                raise TypeError(output)

            scores.append(output.pred_score)
            labels.append(output.pred_label)

        return MulticlassClsBatchPredEntity(
            batch_size=len(outputs),
            images=inputs.images,
            imgs_info=inputs.imgs_info,
            scores=scores,
            labels=labels,
        )

    @property
    def _export_parameters(self) -> dict[str, Any]:
        """Defines parameters required to export a particular model implementation."""
        self.export_params["resize_mode"] = "standard"
        self.export_params["pad_value"] = 0
        self.export_params["swap_rgb"] = False
        self.export_params["via_onnx"] = False
        self.export_params["input_size"] = self.image_size
        self.export_params["onnx_export_configuration"] = None

        parent_parameters = super()._export_parameters
        parent_parameters.update(self.export_params)

        return parent_parameters

    @property
    def _exporter(self) -> OTXModelExporter:
        """Creates OTXModelExporter object that can export the model."""
        return OTXNativeModelExporter(**self._export_parameters)


### NOTE, currently, although we've made the separate Multi-cls, Multi-label classes
### It'll be integrated after H-label classification integration with more advanced design.


class OTXMultilabelClsModel(
    ExplainableOTXClsModel[MultilabelClsBatchDataEntity, MultilabelClsBatchPredEntity, T_OTXTileBatchDataEntity],
):
    """Multi-label classification models used in OTX."""

    @property
    def _export_parameters(self) -> dict[str, Any]:
        """Defines parameters required to export a particular model implementation."""
        parameters = super()._export_parameters
        parameters["metadata"].update(
            {
                ("model_info", "model_type"): "Classification",
                ("model_info", "task_type"): "classification",
                ("model_info", "multilabel"): str(True),
                ("model_info", "hierarchical"): str(False),
                ("model_info", "confidence_threshold"): str(0.5),
            },
        )
        return parameters


class MMPretrainMultilabelClsModel(OTXMultilabelClsModel):
    """Multi-label Classification model compatible for MMPretrain.

    It can consume MMPretrain model configuration translated into OTX configuration
    (please see otx.tools.translate_mmrecipe) and create the OTX classification model
    compatible for OTX pipelines.
    """

    def __init__(self, num_classes: int, config: DictConfig) -> None:
        config = inplace_num_classes(cfg=config, num_classes=num_classes)
        self.config = config
        self.export_params = _get_export_params_from_cls_mmconfig(config)
        self.load_from = config.pop("load_from", None)
        self.image_size = (1, 3, 224, 224)
        super().__init__(num_classes=num_classes)

    def _create_model(self) -> nn.Module:
        from .utils.mmpretrain import create_model

        model, classification_layers = create_model(self.config, self.load_from)
        self.classification_layers = classification_layers
        return model

    def _customize_inputs(self, entity: MultilabelClsBatchDataEntity) -> dict[str, Any]:
        from mmpretrain.structures import DataSample

        mmpretrain_inputs: dict[str, Any] = {}

        mmpretrain_inputs["inputs"] = entity.images  # B x C x H x W PyTorch tensor
        mmpretrain_inputs["data_samples"] = [
            DataSample(
                metainfo={
                    "img_id": img_info.img_idx,
                    "img_shape": img_info.img_shape,
                    "ori_shape": img_info.ori_shape,
                    "pad_shape": img_info.pad_shape,
                    "scale_factor": img_info.scale_factor,
                    "ignored_labels": img_info.ignored_labels,
                },
                gt_score=labels,
            )
            for img_info, labels in zip(
                entity.imgs_info,
                entity.labels,
            )
        ]
        preprocessor: ClsDataPreprocessor = self.model.data_preprocessor

        mmpretrain_inputs = preprocessor(data=mmpretrain_inputs, training=self.training)

        mmpretrain_inputs["mode"] = "loss" if self.training else "predict"
        return mmpretrain_inputs

    def _customize_outputs(
        self,
        outputs: Any,  # noqa: ANN401
        inputs: MultilabelClsBatchDataEntity,
    ) -> MultilabelClsBatchPredEntity | OTXBatchLossEntity:
        from mmpretrain.structures import DataSample

        if self.training:
            if not isinstance(outputs, dict):
                raise TypeError(outputs)

            losses = OTXBatchLossEntity()
            for k, v in outputs.items():
                losses[k] = v
            return losses

        scores = []
        labels = []

        for output in outputs:
            if not isinstance(output, DataSample):
                raise TypeError(output)

            scores.append(output.pred_score)
            labels.append(output.pred_label)

        return MultilabelClsBatchPredEntity(
            batch_size=len(outputs),
            images=inputs.images,
            imgs_info=inputs.imgs_info,
            scores=scores,
            labels=labels,
        )

    @property
    def _export_parameters(self) -> dict[str, Any]:
        """Defines parameters required to export a particular model implementation."""
        self.export_params["resize_mode"] = "standard"
        self.export_params["pad_value"] = 0
        self.export_params["swap_rgb"] = False
        self.export_params["via_onnx"] = False
        self.export_params["input_size"] = self.image_size
        self.export_params["onnx_export_configuration"] = None

        parent_parameters = super()._export_parameters
        parent_parameters.update(self.export_params)

        return parent_parameters

    @property
    def _exporter(self) -> OTXModelExporter:
        """Creates OTXModelExporter object that can export the model."""
        return OTXNativeModelExporter(**self._export_parameters)


class OTXHlabelClsModel(
    ExplainableOTXClsModel[HlabelClsBatchDataEntity, HlabelClsBatchPredEntity, T_OTXTileBatchDataEntity],
):
    """H-label classification models used in OTX."""

    @property
    def _export_parameters(self) -> dict[str, Any]:
        """Defines parameters required to export a particular model implementation."""
        parameters = super()._export_parameters
        hierarchical_config: dict = {}
        hierarchical_config["cls_heads_info"] = {}
        hierarchical_config["label_tree_edges"] = []

        parameters["metadata"].update(
            {
                ("model_info", "model_type"): "Classification",
                ("model_info", "task_type"): "classification",
                ("model_info", "multilabel"): str(False),
                ("model_info", "hierarchical"): str(True),
                ("model_info", "confidence_threshold"): str(0.5),
                ("model_info", "hierarchical_config"): json.dumps(hierarchical_config),
            },
        )
        return parameters


class MMPretrainHlabelClsModel(OTXHlabelClsModel):
    """H-label Classification model compatible for MMPretrain.

    It can consume MMPretrain model configuration translated into OTX configuration
    (please see otx.tools.translate_mmrecipe) and create the OTX classification model
    compatible for OTX pipelines.
    """

    def __init__(self, num_classes: int, config: DictConfig) -> None:
        config = inplace_num_classes(cfg=config, num_classes=num_classes)
        self.config = config
        self.export_params = _get_export_params_from_cls_mmconfig(config)
        self.load_from = config.pop("load_from", None)
        self.image_size = (1, 3, 224, 224)
        super().__init__(num_classes=num_classes)

    def _create_model(self) -> nn.Module:
        from .utils.mmpretrain import create_model

        model, classification_layers = create_model(self.config, self.load_from)
        self.classification_layers = classification_layers
        return model

    def set_hlabel_info(self, hierarchical_info: HLabelInfo) -> None:
        """Set hierarchical information in model head.

        Args:
            hierarchical_info: the label information represents the hierarchy.
        """
        self.model.head.set_hlabel_info(hierarchical_info)

    def _customize_inputs(self, entity: HlabelClsBatchDataEntity) -> dict[str, Any]:
        from mmpretrain.structures import DataSample

        mmpretrain_inputs: dict[str, Any] = {}

        mmpretrain_inputs["inputs"] = entity.images  # B x C x H x W PyTorch tensor
        mmpretrain_inputs["data_samples"] = [
            DataSample(
                metainfo={
                    "img_id": img_info.img_idx,
                    "img_shape": img_info.img_shape,
                    "ori_shape": img_info.ori_shape,
                    "pad_shape": img_info.pad_shape,
                    "scale_factor": img_info.scale_factor,
                    "ignored_labels": img_info.ignored_labels,
                },
                gt_label=labels,
            )
            for img_info, labels in zip(
                entity.imgs_info,
                entity.labels,
            )
        ]
        preprocessor: ClsDataPreprocessor = self.model.data_preprocessor

        mmpretrain_inputs = preprocessor(data=mmpretrain_inputs, training=self.training)

        mmpretrain_inputs["mode"] = "loss" if self.training else "predict"
        return mmpretrain_inputs

    def _customize_outputs(
        self,
        outputs: Any,  # noqa: ANN401
        inputs: HlabelClsBatchDataEntity,
    ) -> HlabelClsBatchPredEntity | OTXBatchLossEntity:
        from mmpretrain.structures import DataSample

        if self.training:
            if not isinstance(outputs, dict):
                raise TypeError(outputs)

            losses = OTXBatchLossEntity()
            for k, v in outputs.items():
                losses[k] = v
            return losses

        scores = []
        labels = []

        for output in outputs:
            if not isinstance(output, DataSample):
                raise TypeError(output)

            scores.append(output.pred_score)
            labels.append(output.pred_label)

        return HlabelClsBatchPredEntity(
            batch_size=len(outputs),
            images=inputs.images,
            imgs_info=inputs.imgs_info,
            scores=scores,
            labels=labels,
        )

    @property
    def _export_parameters(self) -> dict[str, Any]:
        """Defines parameters required to export a particular model implementation."""
        self.export_params["resize_mode"] = "standard"
        self.export_params["pad_value"] = 0
        self.export_params["swap_rgb"] = False
        self.export_params["via_onnx"] = False
        self.export_params["input_size"] = self.image_size
        self.export_params["onnx_export_configuration"] = None

        parent_parameters = super()._export_parameters
        parent_parameters.update(self.export_params)

        return parent_parameters

    @property
    def _exporter(self) -> OTXModelExporter:
        """Creates OTXModelExporter object that can export the model."""
        return OTXNativeModelExporter(**self._export_parameters)


class OVMulticlassClassificationModel(
    OVModel[MulticlassClsBatchDataEntity, MulticlassClsBatchPredEntity],
):
    """Classification model compatible for OpenVINO IR inference.

    It can consume OpenVINO IR model path or model name from Intel OMZ repository
    and create the OTX classification model compatible for OTX testing pipeline.
    """

    def _customize_outputs(
        self,
        outputs: list[ClassificationResult],
        inputs: MulticlassClsBatchDataEntity,
    ) -> MulticlassClsBatchPredEntity:
        pred_labels = [torch.tensor(out.top_labels[0][0], dtype=torch.long) for out in outputs]
        pred_scores = [torch.tensor(out.top_labels[0][2]) for out in outputs]

        return MulticlassClsBatchPredEntity(
            batch_size=len(outputs),
            images=inputs.images,
            imgs_info=inputs.imgs_info,
            scores=pred_scores,
            labels=pred_labels,
        )


class OVHlabelClassificationModel(
    OVModel[HlabelClsBatchDataEntity, HlabelClsBatchPredEntity],
):
    """Hierarchical classification model compatible for OpenVINO IR inference.

    It can consume OpenVINO IR model path or model name from Intel OMZ repository
    and create the OTX classification model compatible for OTX testing pipeline.
    """

    def __init__(
        self,
        num_classes: int,
        model_name: str,
        model_type: str,
        async_inference: bool = True,
        max_num_requests: int | None = None,
        use_throughput_mode: bool = True,
        model_api_configuration: dict[str, Any] | None = None,
        num_multiclass_heads: int = 1,
        num_multilabel_classes: int = 0,
    ) -> None:
        self.num_multiclass_heads = num_multiclass_heads
        self.num_multilabel_classes = num_multilabel_classes
        model_api_configuration = model_api_configuration if model_api_configuration else {}
        model_api_configuration.update({"hierarchical": True, "confidence_threshold": 0.0})
        super().__init__(
            num_classes,
            model_name,
            model_type,
            async_inference,
            max_num_requests,
            use_throughput_mode,
            model_api_configuration,
        )

    def set_hlabel_info(self, hierarchical_info: HLabelInfo) -> None:
        """Set hierarchical information in model head.

        Since OV IR model consist of all required hierarchy information,
        this method serves as placehloder
        """
        if not hasattr(self.model, "hierarchical_info") or not self.model.hierarchical_info:
            msg = "OpenVINO IR model should have hierarchical config embedded in rt_info of the model"
            raise ValueError(msg)

    def _customize_outputs(
        self,
        outputs: list[ClassificationResult],
        inputs: HlabelClsBatchDataEntity,
    ) -> HlabelClsBatchPredEntity:
        pred_labels = [torch.tensor([label[0] for label in out.top_labels], dtype=torch.long) for out in outputs]
        pred_scores = [torch.tensor([label[2] for label in out.top_labels]) for out in outputs]

        return HlabelClsBatchPredEntity(
            batch_size=len(outputs),
            images=inputs.images,
            imgs_info=inputs.imgs_info,
            scores=pred_scores,
            labels=pred_labels,
        )


class OVMultilabelClassificationModel(
    OVModel[MultilabelClsBatchDataEntity, MultilabelClsBatchPredEntity],
):
    """Multilabel classification model compatible for OpenVINO IR inference.

    It can consume OpenVINO IR model path or model name from Intel OMZ repository
    and create the OTX classification model compatible for OTX testing pipeline.
    """

    def __init__(
        self,
        num_classes: int,
        model_name: str,
        model_type: str,
        async_inference: bool = True,
        max_num_requests: int | None = None,
        use_throughput_mode: bool = True,
        model_api_configuration: dict[str, Any] | None = None,
    ) -> None:
        model_api_configuration = model_api_configuration if model_api_configuration else {}
        model_api_configuration.update({"multilabel": True, "confidence_threshold": 0.0})
        super().__init__(
            num_classes,
            model_name,
            model_type,
            async_inference,
            max_num_requests,
            use_throughput_mode,
            model_api_configuration,
        )

    def _customize_outputs(
        self,
        outputs: list[ClassificationResult],
        inputs: MultilabelClsBatchDataEntity,
    ) -> MultilabelClsBatchPredEntity:
        pred_scores = [torch.tensor([top_label[2] for top_label in out.top_labels]) for out in outputs]

        return MultilabelClsBatchPredEntity(
            batch_size=len(outputs),
            images=inputs.images,
            imgs_info=inputs.imgs_info,
            scores=pred_scores,
            labels=[],
        )<|MERGE_RESOLUTION|>--- conflicted
+++ resolved
@@ -101,7 +101,6 @@
         return parameters
 
 
-<<<<<<< HEAD
 def _create_mmpretrain_model(config: DictConfig, load_from: str) -> tuple[nn.Module, dict[str, dict[str, int]]]:
     from mmpretrain.models.utils import ClsDataPreprocessor as _ClsDataPreprocessor
     from mmpretrain.registry import MODELS
@@ -130,8 +129,6 @@
     }
 
 
-=======
->>>>>>> 6f921082
 class MMPretrainMulticlassClsModel(OTXMulticlassClsModel):
     """Multi-class Classification model compatible for MMPretrain.
 
