--- conflicted
+++ resolved
@@ -101,28 +101,6 @@
         return parameters
 
 
-<<<<<<< HEAD
-def _create_mmpretrain_model(config: DictConfig, load_from: str) -> tuple[nn.Module, dict[str, dict[str, int]]]:
-    from mmpretrain.models.utils import ClsDataPreprocessor as _ClsDataPreprocessor
-    from mmpretrain.registry import MODELS
-
-    # NOTE: For the history of this monkey patching, please see
-    # https://github.com/openvinotoolkit/training_extensions/issues/2743
-    @MODELS.register_module(force=True)
-    class ClsDataPreprocessor(_ClsDataPreprocessor):
-        @property
-        def device(self) -> device:
-            try:
-                buf = next(self.buffers())
-            except StopIteration:
-                return super().device
-            else:
-                return buf.device
-
-    classification_layers = get_classification_layers(config, MODELS, "model.")
-    return build_mm_model(config, MODELS, load_from), classification_layers
-
-
 def _get_export_params_from_cls_mmconfig(config: DictConfig) -> dict[str, Any]:
     return {
         "mean": config["data_preprocessor"]["mean"],
@@ -130,8 +108,6 @@
     }
 
 
-=======
->>>>>>> efbe8770
 class MMPretrainMulticlassClsModel(OTXMulticlassClsModel):
     """Multi-class Classification model compatible for MMPretrain.
 
