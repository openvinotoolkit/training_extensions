# Copyright (C) 2023 Intel Corporation
# SPDX-License-Identifier: Apache-2.0
#
"""Class definition for classification model entity used in OTX."""

from __future__ import annotations

from typing import TYPE_CHECKING, Any

import numpy as np
import torch

from otx.core.data.entity.base import OTXBatchLossEntity
from otx.core.data.entity.classification import (
    HlabelClsBatchDataEntity,
    HlabelClsBatchPredEntity,
    MulticlassClsBatchDataEntity,
    MulticlassClsBatchPredEntity,
    MultilabelClsBatchDataEntity,
    MultilabelClsBatchPredEntity,
)
from otx.core.model.entity.base import OTXModel
from otx.core.utils.build import build_mm_model, get_classification_layers

if TYPE_CHECKING:
    from mmpretrain.models.utils import ClsDataPreprocessor
    from omegaconf import DictConfig
    from torch import device, nn


class OTXMulticlassClsModel(
    OTXModel[MulticlassClsBatchDataEntity, MulticlassClsBatchPredEntity],
):
    """Base class for the classification models used in OTX."""


def _create_mmpretrain_model(config: DictConfig, load_from: str) -> tuple[nn.Module, list[str]]:
    from mmpretrain.models.utils import ClsDataPreprocessor as _ClsDataPreprocessor
    from mmpretrain.registry import MODELS

    # NOTE: For the history of this monkey patching, please see
    # https://github.com/openvinotoolkit/training_extensions/issues/2743
    @MODELS.register_module(force=True)
    class ClsDataPreprocessor(_ClsDataPreprocessor):
        @property
        def device(self) -> device:
            try:
                buf = next(self.buffers())
            except StopIteration:
                return super().device
            else:
                return buf.device

    classification_layers = get_classification_layers(config, MODELS, "model.")
    return build_mm_model(config, MODELS, load_from), classification_layers


class MMPretrainMulticlassClsModel(OTXMulticlassClsModel):
    """Multi-class Classification model compatible for MMPretrain.

    It can consume MMPretrain model configuration translated into OTX configuration
    (please see otx.tools.translate_mmrecipe) and create the OTX classification model
    compatible for OTX pipelines.
    """

    def __init__(self, config: DictConfig) -> None:
        self.config = config
        self.load_from = config.pop("load_from", None)
        super().__init__()

    def _create_model(self) -> nn.Module:
        model, classification_layers = _create_mmpretrain_model(self.config, self.load_from)
        self.classification_layers = classification_layers
        return model

    def _customize_inputs(self, entity: MulticlassClsBatchDataEntity) -> dict[str, Any]:
        from mmpretrain.structures import DataSample

        mmpretrain_inputs: dict[str, Any] = {}

        mmpretrain_inputs["inputs"] = entity.images  # B x C x H x W PyTorch tensor
        mmpretrain_inputs["data_samples"] = [
            DataSample(
                metainfo={
                    "img_id": img_info.img_idx,
                    "img_shape": img_info.img_shape,
                    "ori_shape": img_info.ori_shape,
                    "pad_shape": img_info.pad_shape,
                    "scale_factor": img_info.scale_factor,
                },
                gt_label=labels,
            )
            for img_info, labels in zip(
                entity.imgs_info,
                entity.labels,
            )
        ]
        preprocessor: ClsDataPreprocessor = self.model.data_preprocessor

        mmpretrain_inputs = preprocessor(data=mmpretrain_inputs, training=self.training)

        mmpretrain_inputs["mode"] = "loss" if self.training else "predict"
        return mmpretrain_inputs

    def _customize_outputs(
        self,
        outputs: Any,  # noqa: ANN401
        inputs: MulticlassClsBatchDataEntity,
    ) -> MulticlassClsBatchPredEntity | OTXBatchLossEntity:
        from mmpretrain.structures import DataSample

        if self.training:
            if not isinstance(outputs, dict):
                raise TypeError(outputs)

            losses = OTXBatchLossEntity()
            for k, v in outputs.items():
                losses[k] = v
            return losses

        scores = []
        labels = []

        for output in outputs:
            if not isinstance(output, DataSample):
                raise TypeError(output)

            scores.append(output.pred_score)
            labels.append(output.pred_label)

        return MulticlassClsBatchPredEntity(
            batch_size=len(outputs),
            images=inputs.images,
            imgs_info=inputs.imgs_info,
            scores=scores,
            labels=labels,
        )


### NOTE, currently, although we've made the separate Multi-cls, Multi-label classes
### It'll be integrated after H-label classification integration with more advanced design.


class OTXMultilabelClsModel(
    OTXModel[MultilabelClsBatchDataEntity, MultilabelClsBatchPredEntity],
):
    """Multi-label classification models used in OTX."""


class MMPretrainMultilabelClsModel(OTXMultilabelClsModel):
    """Multi-label Classification model compatible for MMPretrain.

    It can consume MMPretrain model configuration translated into OTX configuration
    (please see otx.tools.translate_mmrecipe) and create the OTX classification model
    compatible for OTX pipelines.
    """

    def __init__(self, config: DictConfig) -> None:
        self.config = config
        self.load_from = config.pop("load_from", None)
        super().__init__()

    def _create_model(self) -> nn.Module:
        model, classification_layers = _create_mmpretrain_model(self.config, self.load_from)
        self.classification_layers = classification_layers
        return model

    def _customize_inputs(self, entity: MultilabelClsBatchDataEntity) -> dict[str, Any]:
        from mmpretrain.structures import DataSample

        mmpretrain_inputs: dict[str, Any] = {}

        mmpretrain_inputs["inputs"] = entity.images  # B x C x H x W PyTorch tensor
        mmpretrain_inputs["data_samples"] = [
            DataSample(
                metainfo={
                    "img_id": img_info.img_idx,
                    "img_shape": img_info.img_shape,
                    "ori_shape": img_info.ori_shape,
                    "pad_shape": img_info.pad_shape,
                    "scale_factor": img_info.scale_factor,
                },
                gt_score=labels,
            )
            for img_info, labels in zip(
                entity.imgs_info,
                entity.labels,
            )
        ]
        preprocessor: ClsDataPreprocessor = self.model.data_preprocessor

        mmpretrain_inputs = preprocessor(data=mmpretrain_inputs, training=self.training)

        mmpretrain_inputs["mode"] = "loss" if self.training else "predict"
        return mmpretrain_inputs

    def _customize_outputs(
        self,
        outputs: Any,  # noqa: ANN401
        inputs: MultilabelClsBatchDataEntity,
    ) -> MultilabelClsBatchPredEntity | OTXBatchLossEntity:
        from mmpretrain.structures import DataSample

        if self.training:
            if not isinstance(outputs, dict):
                raise TypeError(outputs)

            losses = OTXBatchLossEntity()
            for k, v in outputs.items():
                losses[k] = v
            return losses

        scores = []
        labels = []

        for output in outputs:
            if not isinstance(output, DataSample):
                raise TypeError(output)

            scores.append(output.pred_score)
            labels.append(output.pred_label)

        return MultilabelClsBatchPredEntity(
            batch_size=len(outputs),
            images=inputs.images,
            imgs_info=inputs.imgs_info,
            scores=scores,
            labels=labels,
        )


<<<<<<< HEAD
class OTXHlabelClsModel(OTXModel[HlabelClsBatchDataEntity, HlabelClsBatchPredEntity]):
    """H-label classification models used in OTX."""


class MMPretrainHlabelClsModel(OTXHlabelClsModel):
    """H-label Classification model compatible for MMPretrain.

    It can consume MMPretrain model configuration translated into OTX configuration
    (please see otx.tools.translate_mmrecipe) and create the OTX classification model
    compatible for OTX pipelines.
    """

    def __init__(self, config: DictConfig) -> None:
        self.config = config
        self.load_from = config.pop("load_from", None)
        super().__init__()

    def _create_model(self) -> nn.Module:
        return _create_mmpretrain_model(self.config, self.load_from)

    def _customize_inputs(self, entity: HlabelClsBatchDataEntity) -> dict[str, Any]:
        from mmpretrain.structures import DataSample

        mmpretrain_inputs: dict[str, Any] = {}

        mmpretrain_inputs["inputs"] = entity.images  # B x C x H x W PyTorch tensor
        mmpretrain_inputs["data_samples"] = [
            DataSample(
                metainfo={
                    "img_id": img_info.img_idx,
                    "img_shape": img_info.img_shape,
                    "ori_shape": img_info.ori_shape,
                    "pad_shape": img_info.pad_shape,
                    "scale_factor": img_info.scale_factor,
                    "hlabel_info": hlabel_info,
                },
                gt_label=labels,
            )
            for img_info, labels, hlabel_info in zip(
                entity.imgs_info,
                entity.labels,
                entity.hlabel_info,
            )
        ]
        preprocessor: ClsDataPreprocessor = self.model.data_preprocessor

        mmpretrain_inputs = preprocessor(data=mmpretrain_inputs, training=self.training)

        mmpretrain_inputs["mode"] = "loss" if self.training else "predict"
        return mmpretrain_inputs
=======
class OVClassificationCompatibleModel(OTXMulticlassClsModel):
    """Classification model compatible for OpenVINO IR inference.

    It can consume OpenVINO IR model path or model name from Intel OMZ repository
    and create the OTX classification model compatible for OTX testing pipeline.
    """

    def __init__(self, config: DictConfig) -> None:
        self.model_name = config.pop("model_name")
        self.config = config
        super().__init__()

    def _create_model(self) -> nn.Module:
        from openvino.model_api.models import ClassificationModel

        return ClassificationModel.create_model(self.model_name, model_type="Classification")

    def _customize_inputs(self, entity: MulticlassClsBatchDataEntity) -> dict[str, Any]:
        if entity.batch_size > 1:
            msg = "Only sync inference with batch = 1 is supported for now"
            raise RuntimeError(msg)
        # restore original numpy image
        img = np.transpose(entity.images[-1].numpy(), (1, 2, 0))
        return {"inputs": img}
>>>>>>> a48426c2

    def _customize_outputs(
        self,
        outputs: Any,  # noqa: ANN401
<<<<<<< HEAD
        inputs: HlabelClsBatchDataEntity,
    ) -> HlabelClsBatchPredEntity | OTXBatchLossEntity:
        from mmpretrain.structures import DataSample

        if self.training:
            if not isinstance(outputs, dict):
                raise TypeError(outputs)

            losses = OTXBatchLossEntity()
            for k, v in outputs.items():
                losses[k] = v
            return losses

        scores = []
        labels = []

        for output in outputs:
            if not isinstance(output, DataSample):
                raise TypeError(output)

            scores.append(output.pred_score)
            labels.append(output.pred_label)

        return HlabelClsBatchPredEntity(
            batch_size=len(outputs),
=======
        inputs: MulticlassClsBatchDataEntity,
    ) -> MulticlassClsBatchPredEntity:
        # add label index
        labels = [torch.tensor(outputs.top_labels[0][0], dtype=torch.long)]
        # add probability
        scores = [torch.tensor(outputs.top_labels[0][2])]

        return MulticlassClsBatchPredEntity(
            batch_size=1,
>>>>>>> a48426c2
            images=inputs.images,
            imgs_info=inputs.imgs_info,
            scores=scores,
            labels=labels,
<<<<<<< HEAD
            hlabel_info=inputs.hlabel_info,
=======
>>>>>>> a48426c2
        )<|MERGE_RESOLUTION|>--- conflicted
+++ resolved
@@ -229,7 +229,6 @@
         )
 
 
-<<<<<<< HEAD
 class OTXHlabelClsModel(OTXModel[HlabelClsBatchDataEntity, HlabelClsBatchPredEntity]):
     """H-label classification models used in OTX."""
 
@@ -280,7 +279,42 @@
 
         mmpretrain_inputs["mode"] = "loss" if self.training else "predict"
         return mmpretrain_inputs
-=======
+        
+    def _customize_outputs(
+        self,
+        outputs: Any,  # noqa: ANN401
+        inputs: HlabelClsBatchDataEntity,
+    ) -> HlabelClsBatchPredEntity | OTXBatchLossEntity:
+        from mmpretrain.structures import DataSample
+
+        if self.training:
+            if not isinstance(outputs, dict):
+                raise TypeError(outputs)
+
+            losses = OTXBatchLossEntity()
+            for k, v in outputs.items():
+                losses[k] = v
+            return losses
+
+        scores = []
+        labels = []
+
+        for output in outputs:
+            if not isinstance(output, DataSample):
+                raise TypeError(output)
+
+            scores.append(output.pred_score)
+            labels.append(output.pred_label)
+
+        return HlabelClsBatchPredEntity(
+            batch_size=len(outputs),
+            imgs_info=inputs.imgs_info,
+            scores=scores,
+            labels=labels,
+            hlabel_info=inputs.hlabel_info,
+        )
+        
+        
 class OVClassificationCompatibleModel(OTXMulticlassClsModel):
     """Classification model compatible for OpenVINO IR inference.
 
@@ -305,38 +339,10 @@
         # restore original numpy image
         img = np.transpose(entity.images[-1].numpy(), (1, 2, 0))
         return {"inputs": img}
->>>>>>> a48426c2
 
     def _customize_outputs(
         self,
         outputs: Any,  # noqa: ANN401
-<<<<<<< HEAD
-        inputs: HlabelClsBatchDataEntity,
-    ) -> HlabelClsBatchPredEntity | OTXBatchLossEntity:
-        from mmpretrain.structures import DataSample
-
-        if self.training:
-            if not isinstance(outputs, dict):
-                raise TypeError(outputs)
-
-            losses = OTXBatchLossEntity()
-            for k, v in outputs.items():
-                losses[k] = v
-            return losses
-
-        scores = []
-        labels = []
-
-        for output in outputs:
-            if not isinstance(output, DataSample):
-                raise TypeError(output)
-
-            scores.append(output.pred_score)
-            labels.append(output.pred_label)
-
-        return HlabelClsBatchPredEntity(
-            batch_size=len(outputs),
-=======
         inputs: MulticlassClsBatchDataEntity,
     ) -> MulticlassClsBatchPredEntity:
         # add label index
@@ -346,13 +352,8 @@
 
         return MulticlassClsBatchPredEntity(
             batch_size=1,
->>>>>>> a48426c2
             images=inputs.images,
             imgs_info=inputs.imgs_info,
             scores=scores,
             labels=labels,
-<<<<<<< HEAD
-            hlabel_info=inputs.hlabel_info,
-=======
->>>>>>> a48426c2
         )