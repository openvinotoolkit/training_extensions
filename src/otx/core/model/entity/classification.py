# Copyright (C) 2023 Intel Corporation
# SPDX-License-Identifier: Apache-2.0
#
"""Class definition for classification model entity used in OTX."""

from __future__ import annotations

import json
from typing import TYPE_CHECKING, Any

import torch

from otx.core.data.entity.base import OTXBatchLossEntity, T_OTXBatchDataEntity, T_OTXBatchPredEntity
from otx.core.data.entity.classification import (
    HlabelClsBatchDataEntity,
    HlabelClsBatchPredEntity,
    MulticlassClsBatchDataEntity,
    MulticlassClsBatchPredEntity,
    MultilabelClsBatchDataEntity,
    MultilabelClsBatchPredEntity,
)
from otx.core.data.entity.tile import T_OTXTileBatchDataEntity
from otx.core.exporter.base import OTXModelExporter
from otx.core.exporter.native import OTXNativeModelExporter
from otx.core.model.entity.base import OTXModel, OVModel
from otx.core.utils.build import build_mm_model, get_classification_layers
from otx.core.utils.config import inplace_num_classes
from otx.core.utils.utils import get_mean_std_from_data_processing

if TYPE_CHECKING:
    from mmpretrain.models.utils import ClsDataPreprocessor
    from omegaconf import DictConfig
    from openvino.model_api.models.utils import ClassificationResult
    from torch import device, nn

    from otx.core.data.entity.classification import HLabelInfo


class ExplainableOTXClsModel(OTXModel[T_OTXBatchDataEntity, T_OTXBatchPredEntity, T_OTXTileBatchDataEntity]):
    """OTX classification model which can attach a XAI hook."""

    @property
    def has_gap(self) -> bool:
        """Defines if GAP is used right after backbone. Can be redefined at the model's level."""
        return True

    @property
    def backbone(self) -> nn.Module:
        """Returns model's backbone. Can be redefined at the model's level."""
        if backbone := getattr(self.model, "backbone", None):
            return backbone
        raise ValueError

    def register_explain_hook(self) -> None:
        """Register explain hook at the model backbone output."""
        from otx.algo.hooks.recording_forward_hook import ReciproCAMHook

        self.explain_hook = ReciproCAMHook.create_and_register_hook(
            self.backbone,
            self.head_forward_fn,
            num_classes=self.num_classes,
            optimize_gap=self.has_gap,
        )

    @torch.no_grad()
    def head_forward_fn(self, x: torch.Tensor) -> torch.Tensor:
        """Performs model's neck and head forward. Can be redefined at the model's level."""
        if (neck := getattr(self.model, "neck", None)) is None:
            raise ValueError
        if (head := getattr(self.model, "head", None)) is None:
            raise ValueError

        output = neck(x)
        return head([output])

    def remove_explain_hook_handle(self) -> None:
        """Removes explain hook from the model."""
        if self.explain_hook.handle is not None:
            self.explain_hook.handle.remove()

    def reset_explain_hook(self) -> None:
        """Clear all history of explain records."""
        self.explain_hook.reset()


class OTXMulticlassClsModel(
    ExplainableOTXClsModel[MulticlassClsBatchDataEntity, MulticlassClsBatchPredEntity, T_OTXTileBatchDataEntity],
):
    """Base class for the classification models used in OTX."""

    @property
    def _export_parameters(self) -> dict[str, Any]:
        """Defines parameters required to export a particular model implementation."""
        parameters = super()._export_parameters
        parameters["metadata"].update(
            {
                ("model_info", "model_type"): "Classification",
                ("model_info", "task_type"): "classification",
                ("model_info", "multilabel"): str(False),
                ("model_info", "hierarchical"): str(False),
            },
        )
        return parameters


def _create_mmpretrain_model(config: DictConfig, load_from: str) -> tuple[nn.Module, dict[str, dict[str, int]]]:
    from mmpretrain.models.utils import ClsDataPreprocessor as _ClsDataPreprocessor
    from mmpretrain.registry import MODELS

    # NOTE: For the history of this monkey patching, please see
    # https://github.com/openvinotoolkit/training_extensions/issues/2743
    @MODELS.register_module(force=True)
    class ClsDataPreprocessor(_ClsDataPreprocessor):
        @property
        def device(self) -> device:
            try:
                buf = next(self.buffers())
            except StopIteration:
                return super().device
            else:
                return buf.device

    classification_layers = get_classification_layers(config, MODELS, "model.")
    return build_mm_model(config, MODELS, load_from), classification_layers


class MMPretrainMulticlassClsModel(OTXMulticlassClsModel):
    """Multi-class Classification model compatible for MMPretrain.

    It can consume MMPretrain model configuration translated into OTX configuration
    (please see otx.tools.translate_mmrecipe) and create the OTX classification model
    compatible for OTX pipelines.
    """

    def __init__(self, num_classes: int, config: DictConfig) -> None:
        config = inplace_num_classes(cfg=config, num_classes=num_classes)
        self.config = config
        self.load_from = config.pop("load_from", None)
        self.image_size = (1, 3, 224, 224)
        super().__init__(num_classes=num_classes)

    @property
    def export_params(self) -> dict[str, Any]:
        """Parameters for an exporter."""
        export_params = get_mean_std_from_data_processing(self.config)
        export_params["resize_mode"] = "standard"
        export_params["pad_value"] = 0
        export_params["swap_rgb"] = False
        export_params["via_onnx"] = False
        export_params["input_size"] = (1, 3, *self.image_size)
        export_params["onnx_export_configuration"] = None

        return export_params

    def _create_model(self) -> nn.Module:
        model, classification_layers = _create_mmpretrain_model(self.config, self.load_from)
        self.classification_layers = classification_layers
        return model

    def _customize_inputs(self, entity: MulticlassClsBatchDataEntity) -> dict[str, Any]:
        from mmpretrain.structures import DataSample

        mmpretrain_inputs: dict[str, Any] = {}

        mmpretrain_inputs["inputs"] = entity.images  # B x C x H x W PyTorch tensor
        mmpretrain_inputs["data_samples"] = [
            DataSample(
                metainfo={
                    "img_id": img_info.img_idx,
                    "img_shape": img_info.img_shape,
                    "ori_shape": img_info.ori_shape,
                    "pad_shape": img_info.pad_shape,
                    "scale_factor": img_info.scale_factor,
                },
                gt_label=labels,
            )
            for img_info, labels in zip(
                entity.imgs_info,
                entity.labels,
            )
        ]
        preprocessor: ClsDataPreprocessor = self.model.data_preprocessor

        mmpretrain_inputs = preprocessor(data=mmpretrain_inputs, training=self.training)

        mmpretrain_inputs["mode"] = "loss" if self.training else "predict"
        return mmpretrain_inputs

    def _customize_outputs(
        self,
        outputs: Any,  # noqa: ANN401
        inputs: MulticlassClsBatchDataEntity,
    ) -> MulticlassClsBatchPredEntity | OTXBatchLossEntity:
        from mmpretrain.structures import DataSample

        if self.training:
            if not isinstance(outputs, dict):
                raise TypeError(outputs)

            losses = OTXBatchLossEntity()
            for k, v in outputs.items():
                losses[k] = v
            return losses

        scores = []
        labels = []

        for output in outputs:
            if not isinstance(output, DataSample):
                raise TypeError(output)

            scores.append(output.pred_score)
            labels.append(output.pred_label)

        return MulticlassClsBatchPredEntity(
            batch_size=len(outputs),
            images=inputs.images,
            imgs_info=inputs.imgs_info,
            scores=scores,
            labels=labels,
        )

<<<<<<< HEAD
    def _create_exporter(
        self,
        test_pipeline: list[dict] | None = None,
    ) -> OTXModelExporter:
        """Creates OTXModelExporter object that can export the model."""
        return OTXNativeModelExporter(**self.export_params)
=======
    @property
    def _export_parameters(self) -> dict[str, Any]:
        """Defines parameters required to export a particular model implementation."""
        self.export_params["resize_mode"] = "standard"
        self.export_params["pad_value"] = 0
        self.export_params["swap_rgb"] = False
        self.export_params["via_onnx"] = False
        self.export_params["input_size"] = self.image_size
        self.export_params["onnx_export_configuration"] = None

        parent_parameters = super()._export_parameters
        parent_parameters.update(self.export_params)

        return parent_parameters

    @property
    def _exporter(self) -> OTXModelExporter:
        """Creates OTXModelExporter object that can export the model."""
        return OTXNativeModelExporter(**self._export_parameters)
>>>>>>> 451c9caf


### NOTE, currently, although we've made the separate Multi-cls, Multi-label classes
### It'll be integrated after H-label classification integration with more advanced design.


class OTXMultilabelClsModel(
    ExplainableOTXClsModel[MultilabelClsBatchDataEntity, MultilabelClsBatchPredEntity, T_OTXTileBatchDataEntity],
):
    """Multi-label classification models used in OTX."""

    @property
    def _export_parameters(self) -> dict[str, Any]:
        """Defines parameters required to export a particular model implementation."""
        parameters = super()._export_parameters
        parameters["metadata"].update(
            {
                ("model_info", "model_type"): "Classification",
                ("model_info", "task_type"): "classification",
                ("model_info", "multilabel"): str(True),
                ("model_info", "hierarchical"): str(False),
                ("model_info", "confidence_threshold"): str(0.5),
            },
        )
        return parameters


class MMPretrainMultilabelClsModel(OTXMultilabelClsModel):
    """Multi-label Classification model compatible for MMPretrain.

    It can consume MMPretrain model configuration translated into OTX configuration
    (please see otx.tools.translate_mmrecipe) and create the OTX classification model
    compatible for OTX pipelines.
    """

    def __init__(self, num_classes: int, config: DictConfig) -> None:
        config = inplace_num_classes(cfg=config, num_classes=num_classes)
        self.config = config
        self.load_from = config.pop("load_from", None)
        self.image_size = (1, 3, 224, 224)
        super().__init__(num_classes=num_classes)

    @property
    def export_params(self) -> dict[str, Any]:
        """Parameters for an exporter."""
        export_params = get_mean_std_from_data_processing(self.config)
        export_params["resize_mode"] = "standard"
        export_params["pad_value"] = 0
        export_params["swap_rgb"] = False
        export_params["via_onnx"] = False
        export_params["input_size"] = (1, 3, *self.image_size)
        export_params["onnx_export_configuration"] = None

        return export_params

    def _create_model(self) -> nn.Module:
        model, classification_layers = _create_mmpretrain_model(self.config, self.load_from)
        self.classification_layers = classification_layers
        return model

    def _customize_inputs(self, entity: MultilabelClsBatchDataEntity) -> dict[str, Any]:
        from mmpretrain.structures import DataSample

        mmpretrain_inputs: dict[str, Any] = {}

        mmpretrain_inputs["inputs"] = entity.images  # B x C x H x W PyTorch tensor
        mmpretrain_inputs["data_samples"] = [
            DataSample(
                metainfo={
                    "img_id": img_info.img_idx,
                    "img_shape": img_info.img_shape,
                    "ori_shape": img_info.ori_shape,
                    "pad_shape": img_info.pad_shape,
                    "scale_factor": img_info.scale_factor,
                    "ignored_labels": img_info.ignored_labels,
                },
                gt_score=labels,
            )
            for img_info, labels in zip(
                entity.imgs_info,
                entity.labels,
            )
        ]
        preprocessor: ClsDataPreprocessor = self.model.data_preprocessor

        mmpretrain_inputs = preprocessor(data=mmpretrain_inputs, training=self.training)

        mmpretrain_inputs["mode"] = "loss" if self.training else "predict"
        return mmpretrain_inputs

    def _customize_outputs(
        self,
        outputs: Any,  # noqa: ANN401
        inputs: MultilabelClsBatchDataEntity,
    ) -> MultilabelClsBatchPredEntity | OTXBatchLossEntity:
        from mmpretrain.structures import DataSample

        if self.training:
            if not isinstance(outputs, dict):
                raise TypeError(outputs)

            losses = OTXBatchLossEntity()
            for k, v in outputs.items():
                losses[k] = v
            return losses

        scores = []
        labels = []

        for output in outputs:
            if not isinstance(output, DataSample):
                raise TypeError(output)

            scores.append(output.pred_score)
            labels.append(output.pred_label)

        return MultilabelClsBatchPredEntity(
            batch_size=len(outputs),
            images=inputs.images,
            imgs_info=inputs.imgs_info,
            scores=scores,
            labels=labels,
        )

<<<<<<< HEAD
    def _create_exporter(
        self,
        test_pipeline: list[dict] | None = None,
    ) -> OTXModelExporter:
        """Creates OTXModelExporter object that can export the model."""
        return OTXNativeModelExporter(**self.export_params)
=======
    @property
    def _export_parameters(self) -> dict[str, Any]:
        """Defines parameters required to export a particular model implementation."""
        self.export_params["resize_mode"] = "standard"
        self.export_params["pad_value"] = 0
        self.export_params["swap_rgb"] = False
        self.export_params["via_onnx"] = False
        self.export_params["input_size"] = self.image_size
        self.export_params["onnx_export_configuration"] = None

        parent_parameters = super()._export_parameters
        parent_parameters.update(self.export_params)

        return parent_parameters

    @property
    def _exporter(self) -> OTXModelExporter:
        """Creates OTXModelExporter object that can export the model."""
        return OTXNativeModelExporter(**self._export_parameters)
>>>>>>> 451c9caf


class OTXHlabelClsModel(
    ExplainableOTXClsModel[HlabelClsBatchDataEntity, HlabelClsBatchPredEntity, T_OTXTileBatchDataEntity],
):
    """H-label classification models used in OTX."""

    @property
    def _export_parameters(self) -> dict[str, Any]:
        """Defines parameters required to export a particular model implementation."""
        parameters = super()._export_parameters
        hierarchical_config: dict = {}
        hierarchical_config["cls_heads_info"] = {}
        hierarchical_config["label_tree_edges"] = []

        parameters["metadata"].update(
            {
                ("model_info", "model_type"): "Classification",
                ("model_info", "task_type"): "classification",
                ("model_info", "multilabel"): str(False),
                ("model_info", "hierarchical"): str(True),
                ("model_info", "confidence_threshold"): str(0.5),
                ("model_info", "hierarchical_config"): json.dumps(hierarchical_config),
            },
        )
        return parameters


class MMPretrainHlabelClsModel(OTXHlabelClsModel):
    """H-label Classification model compatible for MMPretrain.

    It can consume MMPretrain model configuration translated into OTX configuration
    (please see otx.tools.translate_mmrecipe) and create the OTX classification model
    compatible for OTX pipelines.
    """

    def __init__(self, num_classes: int, config: DictConfig) -> None:
        config = inplace_num_classes(cfg=config, num_classes=num_classes)
        self.config = config
        self.load_from = config.pop("load_from", None)
        self.image_size = (1, 3, 224, 224)
        super().__init__(num_classes=num_classes)

    @property
    def export_params(self) -> dict[str, Any]:
        """Parameters for an exporter."""
        export_params = get_mean_std_from_data_processing(self.config)
        export_params["resize_mode"] = "standard"
        export_params["pad_value"] = 0
        export_params["swap_rgb"] = False
        export_params["via_onnx"] = False
        export_params["input_size"] = (1, 3, *self.image_size)
        export_params["onnx_export_configuration"] = None

        return export_params

    def _create_model(self) -> nn.Module:
        model, classification_layers = _create_mmpretrain_model(self.config, self.load_from)
        self.classification_layers = classification_layers
        return model

    def set_hlabel_info(self, hierarchical_info: HLabelInfo) -> None:
        """Set hierarchical information in model head.

        Args:
            hierarchical_info: the label information represents the hierarchy.
        """
        self.model.head.set_hlabel_info(hierarchical_info)

    def _customize_inputs(self, entity: HlabelClsBatchDataEntity) -> dict[str, Any]:
        from mmpretrain.structures import DataSample

        mmpretrain_inputs: dict[str, Any] = {}

        mmpretrain_inputs["inputs"] = entity.images  # B x C x H x W PyTorch tensor
        mmpretrain_inputs["data_samples"] = [
            DataSample(
                metainfo={
                    "img_id": img_info.img_idx,
                    "img_shape": img_info.img_shape,
                    "ori_shape": img_info.ori_shape,
                    "pad_shape": img_info.pad_shape,
                    "scale_factor": img_info.scale_factor,
                    "ignored_labels": img_info.ignored_labels,
                },
                gt_label=labels,
            )
            for img_info, labels in zip(
                entity.imgs_info,
                entity.labels,
            )
        ]
        preprocessor: ClsDataPreprocessor = self.model.data_preprocessor

        mmpretrain_inputs = preprocessor(data=mmpretrain_inputs, training=self.training)

        mmpretrain_inputs["mode"] = "loss" if self.training else "predict"
        return mmpretrain_inputs

    def _customize_outputs(
        self,
        outputs: Any,  # noqa: ANN401
        inputs: HlabelClsBatchDataEntity,
    ) -> HlabelClsBatchPredEntity | OTXBatchLossEntity:
        from mmpretrain.structures import DataSample

        if self.training:
            if not isinstance(outputs, dict):
                raise TypeError(outputs)

            losses = OTXBatchLossEntity()
            for k, v in outputs.items():
                losses[k] = v
            return losses

        scores = []
        labels = []

        for output in outputs:
            if not isinstance(output, DataSample):
                raise TypeError(output)

            scores.append(output.pred_score)
            labels.append(output.pred_label)

        return HlabelClsBatchPredEntity(
            batch_size=len(outputs),
            images=inputs.images,
            imgs_info=inputs.imgs_info,
            scores=scores,
            labels=labels,
        )

<<<<<<< HEAD
    def _create_exporter(
        self,
        test_pipeline: list[dict] | None = None,
    ) -> OTXModelExporter:
        """Creates OTXModelExporter object that can export the model."""
        return OTXNativeModelExporter(**self.export_params)
=======
    @property
    def _export_parameters(self) -> dict[str, Any]:
        """Defines parameters required to export a particular model implementation."""
        self.export_params["resize_mode"] = "standard"
        self.export_params["pad_value"] = 0
        self.export_params["swap_rgb"] = False
        self.export_params["via_onnx"] = False
        self.export_params["input_size"] = self.image_size
        self.export_params["onnx_export_configuration"] = None

        parent_parameters = super()._export_parameters
        parent_parameters.update(self.export_params)

        return parent_parameters

    @property
    def _exporter(self) -> OTXModelExporter:
        """Creates OTXModelExporter object that can export the model."""
        return OTXNativeModelExporter(**self._export_parameters)
>>>>>>> 451c9caf


class OVMulticlassClassificationModel(
    OVModel[MulticlassClsBatchDataEntity, MulticlassClsBatchPredEntity],
):
    """Classification model compatible for OpenVINO IR inference.

    It can consume OpenVINO IR model path or model name from Intel OMZ repository
    and create the OTX classification model compatible for OTX testing pipeline.
    """

    def _customize_outputs(
        self,
        outputs: list[ClassificationResult],
        inputs: MulticlassClsBatchDataEntity,
    ) -> MulticlassClsBatchPredEntity:
        pred_labels = [torch.tensor(out.top_labels[0][0], dtype=torch.long) for out in outputs]
        pred_scores = [torch.tensor(out.top_labels[0][2]) for out in outputs]

        return MulticlassClsBatchPredEntity(
            batch_size=len(outputs),
            images=inputs.images,
            imgs_info=inputs.imgs_info,
            scores=pred_scores,
            labels=pred_labels,
        )


class OVHlabelClassificationModel(
    OVModel[HlabelClsBatchDataEntity, HlabelClsBatchPredEntity],
):
    """Hierarchical classification model compatible for OpenVINO IR inference.

    It can consume OpenVINO IR model path or model name from Intel OMZ repository
    and create the OTX classification model compatible for OTX testing pipeline.
    """

    def __init__(
        self,
        num_classes: int,
        model_name: str,
        model_type: str,
        async_inference: bool = True,
        max_num_requests: int | None = None,
        use_throughput_mode: bool = True,
        model_api_configuration: dict[str, Any] | None = None,
        num_multiclass_heads: int = 1,
        num_multilabel_classes: int = 0,
    ) -> None:
        self.num_multiclass_heads = num_multiclass_heads
        self.num_multilabel_classes = num_multilabel_classes
        model_api_configuration = model_api_configuration if model_api_configuration else {}
        model_api_configuration.update({"hierarchical": True, "confidence_threshold": 0.0})
        super().__init__(
            num_classes,
            model_name,
            model_type,
            async_inference,
            max_num_requests,
            use_throughput_mode,
            model_api_configuration,
        )

    def set_hlabel_info(self, hierarchical_info: HLabelInfo) -> None:
        """Set hierarchical information in model head.

        Since OV IR model consist of all required hierarchy information,
        this method serves as placehloder
        """
        if not hasattr(self.model, "hierarchical_info") or not self.model.hierarchical_info:
            msg = "OpenVINO IR model should have hierarchical config embedded in rt_info of the model"
            raise ValueError(msg)

    def _customize_outputs(
        self,
        outputs: list[ClassificationResult],
        inputs: HlabelClsBatchDataEntity,
    ) -> HlabelClsBatchPredEntity:
        pred_labels = [torch.tensor([label[0] for label in out.top_labels], dtype=torch.long) for out in outputs]
        pred_scores = [torch.tensor([label[2] for label in out.top_labels]) for out in outputs]

        return HlabelClsBatchPredEntity(
            batch_size=len(outputs),
            images=inputs.images,
            imgs_info=inputs.imgs_info,
            scores=pred_scores,
            labels=pred_labels,
        )


class OVMultilabelClassificationModel(
    OVModel[MultilabelClsBatchDataEntity, MultilabelClsBatchPredEntity],
):
    """Multilabel classification model compatible for OpenVINO IR inference.

    It can consume OpenVINO IR model path or model name from Intel OMZ repository
    and create the OTX classification model compatible for OTX testing pipeline.
    """

    def __init__(
        self,
        num_classes: int,
        model_name: str,
        model_type: str,
        async_inference: bool = True,
        max_num_requests: int | None = None,
        use_throughput_mode: bool = True,
        model_api_configuration: dict[str, Any] | None = None,
    ) -> None:
        model_api_configuration = model_api_configuration if model_api_configuration else {}
        model_api_configuration.update({"multilabel": True, "confidence_threshold": 0.0})
        super().__init__(
            num_classes,
            model_name,
            model_type,
            async_inference,
            max_num_requests,
            use_throughput_mode,
            model_api_configuration,
        )

    def _customize_outputs(
        self,
        outputs: list[ClassificationResult],
        inputs: MultilabelClsBatchDataEntity,
    ) -> MultilabelClsBatchPredEntity:
        pred_scores = [torch.tensor([top_label[2] for top_label in out.top_labels]) for out in outputs]

        return MultilabelClsBatchPredEntity(
            batch_size=len(outputs),
            images=inputs.images,
            imgs_info=inputs.imgs_info,
            scores=pred_scores,
            labels=[],
        )<|MERGE_RESOLUTION|>--- conflicted
+++ resolved
@@ -220,14 +220,6 @@
             labels=labels,
         )
 
-<<<<<<< HEAD
-    def _create_exporter(
-        self,
-        test_pipeline: list[dict] | None = None,
-    ) -> OTXModelExporter:
-        """Creates OTXModelExporter object that can export the model."""
-        return OTXNativeModelExporter(**self.export_params)
-=======
     @property
     def _export_parameters(self) -> dict[str, Any]:
         """Defines parameters required to export a particular model implementation."""
@@ -247,7 +239,6 @@
     def _exporter(self) -> OTXModelExporter:
         """Creates OTXModelExporter object that can export the model."""
         return OTXNativeModelExporter(**self._export_parameters)
->>>>>>> 451c9caf
 
 
 ### NOTE, currently, although we've made the separate Multi-cls, Multi-label classes
@@ -372,14 +363,6 @@
             labels=labels,
         )
 
-<<<<<<< HEAD
-    def _create_exporter(
-        self,
-        test_pipeline: list[dict] | None = None,
-    ) -> OTXModelExporter:
-        """Creates OTXModelExporter object that can export the model."""
-        return OTXNativeModelExporter(**self.export_params)
-=======
     @property
     def _export_parameters(self) -> dict[str, Any]:
         """Defines parameters required to export a particular model implementation."""
@@ -399,7 +382,6 @@
     def _exporter(self) -> OTXModelExporter:
         """Creates OTXModelExporter object that can export the model."""
         return OTXNativeModelExporter(**self._export_parameters)
->>>>>>> 451c9caf
 
 
 class OTXHlabelClsModel(
@@ -533,14 +515,6 @@
             labels=labels,
         )
 
-<<<<<<< HEAD
-    def _create_exporter(
-        self,
-        test_pipeline: list[dict] | None = None,
-    ) -> OTXModelExporter:
-        """Creates OTXModelExporter object that can export the model."""
-        return OTXNativeModelExporter(**self.export_params)
-=======
     @property
     def _export_parameters(self) -> dict[str, Any]:
         """Defines parameters required to export a particular model implementation."""
@@ -560,7 +534,6 @@
     def _exporter(self) -> OTXModelExporter:
         """Creates OTXModelExporter object that can export the model."""
         return OTXNativeModelExporter(**self._export_parameters)
->>>>>>> 451c9caf
 
 
 class OVMulticlassClassificationModel(
