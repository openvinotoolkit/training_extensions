--- conflicted
+++ resolved
@@ -99,10 +99,6 @@
             },
         )
         return parameters
-<<<<<<< HEAD
-
-=======
->>>>>>> 4ddd9f8a
 
 
 def _get_export_params_from_cls_mmconfig(config: DictConfig) -> dict[str, Any]:
