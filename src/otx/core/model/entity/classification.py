# Copyright (C) 2023 Intel Corporation
# SPDX-License-Identifier: Apache-2.0
#
"""Class definition for classification model entity used in OTX."""

from __future__ import annotations

import json
from typing import TYPE_CHECKING, Any

import torch

from otx.core.data.entity.base import OTXBatchLossEntity
from otx.core.data.entity.classification import (
    HlabelClsBatchDataEntity,
    HlabelClsBatchPredEntity,
    MulticlassClsBatchDataEntity,
    MulticlassClsBatchPredEntity,
    MultilabelClsBatchDataEntity,
    MultilabelClsBatchPredEntity,
)
from otx.core.exporter.base import OTXModelExporter
from otx.core.exporter.native import OTXNativeModelExporter
from otx.core.model.entity.base import OTXModel, OVModel
from otx.core.utils.build import build_mm_model, get_classification_layers
from otx.core.utils.config import inplace_num_classes

if TYPE_CHECKING:
    from mmpretrain.models.utils import ClsDataPreprocessor
    from omegaconf import DictConfig
    from openvino.model_api.models.utils import ClassificationResult
    from torch import device, nn


class OTXMulticlassClsModel(
    OTXModel[MulticlassClsBatchDataEntity, MulticlassClsBatchPredEntity],
):
    """Base class for the classification models used in OTX."""

    def _generate_model_metadata(
        self,
    ) -> dict[tuple[str, str], Any]:
        metadata = super()._generate_model_metadata()
        metadata[("model_info", "model_type")] = "Classification"
        metadata[("model_info", "task_type")] = "classification"
        metadata[("model_info", "multilabel")] = str(False)
        metadata[("model_info", "hierarchical")] = str(False)
        return metadata


def _create_mmpretrain_model(config: DictConfig, load_from: str) -> tuple[nn.Module, dict[str, dict[str, int]]]:
    from mmpretrain.models.utils import ClsDataPreprocessor as _ClsDataPreprocessor
    from mmpretrain.registry import MODELS

    # NOTE: For the history of this monkey patching, please see
    # https://github.com/openvinotoolkit/training_extensions/issues/2743
    @MODELS.register_module(force=True)
    class ClsDataPreprocessor(_ClsDataPreprocessor):
        @property
        def device(self) -> device:
            try:
                buf = next(self.buffers())
            except StopIteration:
                return super().device
            else:
                return buf.device

    classification_layers = get_classification_layers(config, MODELS, "model.")
    return build_mm_model(config, MODELS, load_from), classification_layers


def _get_export_params_from_cls_mmconfig(config: DictConfig) -> dict[str, Any]:
    return {
        "mean": config["data_preprocessor"]["mean"],
        "std": config["data_preprocessor"]["std"],
    }


class MMPretrainMulticlassClsModel(OTXMulticlassClsModel):
    """Multi-class Classification model compatible for MMPretrain.

    It can consume MMPretrain model configuration translated into OTX configuration
    (please see otx.tools.translate_mmrecipe) and create the OTX classification model
    compatible for OTX pipelines.
    """

    def __init__(self, num_classes: int, config: DictConfig) -> None:
        config = inplace_num_classes(cfg=config, num_classes=num_classes)
        self.config = config
        self.export_params = _get_export_params_from_cls_mmconfig(config)
        self.load_from = config.pop("load_from", None)
        self.image_size = (224, 224)
        super().__init__(num_classes=num_classes)

    def _create_model(self) -> nn.Module:
        model, classification_layers = _create_mmpretrain_model(self.config, self.load_from)
        self.classification_layers = classification_layers
        return model

    def _customize_inputs(self, entity: MulticlassClsBatchDataEntity) -> dict[str, Any]:
        from mmpretrain.structures import DataSample

        mmpretrain_inputs: dict[str, Any] = {}

        mmpretrain_inputs["inputs"] = entity.images  # B x C x H x W PyTorch tensor
        mmpretrain_inputs["data_samples"] = [
            DataSample(
                metainfo={
                    "img_id": img_info.img_idx,
                    "img_shape": img_info.img_shape,
                    "ori_shape": img_info.ori_shape,
                    "pad_shape": img_info.pad_shape,
                    "scale_factor": img_info.scale_factor,
                },
                gt_label=labels,
            )
            for img_info, labels in zip(
                entity.imgs_info,
                entity.labels,
            )
        ]
        preprocessor: ClsDataPreprocessor = self.model.data_preprocessor

        mmpretrain_inputs = preprocessor(data=mmpretrain_inputs, training=self.training)

        mmpretrain_inputs["mode"] = "loss" if self.training else "predict"
        return mmpretrain_inputs

    def _customize_outputs(
        self,
        outputs: Any,  # noqa: ANN401
        inputs: MulticlassClsBatchDataEntity,
    ) -> MulticlassClsBatchPredEntity | OTXBatchLossEntity:
        from mmpretrain.structures import DataSample

        if self.training:
            if not isinstance(outputs, dict):
                raise TypeError(outputs)

            losses = OTXBatchLossEntity()
            for k, v in outputs.items():
                losses[k] = v
            return losses

        scores = []
        labels = []

        for output in outputs:
            if not isinstance(output, DataSample):
                raise TypeError(output)

            scores.append(output.pred_score)
            labels.append(output.pred_label)

        return MulticlassClsBatchPredEntity(
            batch_size=len(outputs),
            images=inputs.images,
            imgs_info=inputs.imgs_info,
            scores=scores,
            labels=labels,
        )

    def _configure_export_parameters(self) -> None:
        self.export_params["resize_mode"] = "standard"
        self.export_params["pad_value"] = 0
        self.export_params["swap_rgb"] = False
        self.export_params["via_onnx"] = False
        self.export_params["input_size"] = (1, 3, *self.image_size)
        self.export_params["onnx_export_configuration"] = None

    def _create_exporter(
        self,
    ) -> OTXModelExporter:
        """Creates OTXModelExporter object that can export the model."""
        self._configure_export_parameters()
        return OTXNativeModelExporter(**self.export_params)


### NOTE, currently, although we've made the separate Multi-cls, Multi-label classes
### It'll be integrated after H-label classification integration with more advanced design.


class OTXMultilabelClsModel(
    OTXModel[MultilabelClsBatchDataEntity, MultilabelClsBatchPredEntity],
):
    """Multi-label classification models used in OTX."""

    def _generate_model_metadata(
        self,
    ) -> dict[tuple[str, str], Any]:
        metadata = super()._generate_model_metadata()
        metadata[("model_info", "model_type")] = "Classification"
        metadata[("model_info", "task_type")] = "classification"
        metadata[("model_info", "multilabel")] = str(True)
        metadata[("model_info", "hierarchical")] = str(False)
        metadata[("model_info", "confidence_threshold")] = str(0.5)
        return metadata


class MMPretrainMultilabelClsModel(OTXMultilabelClsModel):
    """Multi-label Classification model compatible for MMPretrain.

    It can consume MMPretrain model configuration translated into OTX configuration
    (please see otx.tools.translate_mmrecipe) and create the OTX classification model
    compatible for OTX pipelines.
    """

    def __init__(self, num_classes: int, config: DictConfig) -> None:
        config = inplace_num_classes(cfg=config, num_classes=num_classes)
        self.config = config
        self.export_params = _get_export_params_from_cls_mmconfig(config)
        self.load_from = config.pop("load_from", None)
        super().__init__(num_classes=num_classes)

    def _create_model(self) -> nn.Module:
        model, classification_layers = _create_mmpretrain_model(self.config, self.load_from)
        self.classification_layers = classification_layers
        return model

    def _customize_inputs(self, entity: MultilabelClsBatchDataEntity) -> dict[str, Any]:
        from mmpretrain.structures import DataSample

        mmpretrain_inputs: dict[str, Any] = {}

        mmpretrain_inputs["inputs"] = entity.images  # B x C x H x W PyTorch tensor
        mmpretrain_inputs["data_samples"] = [
            DataSample(
                metainfo={
                    "img_id": img_info.img_idx,
                    "img_shape": img_info.img_shape,
                    "ori_shape": img_info.ori_shape,
                    "pad_shape": img_info.pad_shape,
                    "scale_factor": img_info.scale_factor,
                },
                gt_score=labels,
            )
            for img_info, labels in zip(
                entity.imgs_info,
                entity.labels,
            )
        ]
        preprocessor: ClsDataPreprocessor = self.model.data_preprocessor

        mmpretrain_inputs = preprocessor(data=mmpretrain_inputs, training=self.training)

        mmpretrain_inputs["mode"] = "loss" if self.training else "predict"
        return mmpretrain_inputs

    def _customize_outputs(
        self,
        outputs: Any,  # noqa: ANN401
        inputs: MultilabelClsBatchDataEntity,
    ) -> MultilabelClsBatchPredEntity | OTXBatchLossEntity:
        from mmpretrain.structures import DataSample

        if self.training:
            if not isinstance(outputs, dict):
                raise TypeError(outputs)

            losses = OTXBatchLossEntity()
            for k, v in outputs.items():
                losses[k] = v
            return losses

        scores = []
        labels = []

        for output in outputs:
            if not isinstance(output, DataSample):
                raise TypeError(output)

            scores.append(output.pred_score)
            labels.append(output.pred_label)

        return MultilabelClsBatchPredEntity(
            batch_size=len(outputs),
            images=inputs.images,
            imgs_info=inputs.imgs_info,
            scores=scores,
            labels=labels,
        )

    def _configure_export_parameters(self) -> None:
        self.export_params["resize_mode"] = "standard"
        self.export_params["pad_value"] = 0
        self.export_params["swap_rgb"] = False
        self.export_params["via_onnx"] = False
        self.export_params["input_size"] = (1, 3, *self.image_size)
        self.export_params["onnx_export_configuration"] = None

    def _create_exporter(
        self,
    ) -> OTXModelExporter:
        """Creates OTXModelExporter object that can export the model."""
        self._configure_export_parameters()
        return OTXNativeModelExporter(**self.export_params)


class OTXHlabelClsModel(OTXModel[HlabelClsBatchDataEntity, HlabelClsBatchPredEntity]):
    """H-label classification models used in OTX."""

    def _generate_model_metadata(
        self,
    ) -> dict[tuple[str, str], Any]:
        metadata = super()._generate_model_metadata()
        metadata[("model_info", "model_type")] = "Classification"
        metadata[("model_info", "task_type")] = "classification"
        metadata[("model_info", "multilabel")] = str(False)
        metadata[("model_info", "hierarchical")] = str(True)
        metadata[("model_info", "confidence_threshold")] = str(0.5)
        hierarchical_config: dict = {}
        hierarchical_config["cls_heads_info"] = {}
        hierarchical_config["label_tree_edges"] = []

        metadata[("model_info", "hierarchical_config")] = json.dumps(hierarchical_config)

        return metadata


class MMPretrainHlabelClsModel(OTXHlabelClsModel):
    """H-label Classification model compatible for MMPretrain.

    It can consume MMPretrain model configuration translated into OTX configuration
    (please see otx.tools.translate_mmrecipe) and create the OTX classification model
    compatible for OTX pipelines.
    """

    def __init__(self, num_classes: int, config: DictConfig) -> None:
        config = inplace_num_classes(cfg=config, num_classes=num_classes)
        self.config = config
        self.export_params = _get_export_params_from_cls_mmconfig(config)
        self.load_from = config.pop("load_from", None)
        super().__init__(num_classes=num_classes)

    def _create_model(self) -> nn.Module:
        model, classification_layers = _create_mmpretrain_model(self.config, self.load_from)
        self.classification_layers = classification_layers
        return model

    def _customize_inputs(self, entity: HlabelClsBatchDataEntity) -> dict[str, Any]:
        from mmpretrain.structures import DataSample

        mmpretrain_inputs: dict[str, Any] = {}

        mmpretrain_inputs["inputs"] = entity.images  # B x C x H x W PyTorch tensor
        mmpretrain_inputs["data_samples"] = [
            DataSample(
                metainfo={
                    "img_id": img_info.img_idx,
                    "img_shape": img_info.img_shape,
                    "ori_shape": img_info.ori_shape,
                    "pad_shape": img_info.pad_shape,
                    "scale_factor": img_info.scale_factor,
                },
                gt_label=labels,
            )
            for img_info, labels in zip(
                entity.imgs_info,
                entity.labels,
            )
        ]
        preprocessor: ClsDataPreprocessor = self.model.data_preprocessor

        mmpretrain_inputs = preprocessor(data=mmpretrain_inputs, training=self.training)

        mmpretrain_inputs["mode"] = "loss" if self.training else "predict"
        return mmpretrain_inputs

    def _customize_outputs(
        self,
        outputs: Any,  # noqa: ANN401
        inputs: HlabelClsBatchDataEntity,
    ) -> HlabelClsBatchPredEntity | OTXBatchLossEntity:
        from mmpretrain.structures import DataSample

        if self.training:
            if not isinstance(outputs, dict):
                raise TypeError(outputs)

            losses = OTXBatchLossEntity()
            for k, v in outputs.items():
                losses[k] = v
            return losses

        scores = []
        labels = []

        for output in outputs:
            if not isinstance(output, DataSample):
                raise TypeError(output)

            scores.append(output.pred_score)
            labels.append(output.pred_label)

        return HlabelClsBatchPredEntity(
            batch_size=len(outputs),
            images=inputs.images,
            imgs_info=inputs.imgs_info,
            scores=scores,
            labels=labels,
        )

    def _configure_export_parameters(self) -> None:
        self.export_params["resize_mode"] = "standard"
        self.export_params["pad_value"] = 0
        self.export_params["swap_rgb"] = False
        self.export_params["via_onnx"] = False
        self.export_params["input_size"] = (1, 3, *self.image_size)
        self.export_params["onnx_export_configuration"] = None

    def _create_exporter(
        self,
    ) -> OTXModelExporter:
        """Creates OTXModelExporter object that can export the model."""
        self._configure_export_parameters()
        return OTXNativeModelExporter(**self.export_params)


class OVMulticlassClassificationModel(OVModel):
    """Classification model compatible for OpenVINO IR inference.

    It can consume OpenVINO IR model path or model name from Intel OMZ repository
    and create the OTX classification model compatible for OTX testing pipeline.
    """

    def _customize_outputs(
        self,
        outputs: list[ClassificationResult],
        inputs: MulticlassClsBatchDataEntity,
    ) -> MulticlassClsBatchPredEntity:
        pred_labels = [torch.tensor(out.top_labels[0][0], dtype=torch.long) for out in outputs]
        pred_scores = [torch.tensor(out.top_labels[0][2]) for out in outputs]

        return MulticlassClsBatchPredEntity(
            batch_size=len(outputs),
            images=inputs.images,
            imgs_info=inputs.imgs_info,
            scores=pred_scores,
            labels=pred_labels,
        )


class OVMultilabelClassificationModel(OVModel):
    """Multilabel classification model compatible with OpenVINO IR inference.

    It can consume OpenVINO IR model path or model name from Intel OMZ repository
    and create the OTX classification model compatible for OTX testing pipeline.
    """

    def _customize_outputs(
        self,
        outputs: list[ClassificationResult],
        inputs: MultilabelClsBatchDataEntity,
    ) -> MultilabelClsBatchPredEntity:
<<<<<<< HEAD
        predicted_labels = []
        pred_scores = []
        for out in outputs:
            predicted_idx = []
            unwrapped_score = torch.zeros(self.num_classes)
            for idx, _, score in out.top_labels:
                predicted_idx.append(idx)
                unwrapped_score[idx] = float(score)
            predicted_labels.append(torch.tensor(predicted_idx, dtype=torch.long))
            pred_scores.append(unwrapped_score)
=======
        pred_scores = [torch.tensor([top_label[2] for top_label in out.top_labels]) for out in outputs]
>>>>>>> 488474a0

        return MultilabelClsBatchPredEntity(
            batch_size=len(outputs),
            images=inputs.images,
            imgs_info=inputs.imgs_info,
            scores=pred_scores,
            labels=[],
        )<|MERGE_RESOLUTION|>--- conflicted
+++ resolved
@@ -452,20 +452,7 @@
         outputs: list[ClassificationResult],
         inputs: MultilabelClsBatchDataEntity,
     ) -> MultilabelClsBatchPredEntity:
-<<<<<<< HEAD
-        predicted_labels = []
-        pred_scores = []
-        for out in outputs:
-            predicted_idx = []
-            unwrapped_score = torch.zeros(self.num_classes)
-            for idx, _, score in out.top_labels:
-                predicted_idx.append(idx)
-                unwrapped_score[idx] = float(score)
-            predicted_labels.append(torch.tensor(predicted_idx, dtype=torch.long))
-            pred_scores.append(unwrapped_score)
-=======
         pred_scores = [torch.tensor([top_label[2] for top_label in out.top_labels]) for out in outputs]
->>>>>>> 488474a0
 
         return MultilabelClsBatchPredEntity(
             batch_size=len(outputs),
