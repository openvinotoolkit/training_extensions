--- conflicted
+++ resolved
@@ -45,14 +45,8 @@
             optimizer=optimizer,
             scheduler=scheduler,
         )
-<<<<<<< HEAD
         self.val_metric = val_metric
         self.test_metric = test_metric
-=======
-
-        self.val_metric = OTXMaskRLEMeanAveragePrecision(iou_type="segm")
-        self.test_metric = OTXMaskRLEMeanAveragePrecision(iou_type="segm")
->>>>>>> 4cd268b0
 
     def on_validation_epoch_start(self) -> None:
         """Callback triggered when the validation epoch starts."""
