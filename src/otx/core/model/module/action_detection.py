--- conflicted
+++ resolved
@@ -30,15 +30,9 @@
         self,
         otx_model: OTXActionDetModel,
         torch_compile: bool,
-<<<<<<< HEAD
-        optimizer: OptimizerCallable = lambda p: torch.optim.SGD(p, lr=0.01),
-        scheduler: LRSchedulerCallable = torch.optim.lr_scheduler.ConstantLR,
-        val_metric: Metric | None = None,
-        test_metric: Metric | None = None
-=======
         optimizer: list[OptimizerCallable] | OptimizerCallable = lambda p: torch.optim.SGD(p, lr=0.01),
         scheduler: list[LRSchedulerCallable] | LRSchedulerCallable = torch.optim.lr_scheduler.ConstantLR,
->>>>>>> c5ad4258
+        metric: Metric = MeanAveragePrecision
     ):
         super().__init__(
             otx_model=otx_model,
@@ -46,24 +40,23 @@
             optimizer=optimizer,
             scheduler=scheduler,
         )
-        self.val_metric = val_metric
-        self.test_metric = test_metric
+        self.metric = metric
 
     def on_validation_epoch_start(self) -> None:
         """Callback triggered when the validation epoch starts."""
-        self.val_metric.reset()
+        self.metric.reset()
 
     def on_test_epoch_start(self) -> None:
         """Callback triggered when the test epoch starts."""
-        self.test_metric.reset()
+        self.metric.reset()
 
     def on_validation_epoch_end(self) -> None:
         """Callback triggered when the validation epoch ends."""
-        self._log_metrics(self.val_metric, "val")
+        self._log_metrics(self.metric, "val")
 
     def on_test_epoch_end(self) -> None:
         """Callback triggered when the test epoch ends."""
-        self._log_metrics(self.test_metric, "test")
+        self._log_metrics(self.metric, "test")
 
     def _log_metrics(self, meter: MeanAveragePrecision, key: str) -> None:
         results = meter.compute()
@@ -99,7 +92,7 @@
         if not isinstance(preds, ActionDetBatchPredEntity):
             raise TypeError(preds)
 
-        self.val_metric.update(
+        self.metric.update(
             **self._convert_pred_entity_to_compute_metric(preds, inputs),
         )
 
@@ -143,7 +136,7 @@
         if not isinstance(preds, ActionDetBatchPredEntity):
             raise TypeError(preds)
 
-        self.test_metric.update(
+        self.metric.update(
             **self._convert_pred_entity_to_compute_metric(preds, inputs),
         )
 
