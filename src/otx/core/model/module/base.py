# Copyright (C) 2023 Intel Corporation
# SPDX-License-Identifier: Apache-2.0
#
"""Class definition for base lightning module used in OTX."""
from __future__ import annotations

import logging
import warnings
from typing import TYPE_CHECKING, Any

import torch
from lightning import LightningModule
from torch import Tensor

from otx.core.data.entity.base import (
    OTXBatchDataEntity,
    OTXBatchLossEntity,
    OTXBatchPredEntity,
)
<<<<<<< HEAD
from otx.core.model.entity.base import OTXModel
from otx.core.types.export import OTXExportFormatType
from otx.core.types.precision import OTXPrecisionType
=======
from otx.core.model.entity.base import OTXModel, OVModel
>>>>>>> fa70d8c3
from otx.core.utils.utils import is_ckpt_for_finetuning, is_ckpt_from_otx_v1

if TYPE_CHECKING:
    from pathlib import Path

    from lightning.pytorch.cli import LRSchedulerCallable, OptimizerCallable
    from torchmetrics import Metric

    from otx.core.data.dataset.base import LabelInfo


class OTXLitModule(LightningModule):
    """Base class for the lightning module used in OTX."""

    def __init__(
        self,
        *,
        otx_model: OTXModel,
        torch_compile: bool,
        optimizer: list[OptimizerCallable] | OptimizerCallable = lambda p: torch.optim.SGD(p, lr=0.01),
        scheduler: list[LRSchedulerCallable] | LRSchedulerCallable = torch.optim.lr_scheduler.ConstantLR,
        metric: Metric | None = None,
    ):
        super().__init__()

        self.model = otx_model
        self.optimizer = optimizer
        self.scheduler = scheduler
        self.torch_compile = torch_compile

        self.metric = metric

        # this line allows to access init params with 'self.hparams' attribute
        # also ensures init params will be stored in ckpt
        self.save_hyperparameters(logger=False, ignore=["otx_model", "metric"])

    def training_step(self, inputs: OTXBatchDataEntity, batch_idx: int) -> Tensor:
        """Step for model training."""
        train_loss = self.model(inputs)

        if isinstance(train_loss, Tensor):
            self.log(
                "train/loss",
                train_loss,
                on_step=True,
                on_epoch=False,
                prog_bar=True,
            )
            return train_loss
        if isinstance(train_loss, dict):
            for k, v in train_loss.items():
                self.log(
                    f"train/{k}",
                    v,
                    on_step=True,
                    on_epoch=False,
                    prog_bar=True,
                )

            total_train_loss = sum(train_loss.values())
            self.log(
                "train/loss",
                total_train_loss,
                on_step=True,
                on_epoch=False,
                prog_bar=True,
            )
            return total_train_loss

        raise TypeError(train_loss)

    def on_validation_epoch_start(self) -> None:
        """Callback triggered when the validation epoch starts."""
        if self.metric:
            self.metric.num_classes = self.model.num_classes
            self.metric.reset()

    def on_test_epoch_start(self) -> None:
        """Callback triggered when the test epoch starts."""
        if self.metric:
            self.metric.num_classes = self.model.num_classes
            self.metric.reset()

    def on_validation_epoch_end(self) -> None:
        """Callback triggered when the validation epoch ends."""
        if self.metric:
            self._log_metrics(self.metric, "val")

    def on_test_epoch_end(self) -> None:
        """Callback triggered when the test epoch ends."""
        if self.metric:
            self._log_metrics(self.metric, "test")

    def setup(self, stage: str) -> None:
        """Lightning hook that is called at the beginning of fit (train + validate), validate, test, or predict.

        This is a good hook when you need to build models dynamically or adjust something about
        them. This hook is called on every process when using DDP.

        :param stage: Either `"fit"`, `"validate"`, `"test"`, or `"predict"`.
        """
        if self.torch_compile and stage == "fit":
            self.model = torch.compile(self.model)

        self.model.setup_callback(self.trainer)

    def configure_optimizers(self) -> tuple[list[torch.optim.Optimizer], list[dict]]:
        """Choose what optimizers and learning-rate schedulers to use in your optimization.

        Normally you'd need one. But in the case of GANs or similar you might have multiple.

        Examples:
            https://lightning.ai/docs/pytorch/latest/common/lightning_module.html#configure-optimizers

        :return: A dict containing the configured optimizers and learning-rate schedulers to be used for training.
        """

        def ensure_list(item: Any) -> list:  # noqa: ANN401
            return item if isinstance(item, list) else [item]

        optimizers = [
            optimizer(params=self.parameters()) if callable(optimizer) else optimizer
            for optimizer in ensure_list(self.hparams.optimizer)
        ]

        lr_schedulers = []
        for scheduler_config in ensure_list(self.hparams.scheduler):
            scheduler = scheduler_config(optimizers[0]) if callable(scheduler_config) else scheduler_config
            lr_scheduler_config = {"scheduler": scheduler}
            if hasattr(scheduler, "interval"):
                lr_scheduler_config["interval"] = scheduler.interval
            if hasattr(scheduler, "monitor"):
                lr_scheduler_config["monitor"] = scheduler.monitor
            lr_schedulers.append(lr_scheduler_config)

        return optimizers, lr_schedulers

    def register_load_state_dict_pre_hook(self, model_classes: list[str], ckpt_classes: list[str]) -> None:
        """Register self.model's load_state_dict_pre_hook.

        Args:
            model_classes (list[str]): Class names from training data.
            ckpt_classes (list[str]): Class names from checkpoint state dictionary.
        """
        self.model.register_load_state_dict_pre_hook(model_classes, ckpt_classes)

    def state_dict(self) -> dict[str, Any]:
        """Return state dictionary of model entity with meta information.

        Returns:
            A dictionary containing datamodule state.

        """
        state_dict = super().state_dict()
        state_dict["meta_info"] = self.meta_info
        return state_dict

    def load_state_dict(self, ckpt: dict[str, Any], *args, **kwargs) -> None:
        """Load state dictionary from checkpoint state dictionary.

        It successfully loads the checkpoint from OTX v1.x and for finetune and for resume.

        If checkpoint's meta_info and OTXLitModule's meta_info are different,
        load_state_pre_hook for smart weight loading will be registered.
        """
        if is_ckpt_from_otx_v1(ckpt):
            msg = "The checkpoint comes from OTXv1, checkpoint keys will be updated automatically."
            warnings.warn(msg, stacklevel=2)
            state_dict = self.model.load_from_otx_v1_ckpt(ckpt)
        elif is_ckpt_for_finetuning(ckpt):
            state_dict = ckpt["state_dict"]
        else:
            state_dict = ckpt

        ckpt_meta_info = state_dict.pop("meta_info", None)

        if ckpt_meta_info and self.meta_info is None:
            msg = (
                "`state_dict` to load has `meta_info`, but the current model has no `meta_info`. "
                "It is recommended to set proper `meta_info` for the incremental learning case."
            )
            warnings.warn(msg, stacklevel=2)
        if ckpt_meta_info and self.meta_info and ckpt_meta_info != self.meta_info:
            logger = logging.getLogger()
            logger.info(
                f"Data classes from checkpoint: {ckpt_meta_info.label_names} -> "
                f"Data classes from training data: {self.meta_info.label_names}",
            )
            self.register_load_state_dict_pre_hook(
                self.meta_info.label_names,
                ckpt_meta_info.label_names,
            )
        return super().load_state_dict(state_dict, *args, **kwargs)

    @property
    def label_info(self) -> LabelInfo:
        """Get the member `OTXModel` label information."""
        return self.model.label_info

    @label_info.setter
    def label_info(self, label_info: LabelInfo | list[str]) -> None:
        """Set the member `OTXModel` label information."""
        self.model.label_info = label_info  # type: ignore[assignment]

    def forward(self, *args, **kwargs) -> OTXBatchPredEntity | OTXBatchLossEntity:
        """Model forward pass."""
<<<<<<< HEAD
        return self.model.forward(*args, **kwargs)

    def export(
        self,
        output_dir: Path,
        base_name: str,
        export_format: OTXExportFormatType,
        precision: OTXPrecisionType = OTXPrecisionType.FP32,
    ) -> Path:
        """Export this model to the specified output directory.

        Args:
            output_dir (Path): directory for saving the exported model
            base_name: (str): base name for the exported model file. Extension is defined by the target export format
            export_format (OTXExportFormatType): format of the output model
            precision (OTXExportPrecisionType): precision of the output model
        Returns:
            Path: path to the exported model.
        """
        return self.model.export(output_dir, base_name, export_format, precision)
=======
        if self.model.explain_mode and not isinstance(self.model, OVModel):
            return self.model.forward_explain(*args, **kwargs)
        return self.model.forward(*args, **kwargs)
>>>>>>> fa70d8c3
<|MERGE_RESOLUTION|>--- conflicted
+++ resolved
@@ -17,13 +17,9 @@
     OTXBatchLossEntity,
     OTXBatchPredEntity,
 )
-<<<<<<< HEAD
-from otx.core.model.entity.base import OTXModel
+from otx.core.model.entity.base import OTXModel, OVModel
 from otx.core.types.export import OTXExportFormatType
 from otx.core.types.precision import OTXPrecisionType
-=======
-from otx.core.model.entity.base import OTXModel, OVModel
->>>>>>> fa70d8c3
 from otx.core.utils.utils import is_ckpt_for_finetuning, is_ckpt_from_otx_v1
 
 if TYPE_CHECKING:
@@ -230,7 +226,8 @@
 
     def forward(self, *args, **kwargs) -> OTXBatchPredEntity | OTXBatchLossEntity:
         """Model forward pass."""
-<<<<<<< HEAD
+        if self.model.explain_mode and not isinstance(self.model, OVModel):
+            return self.model.forward_explain(*args, **kwargs)
         return self.model.forward(*args, **kwargs)
 
     def export(
@@ -250,9 +247,4 @@
         Returns:
             Path: path to the exported model.
         """
-        return self.model.export(output_dir, base_name, export_format, precision)
-=======
-        if self.model.explain_mode and not isinstance(self.model, OVModel):
-            return self.model.forward_explain(*args, **kwargs)
-        return self.model.forward(*args, **kwargs)
->>>>>>> fa70d8c3
+        return self.model.export(output_dir, base_name, export_format, precision)