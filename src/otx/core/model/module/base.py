# Copyright (C) 2023 Intel Corporation
# SPDX-License-Identifier: Apache-2.0
#
"""Class definition for base lightning module used in OTX."""
from __future__ import annotations

import logging
import warnings
from typing import TYPE_CHECKING, Any

import torch
from lightning import LightningModule
from torch import Tensor

from otx.core.data.entity.base import (
    OTXBatchDataEntity,
    OTXBatchLossEntity,
    OTXBatchPredEntity,
)
from otx.core.model.entity.base import OTXModel, OVModel
from otx.core.utils.utils import is_ckpt_for_finetuning, is_ckpt_from_otx_v1

if TYPE_CHECKING:
    from lightning.pytorch.cli import LRSchedulerCallable, OptimizerCallable
    from torchmetrics import Metric

    from otx.core.data.dataset.base import LabelInfo


class OTXLitModule(LightningModule):
    """Base class for the lightning module used in OTX."""

    def __init__(
        self,
        *,
        otx_model: OTXModel,
        torch_compile: bool,
        optimizer: list[OptimizerCallable] | OptimizerCallable = lambda p: torch.optim.SGD(p, lr=0.01),
        scheduler: list[LRSchedulerCallable] | LRSchedulerCallable = torch.optim.lr_scheduler.ConstantLR,
        metric: Metric | None = None,
    ):
        super().__init__()

        self.model = otx_model
        self.optimizer = optimizer
        self.scheduler = scheduler
        self.torch_compile = torch_compile

        self.metric = metric

        # this line allows to access init params with 'self.hparams' attribute
        # also ensures init params will be stored in ckpt
        self.save_hyperparameters(logger=False, ignore=["otx_model", "metric"])

    def training_step(self, inputs: OTXBatchDataEntity, batch_idx: int) -> Tensor:
        """Step for model training."""
        train_loss = self.model(inputs)

        if isinstance(train_loss, Tensor):
            self.log(
                "train/loss",
                train_loss,
                on_step=True,
                on_epoch=False,
                prog_bar=True,
            )
            return train_loss
        if isinstance(train_loss, dict):
            for k, v in train_loss.items():
                self.log(
                    f"train/{k}",
                    v,
                    on_step=True,
                    on_epoch=False,
                    prog_bar=True,
                )

            total_train_loss = sum(train_loss.values())
            self.log(
                "train/loss",
                total_train_loss,
                on_step=True,
                on_epoch=False,
                prog_bar=True,
            )
            return total_train_loss

        raise TypeError(train_loss)

    def on_validation_epoch_start(self) -> None:
        """Callback triggered when the validation epoch starts."""
        if self.metric:
            self.metric.num_classes = self.model.num_classes
            self.metric.reset()

    def on_test_epoch_start(self) -> None:
        """Callback triggered when the test epoch starts."""
        if self.metric:
            self.metric.num_classes = self.model.num_classes
            self.metric.reset()

    def on_validation_epoch_end(self) -> None:
        """Callback triggered when the validation epoch ends."""
        if self.metric:
            self._log_metrics(self.metric, "val")

    def on_test_epoch_end(self) -> None:
        """Callback triggered when the test epoch ends."""
        if self.metric:
            self._log_metrics(self.metric, "test")

    def setup(self, stage: str) -> None:
        """Lightning hook that is called at the beginning of fit (train + validate), validate, test, or predict.

        This is a good hook when you need to build models dynamically or adjust something about
        them. This hook is called on every process when using DDP.

        :param stage: Either `"fit"`, `"validate"`, `"test"`, or `"predict"`.
        """
        if self.torch_compile and stage == "fit":
            self.model = torch.compile(self.model)

        self.model.setup_callback(self.trainer)

    def configure_optimizers(self) -> tuple[list[torch.optim.Optimizer], list[dict]]:
        """Choose what optimizers and learning-rate schedulers to use in your optimization.

        Normally you'd need one. But in the case of GANs or similar you might have multiple.

        Examples:
            https://lightning.ai/docs/pytorch/latest/common/lightning_module.html#configure-optimizers

        :return: A dict containing the configured optimizers and learning-rate schedulers to be used for training.
        """

        def ensure_list(item: Any) -> list:  # noqa: ANN401
            return item if isinstance(item, list) else [item]

        optimizers = [
            optimizer(params=self.parameters()) if callable(optimizer) else optimizer
            for optimizer in ensure_list(self.hparams.optimizer)
        ]

        lr_schedulers = []
        for scheduler_config in ensure_list(self.hparams.scheduler):
            scheduler = scheduler_config(optimizers[0]) if callable(scheduler_config) else scheduler_config
            lr_scheduler_config = {"scheduler": scheduler}
            if hasattr(scheduler, "interval"):
                lr_scheduler_config["interval"] = scheduler.interval
            if hasattr(scheduler, "monitor"):
                lr_scheduler_config["monitor"] = scheduler.monitor
            lr_schedulers.append(lr_scheduler_config)

        return optimizers, lr_schedulers

    def register_load_state_dict_pre_hook(self, model_classes: list[str], ckpt_classes: list[str]) -> None:
        """Register self.model's load_state_dict_pre_hook.

        Args:
            model_classes (list[str]): Class names from training data.
            ckpt_classes (list[str]): Class names from checkpoint state dictionary.
        """
        self.model.register_load_state_dict_pre_hook(model_classes, ckpt_classes)

    def state_dict(self) -> dict[str, Any]:
        """Return state dictionary of model entity with meta information.

        Returns:
            A dictionary containing datamodule state.

        """
        state_dict = super().state_dict()
        state_dict["meta_info"] = self.meta_info
        return state_dict

    def load_state_dict(self, ckpt: dict[str, Any], *args, **kwargs) -> None:
        """Load state dictionary from checkpoint state dictionary.

        It successfully loads the checkpoint from OTX v1.x and for finetune and for resume.

        If checkpoint's meta_info and OTXLitModule's meta_info are different,
        load_state_pre_hook for smart weight loading will be registered.
        """
        if is_ckpt_from_otx_v1(ckpt):
            msg = "The checkpoint comes from OTXv1, checkpoint keys will be updated automatically."
            warnings.warn(msg, stacklevel=2)
            state_dict = self.model.load_from_otx_v1_ckpt(ckpt)
        elif is_ckpt_for_finetuning(ckpt):
            state_dict = ckpt["state_dict"]
        else:
            state_dict = ckpt

        ckpt_meta_info = state_dict.pop("meta_info", None)

        if ckpt_meta_info and self.meta_info is None:
            msg = (
                "`state_dict` to load has `meta_info`, but the current model has no `meta_info`. "
                "It is recommended to set proper `meta_info` for the incremental learning case."
            )
            warnings.warn(msg, stacklevel=2)
        if ckpt_meta_info and self.meta_info and ckpt_meta_info != self.meta_info:
            logger = logging.getLogger()
            logger.info(
                f"Data classes from checkpoint: {ckpt_meta_info.label_names} -> "
                f"Data classes from training data: {self.meta_info.label_names}",
            )
            self.register_load_state_dict_pre_hook(
                self.meta_info.label_names,
                ckpt_meta_info.label_names,
            )
        return super().load_state_dict(state_dict, *args, **kwargs)

    @property
    def label_info(self) -> LabelInfo:
        """Get the member `OTXModel` label information."""
        return self.model.label_info

    @label_info.setter
    def label_info(self, label_info: LabelInfo | list[str]) -> None:
        """Set the member `OTXModel` label information."""
        self.model.label_info = label_info  # type: ignore[assignment]

    def forward(self, *args, **kwargs) -> OTXBatchPredEntity | OTXBatchLossEntity:
        """Model forward pass."""
<<<<<<< HEAD
        if self.model.explain_mode:
=======
        if self.model.explain_mode and not isinstance(self.model, OVModel):
>>>>>>> fa70d8c3
            return self.model.forward_explain(*args, **kwargs)
        return self.model.forward(*args, **kwargs)<|MERGE_RESOLUTION|>--- conflicted
+++ resolved
@@ -222,10 +222,6 @@
 
     def forward(self, *args, **kwargs) -> OTXBatchPredEntity | OTXBatchLossEntity:
         """Model forward pass."""
-<<<<<<< HEAD
-        if self.model.explain_mode:
-=======
         if self.model.explain_mode and not isinstance(self.model, OVModel):
->>>>>>> fa70d8c3
             return self.model.forward_explain(*args, **kwargs)
         return self.model.forward(*args, **kwargs)