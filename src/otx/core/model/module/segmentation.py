# Copyright (C) 2023 Intel Corporation
# SPDX-License-Identifier: Apache-2.0
#
"""Class definition for segmentation lightning module used in OTX."""
from __future__ import annotations

import logging as log
from typing import TYPE_CHECKING

import torch
from torch import Tensor
from torchmetrics import JaccardIndex

from otx.core.data.entity.segmentation import (
    SegBatchDataEntity,
    SegBatchPredEntity,
)
from otx.core.model.entity.segmentation import OTXSegmentationModel
from otx.core.model.module.base import OTXLitModule

if TYPE_CHECKING:
    from lightning.pytorch.cli import LRSchedulerCallable, OptimizerCallable


class OTXSegmentationLitModule(OTXLitModule):
    """Base class for the lightning module used in OTX segmentation task."""

    def __init__(
        self,
        otx_model: OTXSegmentationModel,
        torch_compile: bool,
        optimizer: OptimizerCallable = lambda p: torch.optim.SGD(p, lr=0.01),
        scheduler: LRSchedulerCallable = torch.optim.lr_scheduler.ConstantLR,
    ):
<<<<<<< HEAD
        super().__init__(
            otx_model=otx_model,
            torch_compile=torch_compile,
            optimizer=optimizer,
            scheduler=scheduler,
        )
        metric_params = {"task": "multiclass",
                         "num_classes": otx_model.model.decode_head.num_classes,
                         "ignore_index": 255}
=======
        super().__init__(otx_model, optimizer, scheduler, torch_compile)
        metric_params = {
            "task": "multiclass",
            "num_classes": otx_model.model.decode_head.num_classes,
            "ignore_index": 255,
        }
>>>>>>> cdba222e

        self.val_metric = JaccardIndex(**metric_params)
        self.test_metric = JaccardIndex(**metric_params)

    def on_validation_epoch_start(self) -> None:
        """Callback triggered when the validation epoch starts."""
        self.val_metric.reset()

    def on_test_epoch_start(self) -> None:
        """Callback triggered when the test epoch starts."""
        self.test_metric.reset()

    def on_validation_epoch_end(self) -> None:
        """Callback triggered when the validation epoch ends."""
        self._log_metrics(self.val_metric, "val")

    def on_test_epoch_end(self) -> None:
        """Callback triggered when the test epoch ends."""
        self._log_metrics(self.test_metric, "test")

    def _log_metrics(self, meter: JaccardIndex, key: str) -> None:
        results = meter.compute()

        if isinstance(results, Tensor):
            if results.numel() != 1:
                log.debug("Cannot log Tensor which is not scalar")
                return
            self.log(
                f"{key}/mIoU",
                results,
                sync_dist=True,
                prog_bar=True,
            )
        else:
            log.debug("Cannot log item which is not Tensor")

    def validation_step(self, inputs: SegBatchDataEntity, batch_idx: int) -> None:
        """Perform a single validation step on a batch of data from the validation set.

        :param batch: A batch of data (a tuple) containing the input tensor of images and target
            labels.
        :param batch_idx: The index of the current batch.
        """
        preds = self.model(inputs)

        if not isinstance(preds, SegBatchPredEntity):
            raise TypeError(preds)

        self.val_metric.update(
            **self._convert_pred_entity_to_compute_metric(preds, inputs),
        )

    def _convert_pred_entity_to_compute_metric(
        self,
        preds: SegBatchPredEntity,
        inputs: SegBatchDataEntity,
    ) -> dict[str, list[dict[str, Tensor]]]:
        return {
            "preds": torch.cat(preds.masks, dim=0),
            "target": torch.cat(inputs.masks, dim=0),
        }

    def test_step(self, inputs: SegBatchDataEntity, batch_idx: int) -> None:
        """Perform a single test step on a batch of data from the test set.

        :param batch: A batch of data (a tuple) containing the input tensor of images and target
            labels.
        :param batch_idx: The index of the current batch.
        """
        preds = self.model(inputs)
        if not isinstance(preds, SegBatchPredEntity):
            raise TypeError(preds)

        self.test_metric.update(
            **self._convert_pred_entity_to_compute_metric(preds, inputs),
        )<|MERGE_RESOLUTION|>--- conflicted
+++ resolved
@@ -32,24 +32,17 @@
         optimizer: OptimizerCallable = lambda p: torch.optim.SGD(p, lr=0.01),
         scheduler: LRSchedulerCallable = torch.optim.lr_scheduler.ConstantLR,
     ):
-<<<<<<< HEAD
         super().__init__(
             otx_model=otx_model,
             torch_compile=torch_compile,
             optimizer=optimizer,
             scheduler=scheduler,
         )
-        metric_params = {"task": "multiclass",
-                         "num_classes": otx_model.model.decode_head.num_classes,
-                         "ignore_index": 255}
-=======
-        super().__init__(otx_model, optimizer, scheduler, torch_compile)
         metric_params = {
             "task": "multiclass",
             "num_classes": otx_model.model.decode_head.num_classes,
             "ignore_index": 255,
         }
->>>>>>> cdba222e
 
         self.val_metric = JaccardIndex(**metric_params)
         self.test_metric = JaccardIndex(**metric_params)
