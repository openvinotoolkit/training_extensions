# Copyright (C) 2023 Intel Corporation
# SPDX-License-Identifier: Apache-2.0
#
"""Class definition for segmentation lightning module used in OTX."""
from __future__ import annotations

import logging as log
from typing import TYPE_CHECKING

import torch
from torch import Tensor
from torchmetrics import Dice

from otx.core.data.entity.segmentation import (
    SegBatchDataEntity,
    SegBatchPredEntity,
)
from otx.core.model.entity.segmentation import OTXSegmentationModel
from otx.core.model.module.base import OTXLitModule

if TYPE_CHECKING:
    from torchmetrics import Metric
    from lightning.pytorch.cli import LRSchedulerCallable, OptimizerCallable


class OTXSegmentationLitModule(OTXLitModule):
    """Base class for the lightning module used in OTX segmentation task."""

    def __init__(
        self,
        otx_model: OTXSegmentationModel,
        torch_compile: bool,
        optimizer: OptimizerCallable = lambda p: torch.optim.SGD(p, lr=0.01),
        scheduler: LRSchedulerCallable = torch.optim.lr_scheduler.ConstantLR,
        val_metric: Metric | None = None,
        test_metric: Metric | None = None
    ):
        super().__init__(
            otx_model=otx_model,
            torch_compile=torch_compile,
            optimizer=optimizer,
            scheduler=scheduler,
        )
        num_classes = otx_model.num_classes
        if num_classes is None:
            msg = """Dice metric cannot be used with num_classes = None.
            Please, specify number of classes in config."""
            raise RuntimeError(msg)
<<<<<<< HEAD
        
        self.val_metric = val_metric 
        self.test_metric = test_metric 
=======

        metric_params = {
            # a hack to use ignore_index in Dice metric
            "num_classes": num_classes + 1,
            "ignore_index": num_classes,
        }

        self.val_metric = Dice(**metric_params)
        self.test_metric = Dice(**metric_params)
>>>>>>> 4cd268b0

    def on_validation_epoch_start(self) -> None:
        """Callback triggered when the validation epoch starts."""
        self.val_metric.reset()

    def on_test_epoch_start(self) -> None:
        """Callback triggered when the test epoch starts."""
        self.test_metric.reset()

    def on_validation_epoch_end(self) -> None:
        """Callback triggered when the validation epoch ends."""
        self._log_metrics(self.val_metric, "val")

    def on_test_epoch_end(self) -> None:
        """Callback triggered when the test epoch ends."""
        self._log_metrics(self.test_metric, "test")

    def _log_metrics(self, meter: Dice, key: str) -> None:
        results = meter.compute()
        if results is None:
            msg = f"{meter} has no data to compute metric or there is an error computing metric"
            raise RuntimeError(msg)

        if isinstance(results, Tensor):
            if results.numel() != 1:
                log.debug("Cannot log Tensor which is not scalar")
                return
            self.log(
                f"{key}/{type(meter).__name__}",
                results,
                sync_dist=True,
                prog_bar=True,
            )
        else:
            log.debug("Cannot log item which is not Tensor")

    def validation_step(self, inputs: SegBatchDataEntity, batch_idx: int) -> None:
        """Perform a single validation step on a batch of data from the validation set.

        :param batch: A batch of data (a tuple) containing the input tensor of images and target
            labels.
        :param batch_idx: The index of the current batch.
        """
        preds = self.model(inputs)

        if not isinstance(preds, SegBatchPredEntity):
            raise TypeError(preds)

        predictions = self._convert_pred_entity_to_compute_metric(preds, inputs)
        for prediction in predictions:
            self.val_metric.update(**prediction)

    def _convert_pred_entity_to_compute_metric(
        self,
        preds: SegBatchPredEntity,
        inputs: SegBatchDataEntity,
    ) -> list[dict[str, Tensor]]:
        return [
            {
                "preds": pred_mask,
                "target": target_mask,
            }
            for pred_mask, target_mask in zip(preds.masks, inputs.masks)
        ]

    def test_step(self, inputs: SegBatchDataEntity, batch_idx: int) -> None:
        """Perform a single test step on a batch of data from the test set.

        :param batch: A batch of data (a tuple) containing the input tensor of images and target
            labels.
        :param batch_idx: The index of the current batch.
        """
        preds = self.model(inputs)
        if not isinstance(preds, SegBatchPredEntity):
            raise TypeError(preds)
        predictions = self._convert_pred_entity_to_compute_metric(preds, inputs)
        for prediction in predictions:
            self.test_metric.update(**prediction)

    @property
    def lr_scheduler_monitor_key(self) -> str:
        """Metric name that the learning rate scheduler monitor."""
        return "val/Dice"<|MERGE_RESOLUTION|>--- conflicted
+++ resolved
@@ -46,11 +46,6 @@
             msg = """Dice metric cannot be used with num_classes = None.
             Please, specify number of classes in config."""
             raise RuntimeError(msg)
-<<<<<<< HEAD
-        
-        self.val_metric = val_metric 
-        self.test_metric = test_metric 
-=======
 
         metric_params = {
             # a hack to use ignore_index in Dice metric
@@ -60,7 +55,6 @@
 
         self.val_metric = Dice(**metric_params)
         self.test_metric = Dice(**metric_params)
->>>>>>> 4cd268b0
 
     def on_validation_epoch_start(self) -> None:
         """Callback triggered when the validation epoch starts."""
