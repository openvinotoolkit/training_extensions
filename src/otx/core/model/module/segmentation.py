# Copyright (C) 2023 Intel Corporation
# SPDX-License-Identifier: Apache-2.0
#
"""Class definition for segmentation lightning module used in OTX."""
from __future__ import annotations

import logging as log

import torch
from torch import Tensor
from torchmetrics import JaccardIndex

from otx.core.config.export import ExportConfig
from otx.core.data.entity.segmentation import (
    SegBatchDataEntity,
    SegBatchPredEntity,
)
from otx.core.model.entity.segmentation import OTXSegmentationModel
from otx.core.model.module.base import OTXLitModule


class OTXSegmentationLitModule(OTXLitModule):
    """Base class for the lightning module used in OTX segmentation task."""

    def __init__(
        self,
        otx_model: OTXSegmentationModel,
        optimizer: torch.optim.Optimizer,
        scheduler: torch.optim.lr_scheduler.LRScheduler,
        torch_compile: bool,
        export_config: ExportConfig,
    ):
        super().__init__(otx_model, optimizer, scheduler, torch_compile, export_config)
        num_classes = otx_model.config.get("decode_head", {}).get("num_classes", None)
        if num_classes is None:
            msg = """JaccardIndex metric cannot be used with num_classes = None.
            Please, specify number of classes in config."""
            raise RuntimeError(msg)

        metric_params = {
            "task": "multiclass",
            "num_classes": num_classes,
            "ignore_index": 255,
        }

        self.val_metric = JaccardIndex(**metric_params)
        self.test_metric = JaccardIndex(**metric_params)

    def on_validation_epoch_start(self) -> None:
        """Callback triggered when the validation epoch starts."""
        self.val_metric.reset()

    def on_test_epoch_start(self) -> None:
        """Callback triggered when the test epoch starts."""
        self.test_metric.reset()

    def on_validation_epoch_end(self) -> None:
        """Callback triggered when the validation epoch ends."""
        self._log_metrics(self.val_metric, "val")

    def on_test_epoch_end(self) -> None:
        """Callback triggered when the test epoch ends."""
        self._log_metrics(self.test_metric, "test")

    def _log_metrics(self, meter: JaccardIndex, key: str) -> None:
        results = meter.compute()
        if results is None:
            msg = f"{meter} has no data to compute metric or there is an error computing metric"
            raise RuntimeError(msg)

        if isinstance(results, Tensor):
            if results.numel() != 1:
                log.debug("Cannot log Tensor which is not scalar")
                return
            self.log(
                f"{key}/mIoU",
                results,
                sync_dist=True,
                prog_bar=True,
            )
        else:
            log.debug("Cannot log item which is not Tensor")

    def validation_step(self, inputs: SegBatchDataEntity, batch_idx: int) -> None:
        """Perform a single validation step on a batch of data from the validation set.

        :param batch: A batch of data (a tuple) containing the input tensor of images and target
            labels.
        :param batch_idx: The index of the current batch.
        """
        preds = self.model(inputs)

        if not isinstance(preds, SegBatchPredEntity):
            raise TypeError(preds)

<<<<<<< HEAD
        pred_list = self._convert_pred_entity_to_compute_metric(preds, inputs)
        for prediction in pred_list:
=======
        predictions = self._convert_pred_entity_to_compute_metric(preds, inputs)
        for prediction in predictions:
>>>>>>> 5eff949e
            self.val_metric.update(**prediction)

    def _convert_pred_entity_to_compute_metric(
        self,
        preds: SegBatchPredEntity,
        inputs: SegBatchDataEntity,
    ) -> list[dict[str, Tensor]]:
        return [
            {
                "preds": pred_mask,
                "target": target_mask,
            }
            for pred_mask, target_mask in zip(preds.masks, inputs.masks)
        ]

    def test_step(self, inputs: SegBatchDataEntity, batch_idx: int) -> None:
        """Perform a single test step on a batch of data from the test set.

        :param batch: A batch of data (a tuple) containing the input tensor of images and target
            labels.
        :param batch_idx: The index of the current batch.
        """
        preds = self.model(inputs)
        if not isinstance(preds, SegBatchPredEntity):
            raise TypeError(preds)
        predictions = self._convert_pred_entity_to_compute_metric(preds, inputs)
        for prediction in predictions:
            self.test_metric.update(**prediction)

    @property
    def lr_scheduler_monitor_key(self) -> str:
        """Metric name that the learning rate scheduler monitor."""
        return "train/loss"<|MERGE_RESOLUTION|>--- conflicted
+++ resolved
@@ -93,13 +93,8 @@
         if not isinstance(preds, SegBatchPredEntity):
             raise TypeError(preds)
 
-<<<<<<< HEAD
-        pred_list = self._convert_pred_entity_to_compute_metric(preds, inputs)
-        for prediction in pred_list:
-=======
         predictions = self._convert_pred_entity_to_compute_metric(preds, inputs)
         for prediction in predictions:
->>>>>>> 5eff949e
             self.val_metric.update(**prediction)
 
     def _convert_pred_entity_to_compute_metric(
