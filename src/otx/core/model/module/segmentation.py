--- conflicted
+++ resolved
@@ -30,15 +30,9 @@
         self,
         otx_model: OTXSegmentationModel,
         torch_compile: bool,
-<<<<<<< HEAD
-        optimizer: OptimizerCallable = lambda p: torch.optim.SGD(p, lr=0.01),
-        scheduler: LRSchedulerCallable = torch.optim.lr_scheduler.ConstantLR,
-        val_metric: Metric | None = None,
-        test_metric: Metric | None = None
-=======
         optimizer: list[OptimizerCallable] | OptimizerCallable = lambda p: torch.optim.SGD(p, lr=0.01),
         scheduler: list[LRSchedulerCallable] | LRSchedulerCallable = torch.optim.lr_scheduler.ConstantLR,
->>>>>>> c5ad4258
+        metric: Metric = Dice
     ):
         super().__init__(
             otx_model=otx_model,
@@ -52,30 +46,23 @@
             Please, specify number of classes in config."""
             raise RuntimeError(msg)
 
-        metric_params = {
-            # a hack to use ignore_index in Dice metric
-            "num_classes": num_classes + 1,
-            "ignore_index": num_classes,
-        }
-
-        self.val_metric = Dice(**metric_params)
-        self.test_metric = Dice(**metric_params)
+        self.metric = metric
 
     def on_validation_epoch_start(self) -> None:
         """Callback triggered when the validation epoch starts."""
-        self.val_metric.reset()
+        self.metric.reset()
 
     def on_test_epoch_start(self) -> None:
         """Callback triggered when the test epoch starts."""
-        self.test_metric.reset()
+        self.metric.reset()
 
     def on_validation_epoch_end(self) -> None:
         """Callback triggered when the validation epoch ends."""
-        self._log_metrics(self.val_metric, "val")
+        self._log_metrics(self.metric, "val")
 
     def on_test_epoch_end(self) -> None:
         """Callback triggered when the test epoch ends."""
-        self._log_metrics(self.test_metric, "test")
+        self._log_metrics(self.metric, "test")
 
     def _log_metrics(self, meter: Dice, key: str) -> None:
         results = meter.compute()
@@ -110,7 +97,7 @@
 
         predictions = self._convert_pred_entity_to_compute_metric(preds, inputs)
         for prediction in predictions:
-            self.val_metric.update(**prediction)
+            self.metric.update(**prediction)
 
     def _convert_pred_entity_to_compute_metric(
         self,
@@ -137,7 +124,7 @@
             raise TypeError(preds)
         predictions = self._convert_pred_entity_to_compute_metric(preds, inputs)
         for prediction in predictions:
-            self.test_metric.update(**prediction)
+            self.metric.update(**prediction)
 
     @property
     def lr_scheduler_monitor_key(self) -> str:
