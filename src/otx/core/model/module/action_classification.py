--- conflicted
+++ resolved
@@ -29,15 +29,9 @@
         self,
         otx_model: OTXActionClsModel,
         torch_compile: bool,
-<<<<<<< HEAD
-        optimizer: OptimizerCallable = lambda p: torch.optim.SGD(p, lr=0.01),
-        scheduler: LRSchedulerCallable = torch.optim.lr_scheduler.ConstantLR,
-        val_metric: Metric | None = None,
-        test_metric: Metric | None = None
-=======
         optimizer: list[OptimizerCallable] | OptimizerCallable = lambda p: torch.optim.SGD(p, lr=0.01),
         scheduler: list[LRSchedulerCallable] | LRSchedulerCallable = torch.optim.lr_scheduler.ConstantLR,
->>>>>>> c5ad4258
+        metric: Metric = Accuracy
     ):
         super().__init__(
             otx_model=otx_model,
@@ -46,24 +40,23 @@
             scheduler=scheduler,
         )
         
-        self.val_metric = val_metric
-        self.test_metric = test_metric
+        self.metric = metric
 
     def on_validation_epoch_start(self) -> None:
         """Callback triggered when the validation epoch starts."""
-        self.val_metric.reset()
+        self.metric.reset()
 
     def on_test_epoch_start(self) -> None:
         """Callback triggered when the test epoch starts."""
-        self.test_metric.reset()
+        self.metric.reset()
 
     def on_validation_epoch_end(self) -> None:
         """Callback triggered when the validation epoch ends."""
-        self._log_metrics(self.val_metric, "val")
+        self._log_metrics(self.metric, "val")
 
     def on_test_epoch_end(self) -> None:
         """Callback triggered when the test epoch ends."""
-        self._log_metrics(self.test_metric, "test")
+        self._log_metrics(self.metric, "test")
 
     def _log_metrics(self, meter: Accuracy, key: str) -> None:
         results = meter.compute()
@@ -85,7 +78,7 @@
         if not isinstance(preds, ActionClsBatchPredEntity):
             raise TypeError(preds)
 
-        self.val_metric.update(
+        self.metric.update(
             **self._convert_pred_entity_to_compute_metric(preds, inputs),
         )
 
@@ -113,7 +106,7 @@
         if not isinstance(preds, ActionClsBatchPredEntity):
             raise TypeError(preds)
 
-        self.test_metric.update(
+        self.metric.update(
             **self._convert_pred_entity_to_compute_metric(preds, inputs),
         )
 
