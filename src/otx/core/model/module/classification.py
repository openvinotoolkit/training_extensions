--- conflicted
+++ resolved
@@ -9,12 +9,9 @@
 
 import torch
 from torch import Tensor
-<<<<<<< HEAD
 from torchmetrics.classification import MultilabelAccuracy
 from torchmetrics.classification.accuracy import Accuracy as TorchAccuracy
 from otx.algo.metrices.accuracy import Accuracy
-=======
->>>>>>> 12e111c7
 
 from otx.algo.metrices.hlabel_accuracy import HLabelAccuracy
 from otx.core.data.dataset.classification import HLabelMetaInfo
@@ -58,15 +55,12 @@
             scheduler=scheduler,
             metric=metric,
         )
-<<<<<<< HEAD
         num_classes = otx_model.num_classes
         # self.val_metric = Accuracy(task="multiclass", num_classes=num_classes)
         # self.test_metric = Accuracy(task="multiclass", num_classes=num_classes)
         
-        self.val_metric = Accuracy(average="MICRO", label_info=self.meta_info) 
-        self.test_metric = Accuracy(average="MICRO", label_info=self.meta_info) 
-=======
->>>>>>> 12e111c7
+        self.val_metric = Accuracy(average="MICRO", label_info=self.label_info) 
+        self.test_metric = Accuracy(average="MICRO", label_info=self.label_info) 
 
         if metric:
             sig = inspect.signature(metric)
@@ -253,22 +247,21 @@
             )
 
     def _set_hlabel_setup(self) -> None:
-        if not isinstance(self.meta_info, HLabelMetaInfo):
-            msg = f"The type of self.meta_info should be HLabelMetaInfo, got {type(self.meta_info)}."
+        if not isinstance(self.label_info, HLabelMetaInfo):
+            msg = f"The type of self.label_info should be HLabelMetaInfo, got {type(self.label_info)}."
             raise TypeError(msg)
 
-        self.hlabel_info = self.meta_info.hlabel_info
+        self.hlabel_info = self.label_info.hlabel_info
 
         # Set the OTXHlabelClsModel params to make proper hlabel setup.
         self.model.set_hlabel_info(self.hlabel_info)
 
         # Set the OTXHlabelClsLitModule params.
-        self.num_labels = len(self.meta_info.label_names)
+        self.num_labels = len(self.label_info.label_names)
         self.num_multiclass_heads = self.hlabel_info.num_multiclass_heads
         self.num_multilabel_classes = self.hlabel_info.num_multilabel_classes
         self.num_singlelabel_classes = self.num_labels - self.num_multilabel_classes
 
-<<<<<<< HEAD
         # self.val_metric = HLabelAccuracy(
         #     num_multiclass_heads=self.num_multiclass_heads,
         #     num_multilabel_classes=self.num_multilabel_classes,
@@ -280,8 +273,8 @@
         #     head_idx_to_logits_range=self.hlabel_info.head_idx_to_logits_range,
         # )
         
-        self.val_metric = Accuracy(average="MICRO", label_info=self.meta_info) 
-        self.test_metric = Accuracy(average="MICRO", label_info=self.meta_info) 
+        self.val_metric = Accuracy(average="MICRO", label_info=self.label_info) 
+        self.test_metric = Accuracy(average="MICRO", label_info=self.label_info) 
 
     def on_validation_epoch_start(self) -> None:
         """Callback triggered when the validation epoch starts."""
@@ -298,12 +291,6 @@
     def on_test_epoch_end(self) -> None:
         """Callback triggered when the test epoch ends."""
         self._log_metrics(self.test_metric, "test")
-=======
-        if self.metric:
-            self.metric.num_multiclass_heads = self.num_multiclass_heads
-            self.metric.num_multilabel_classes = self.num_multilabel_classes
-            self.metric.set_hlabel_accuracy_from_head_logits_info(self.hlabel_info.head_idx_to_logits_range)
->>>>>>> 12e111c7
 
     def _log_metrics(self, meter: Accuracy, key: str) -> None:
         results = meter.compute()
@@ -360,14 +347,14 @@
             )
 
     @property
-    def meta_info(self) -> LabelInfo:
+    def label_info(self) -> LabelInfo:
         """Meta information of OTXLitModule."""
-        if self._meta_info is None:
-            err_msg = "meta_info is referenced before assignment"
+        if self._label_info is None:
+            err_msg = "label_info is referenced before assignment"
             raise ValueError(err_msg)
-        return self._meta_info
-
-    @meta_info.setter
-    def meta_info(self, meta_info: LabelInfo) -> None:
-        self._meta_info = meta_info
+        return self._label_info
+
+    @label_info.setter
+    def label_info(self, label_info: LabelInfo) -> None:
+        self._label_info = label_info
         self._set_hlabel_setup()