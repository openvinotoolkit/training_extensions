--- conflicted
+++ resolved
@@ -37,15 +37,9 @@
         self,
         otx_model: OTXVisualPromptingModel,
         torch_compile: bool,
-<<<<<<< HEAD
-        optimizer: OptimizerCallable = lambda p: torch.optim.SGD(p, lr=0.01),
-        scheduler: LRSchedulerCallable = torch.optim.lr_scheduler.ConstantLR,
-        val_metric: Metric | None = None,
-        test_metric: Metric | None = None # TODO(sungmanc), will consider the dict metric config. # noqa : TD003
-=======
         optimizer: list[OptimizerCallable] | OptimizerCallable = lambda p: torch.optim.SGD(p, lr=0.01),
         scheduler: list[LRSchedulerCallable] | LRSchedulerCallable = torch.optim.lr_scheduler.ConstantLR,
->>>>>>> c5ad4258
+        metric: Metric = MeanMetric #TODO (sungmanc) :dictionary metric will be supported # noqa: TD003
     ):
         super().__init__(
             otx_model=otx_model,
