--- conflicted
+++ resolved
@@ -187,11 +187,7 @@
             return_soft_prediction=True,
             soft_threshold=0.5,
             blur_strength=-1,
-<<<<<<< HEAD
-            tile_config=self.tile_config if self.tile_config.enable_tiler else None,
-=======
             label_info=modified_label_info,
->>>>>>> 93adf0d2
         )
 
     @property
