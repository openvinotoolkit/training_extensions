# Copyright (C) 2023 Intel Corporation
# SPDX-License-Identifier: Apache-2.0
#
"""Class definition for classification model entity used in OTX."""

from __future__ import annotations

from typing import TYPE_CHECKING, Any

import numpy as np
import torch
from torchmetrics import Accuracy

from otx.core.data.entity.base import OTXBatchLossEntity
from otx.core.data.entity.classification import (
    HlabelClsBatchDataEntity,
    HlabelClsBatchPredEntity,
    MulticlassClsBatchDataEntity,
    MulticlassClsBatchPredEntity,
    MultilabelClsBatchDataEntity,
    MultilabelClsBatchPredEntity,
)
from otx.core.exporter.base import OTXModelExporter
from otx.core.exporter.native import OTXNativeModelExporter
from otx.core.metrics import MetricInput
from otx.core.metrics.accuracy import (
    HLabelClsMetricCallble,
    MultiClassClsMetricCallable,
    MultiLabelClsMetricCallable,
)
from otx.core.model.base import DefaultOptimizerCallable, DefaultSchedulerCallable, OTXModel, OVModel
from otx.core.schedulers import LRSchedulerListCallable
from otx.core.types.export import TaskLevelExportParameters
from otx.core.types.label import HLabelInfo, LabelInfo, LabelInfoTypes
from otx.core.utils.config import inplace_num_classes
from otx.core.utils.utils import get_mean_std_from_data_processing

if TYPE_CHECKING:
    from lightning.pytorch.cli import LRSchedulerCallable, OptimizerCallable
    from mmpretrain.models.utils import ClsDataPreprocessor
    from model_api.models.utils import ClassificationResult
    from omegaconf import DictConfig
<<<<<<< HEAD
    from torch import nn
=======
    from openvino.model_api.models.utils import ClassificationResult
    from torch import Tensor, nn
>>>>>>> 03884711

    from otx.core.metrics import MetricCallable


class OTXMulticlassClsModel(OTXModel[MulticlassClsBatchDataEntity, MulticlassClsBatchPredEntity]):
    """Base class for the classification models used in OTX."""

    def __init__(
        self,
        label_info: LabelInfoTypes,
        optimizer: OptimizerCallable = DefaultOptimizerCallable,
        scheduler: LRSchedulerCallable | LRSchedulerListCallable = DefaultSchedulerCallable,
        metric: MetricCallable = MultiClassClsMetricCallable,
        torch_compile: bool = False,
    ) -> None:
        super().__init__(
            label_info=label_info,
            optimizer=optimizer,
            scheduler=scheduler,
            metric=metric,
            torch_compile=torch_compile,
        )

    @property
    def _export_parameters(self) -> TaskLevelExportParameters:
        """Defines parameters required to export a particular model implementation."""
        return super()._export_parameters.wrap(
            model_type="Classification",
            task_type="classification",
            multilabel=False,
            hierarchical=False,
        )

    def _convert_pred_entity_to_compute_metric(
        self,
        preds: MulticlassClsBatchPredEntity,
        inputs: MulticlassClsBatchDataEntity,
    ) -> MetricInput:
        pred = torch.tensor(preds.labels)
        target = torch.tensor(inputs.labels)
        return {
            "preds": pred,
            "target": target,
        }


class MMPretrainMulticlassClsModel(OTXMulticlassClsModel):
    """Multi-class Classification model compatible for MMPretrain.

    It can consume MMPretrain model configuration translated into OTX configuration
    (please see otx.tools.translate_mmrecipe) and create the OTX classification model
    compatible for OTX pipelines.
    """

    def __init__(
        self,
        label_info: LabelInfoTypes,
        config: DictConfig,
        optimizer: OptimizerCallable = DefaultOptimizerCallable,
        scheduler: LRSchedulerCallable | LRSchedulerListCallable = DefaultSchedulerCallable,
        metric: MetricCallable = MultiClassClsMetricCallable,
        torch_compile: bool = False,
    ) -> None:
        config = inplace_num_classes(cfg=config, num_classes=self._dispatch_label_info(label_info).num_classes)
        self.config = config
        self.load_from = config.pop("load_from", None)
        self.image_size = (1, 3, 224, 224)
        super().__init__(
            label_info=label_info,
            optimizer=optimizer,
            scheduler=scheduler,
            metric=metric,
            torch_compile=torch_compile,
        )

    def _create_model(self) -> nn.Module:
        from .utils.mmpretrain import create_model

        model, self.classification_layers = create_model(self.config, self.load_from)
        return model

    def _customize_inputs(self, entity: MulticlassClsBatchDataEntity) -> dict[str, Any]:
        from mmpretrain.structures import DataSample

        mmpretrain_inputs: dict[str, Any] = {}

        mmpretrain_inputs["inputs"] = entity.images  # B x C x H x W PyTorch tensor
        mmpretrain_inputs["data_samples"] = [
            DataSample(
                metainfo={
                    "img_id": img_info.img_idx,
                    "img_shape": img_info.img_shape,
                    "ori_shape": img_info.ori_shape,
                    "pad_shape": img_info.pad_shape,
                    "scale_factor": img_info.scale_factor,
                },
                gt_label=labels,
            )
            for img_info, labels in zip(
                entity.imgs_info,
                entity.labels,
            )
        ]
        preprocessor: ClsDataPreprocessor = self.model.data_preprocessor

        mmpretrain_inputs = preprocessor(data=mmpretrain_inputs, training=self.training)

        mmpretrain_inputs["mode"] = "loss" if self.training else "predict"
        return mmpretrain_inputs

    def _customize_outputs(
        self,
        outputs: dict[str, Any],
        inputs: MulticlassClsBatchDataEntity,
    ) -> MulticlassClsBatchPredEntity | OTXBatchLossEntity:
        from mmpretrain.structures import DataSample

        if self.training:
            if not isinstance(outputs, dict):
                raise TypeError(outputs)

            losses = OTXBatchLossEntity()
            for k, v in outputs.items():
                losses[k] = v
            return losses

        predictions = outputs["logits"] if isinstance(outputs, dict) else outputs
        scores = []
        labels = []

        for output in predictions:
            if not isinstance(output, DataSample):
                raise TypeError(output)

            scores.append(output.pred_score)
            labels.append(output.pred_label)

        if self.explain_mode:
            if not isinstance(outputs, dict):
                msg = f"Model output should be a dict, but got {type(outputs)}."
                raise ValueError(msg)

            if "feature_vector" not in outputs:
                msg = "No feature vector in the model output."
                raise ValueError(msg)

            if "saliency_map" not in outputs:
                msg = "No saliency maps in the model output."
                raise ValueError(msg)

            feature_vector = outputs["feature_vector"].detach()
            saliency_map = outputs["saliency_map"].detach()

            return MulticlassClsBatchPredEntity(
                batch_size=len(predictions),
                images=inputs.images,
                imgs_info=inputs.imgs_info,
                scores=scores,
                labels=labels,
                feature_vector=list(feature_vector),
                saliency_map=list(saliency_map),
            )

        return MulticlassClsBatchPredEntity(
            batch_size=len(predictions),
            images=inputs.images,
            imgs_info=inputs.imgs_info,
            scores=scores,
            labels=labels,
        )

    @property
    def _exporter(self) -> OTXModelExporter:
        """Creates OTXModelExporter object that can export the model."""
        mean, std = get_mean_std_from_data_processing(self.config)
        return OTXNativeModelExporter(
            task_level_export_parameters=self._export_parameters,
            input_size=self.image_size,
            mean=mean,
            std=std,
            resize_mode="standard",
            pad_value=0,
            swap_rgb=False,
            via_onnx=False,
            onnx_export_configuration=None,
            output_names=["logits", "feature_vector", "saliency_map"] if self.explain_mode else None,
        )

    def forward_for_tracing(self, image: Tensor) -> Tensor | dict[str, Tensor]:
        """Model forward function used for the model tracing during model exportation."""
        return self.model.forward(image, mode="tensor")


### NOTE, currently, although we've made the separate Multi-cls, Multi-label classes
### It'll be integrated after H-label classification integration with more advanced design.


class OTXMultilabelClsModel(OTXModel[MultilabelClsBatchDataEntity, MultilabelClsBatchPredEntity]):
    """Multi-label classification models used in OTX."""

    def __init__(
        self,
        label_info: LabelInfoTypes,
        optimizer: OptimizerCallable = DefaultOptimizerCallable,
        scheduler: LRSchedulerCallable | LRSchedulerListCallable = DefaultSchedulerCallable,
        metric: MetricCallable = MultiLabelClsMetricCallable,
        torch_compile: bool = False,
    ) -> None:
        super().__init__(
            label_info=label_info,
            optimizer=optimizer,
            scheduler=scheduler,
            metric=metric,
            torch_compile=torch_compile,
        )

    @property
    def _export_parameters(self) -> TaskLevelExportParameters:
        """Defines parameters required to export a particular model implementation."""
        return super()._export_parameters.wrap(
            model_type="Classification",
            task_type="classification",
            multilabel=True,
            hierarchical=False,
            confidence_threshold=0.5,
        )

    def _convert_pred_entity_to_compute_metric(
        self,
        preds: MultilabelClsBatchPredEntity,
        inputs: MultilabelClsBatchDataEntity,
    ) -> MetricInput:
        return {
            "preds": torch.stack(preds.scores),
            "target": torch.stack(inputs.labels),
        }

    def forward_for_tracing(self, image: Tensor) -> Tensor | dict[str, Tensor]:
        """Model forward function used for the model tracing during model exportation."""
        return self.model.forward(image, mode="tensor")


class MMPretrainMultilabelClsModel(OTXMultilabelClsModel):
    """Multi-label Classification model compatible for MMPretrain.

    It can consume MMPretrain model configuration translated into OTX configuration
    (please see otx.tools.translate_mmrecipe) and create the OTX classification model
    compatible for OTX pipelines.
    """

    def __init__(
        self,
        label_info: LabelInfoTypes,
        config: DictConfig,
        optimizer: OptimizerCallable = DefaultOptimizerCallable,
        scheduler: LRSchedulerCallable | LRSchedulerListCallable = DefaultSchedulerCallable,
        metric: MetricCallable = lambda num_labels: Accuracy(task="multilabel", num_labels=num_labels),
        torch_compile: bool = False,
    ) -> None:
        config = inplace_num_classes(cfg=config, num_classes=self._dispatch_label_info(label_info).num_classes)
        self.config = config
        self.load_from = config.pop("load_from", None)
        self.image_size = (1, 3, 224, 224)
        super().__init__(
            label_info=label_info,
            optimizer=optimizer,
            scheduler=scheduler,
            metric=metric,
            torch_compile=torch_compile,
        )

    def _create_model(self) -> nn.Module:
        from .utils.mmpretrain import create_model

        model, classification_layers = create_model(self.config, self.load_from)
        self.classification_layers = classification_layers
        return model

    def _customize_inputs(self, entity: MultilabelClsBatchDataEntity) -> dict[str, Any]:
        from mmpretrain.structures import DataSample

        mmpretrain_inputs: dict[str, Any] = {}

        mmpretrain_inputs["inputs"] = entity.images  # B x C x H x W PyTorch tensor
        mmpretrain_inputs["data_samples"] = [
            DataSample(
                metainfo={
                    "img_id": img_info.img_idx,
                    "img_shape": img_info.img_shape,
                    "ori_shape": img_info.ori_shape,
                    "pad_shape": img_info.pad_shape,
                    "scale_factor": img_info.scale_factor,
                    "ignored_labels": img_info.ignored_labels,
                },
                gt_score=labels,
            )
            for img_info, labels in zip(
                entity.imgs_info,
                entity.labels,
            )
        ]
        preprocessor: ClsDataPreprocessor = self.model.data_preprocessor

        mmpretrain_inputs = preprocessor(data=mmpretrain_inputs, training=self.training)

        mmpretrain_inputs["mode"] = "loss" if self.training else "predict"
        return mmpretrain_inputs

    def _customize_outputs(
        self,
        outputs: Any,  # noqa: ANN401
        inputs: MultilabelClsBatchDataEntity,
    ) -> MultilabelClsBatchPredEntity | OTXBatchLossEntity:
        from mmpretrain.structures import DataSample

        if self.training:
            if not isinstance(outputs, dict):
                raise TypeError(outputs)

            losses = OTXBatchLossEntity()
            for k, v in outputs.items():
                losses[k] = v
            return losses

        predictions = outputs["logits"] if isinstance(outputs, dict) else outputs
        scores = []
        labels = []

        for output in predictions:
            if not isinstance(output, DataSample):
                raise TypeError(output)

            scores.append(output.pred_score)
            labels.append(output.pred_label)

        if self.explain_mode:
            if not isinstance(outputs, dict):
                msg = f"Model output should be a dict, but got {type(outputs)}."
                raise ValueError(msg)

            if "feature_vector" not in outputs:
                msg = "No feature vector in the model output."
                raise ValueError(msg)

            if "saliency_map" not in outputs:
                msg = "No saliency maps in the model output."
                raise ValueError(msg)

            feature_vector = outputs["feature_vector"].detach()
            saliency_map = outputs["saliency_map"].detach()

            return MultilabelClsBatchPredEntity(
                batch_size=len(predictions),
                images=inputs.images,
                imgs_info=inputs.imgs_info,
                scores=scores,
                labels=labels,
                feature_vector=list(feature_vector),
                saliency_map=list(saliency_map),
            )

        return MultilabelClsBatchPredEntity(
            batch_size=len(predictions),
            images=inputs.images,
            imgs_info=inputs.imgs_info,
            scores=scores,
            labels=labels,
        )

    @property
    def _exporter(self) -> OTXModelExporter:
        """Creates OTXModelExporter object that can export the model."""
        mean, std = get_mean_std_from_data_processing(self.config)
        return OTXNativeModelExporter(
            task_level_export_parameters=self._export_parameters,
            input_size=self.image_size,
            mean=mean,
            std=std,
            resize_mode="standard",
            pad_value=0,
            swap_rgb=False,
            via_onnx=False,
            onnx_export_configuration=None,
            output_names=["logits", "feature_vector", "saliency_map"] if self.explain_mode else None,
        )


class OTXHlabelClsModel(OTXModel[HlabelClsBatchDataEntity, HlabelClsBatchPredEntity]):
    """H-label classification models used in OTX."""

    def __init__(
        self,
        label_info: HLabelInfo,
        optimizer: OptimizerCallable = DefaultOptimizerCallable,
        scheduler: LRSchedulerCallable | LRSchedulerListCallable = DefaultSchedulerCallable,
        metric: MetricCallable = HLabelClsMetricCallble,
        torch_compile: bool = False,
    ) -> None:
        super().__init__(
            label_info=label_info,
            optimizer=optimizer,
            scheduler=scheduler,
            metric=metric,
            torch_compile=torch_compile,
        )

    @property
    def _export_parameters(self) -> TaskLevelExportParameters:
        """Defines parameters required to export a particular model implementation."""
        return super()._export_parameters.wrap(
            model_type="Classification",
            task_type="classification",
            multilabel=False,
            hierarchical=True,
            confidence_threshold=0.5,
        )

    def _convert_pred_entity_to_compute_metric(
        self,
        preds: HlabelClsBatchPredEntity,
        inputs: HlabelClsBatchDataEntity,
    ) -> MetricInput:
        hlabel_info: HLabelInfo = self.label_info  # type: ignore[assignment]

        if hlabel_info.num_multilabel_classes > 0:
            preds_multiclass = torch.stack(preds.labels)[:, : hlabel_info.num_multiclass_heads]
            preds_multilabel = torch.stack(preds.scores)[:, hlabel_info.num_multiclass_heads :]
            pred_result = torch.cat([preds_multiclass, preds_multilabel], dim=1)
        else:
            pred_result = torch.stack(preds.labels)
        return {
            "preds": pred_result,
            "target": torch.stack(inputs.labels),
        }

    @staticmethod
    def _dispatch_label_info(label_info: LabelInfoTypes) -> LabelInfo:
        if not isinstance(label_info, HLabelInfo):
            raise TypeError(label_info)

        return label_info


class MMPretrainHlabelClsModel(OTXHlabelClsModel):
    """H-label Classification model compatible for MMPretrain.

    It can consume MMPretrain model configuration translated into OTX configuration
    (please see otx.tools.translate_mmrecipe) and create the OTX classification model
    compatible for OTX pipelines.
    """

    def __init__(
        self,
        label_info: HLabelInfo,
        config: DictConfig,
        optimizer: OptimizerCallable = DefaultOptimizerCallable,
        scheduler: LRSchedulerCallable | LRSchedulerListCallable = DefaultSchedulerCallable,
        metric: MetricCallable = HLabelClsMetricCallble,
        torch_compile: bool = False,
    ) -> None:
        config = inplace_num_classes(cfg=config, num_classes=self._dispatch_label_info(label_info).num_classes)

        if (head_config := getattr(config, "head", None)) is None:
            msg = 'Config should have "head" section'
            raise ValueError(msg)

        head_config.update(**label_info.as_head_config_dict())

        self.config = config
        self.load_from = config.pop("load_from", None)
        self.image_size = (1, 3, 224, 224)
        super().__init__(
            label_info=label_info,
            optimizer=optimizer,
            scheduler=scheduler,
            metric=metric,
            torch_compile=torch_compile,
        )

    def _create_model(self) -> nn.Module:
        from .utils.mmpretrain import create_model

        model, classification_layers = create_model(self.config, self.load_from)
        self.classification_layers = classification_layers
        return model

    def _customize_inputs(self, entity: HlabelClsBatchDataEntity) -> dict[str, Any]:
        from mmpretrain.structures import DataSample

        mmpretrain_inputs: dict[str, Any] = {}

        mmpretrain_inputs["inputs"] = entity.images  # B x C x H x W PyTorch tensor
        mmpretrain_inputs["data_samples"] = [
            DataSample(
                metainfo={
                    "img_id": img_info.img_idx,
                    "img_shape": img_info.img_shape,
                    "ori_shape": img_info.ori_shape,
                    "pad_shape": img_info.pad_shape,
                    "scale_factor": img_info.scale_factor,
                    "ignored_labels": img_info.ignored_labels,
                },
                gt_label=labels,
            )
            for img_info, labels in zip(
                entity.imgs_info,
                entity.labels,
            )
        ]
        preprocessor: ClsDataPreprocessor = self.model.data_preprocessor

        mmpretrain_inputs = preprocessor(data=mmpretrain_inputs, training=self.training)

        mmpretrain_inputs["mode"] = "loss" if self.training else "predict"
        return mmpretrain_inputs

    def _customize_outputs(
        self,
        outputs: Any,  # noqa: ANN401
        inputs: HlabelClsBatchDataEntity,
    ) -> HlabelClsBatchPredEntity | OTXBatchLossEntity:
        from mmpretrain.structures import DataSample

        if self.training:
            if not isinstance(outputs, dict):
                raise TypeError(outputs)

            losses = OTXBatchLossEntity()
            for k, v in outputs.items():
                losses[k] = v
            return losses

        predictions = outputs["logits"] if isinstance(outputs, dict) else outputs
        scores = []
        labels = []

        for output in predictions:
            if not isinstance(output, DataSample):
                raise TypeError(output)

            scores.append(output.pred_score)
            labels.append(output.pred_label)

        if self.explain_mode:
            if not isinstance(outputs, dict):
                msg = f"Model output should be a dict, but got {type(outputs)}."
                raise ValueError(msg)

            if "feature_vector" not in outputs:
                msg = "No feature vector in the model output."
                raise ValueError(msg)

            if "saliency_map" not in outputs:
                msg = "No saliency maps in the model output."
                raise ValueError(msg)

            feature_vector = outputs["feature_vector"].detach()
            saliency_map = outputs["saliency_map"].detach()

            return HlabelClsBatchPredEntity(
                batch_size=len(outputs),
                images=inputs.images,
                imgs_info=inputs.imgs_info,
                scores=scores,
                labels=labels,
                feature_vector=list(feature_vector),
                saliency_map=list(saliency_map),
            )

        return HlabelClsBatchPredEntity(
            batch_size=len(outputs),
            images=inputs.images,
            imgs_info=inputs.imgs_info,
            scores=scores,
            labels=labels,
        )

    @property
    def _exporter(self) -> OTXModelExporter:
        """Creates OTXModelExporter object that can export the model."""
        mean, std = get_mean_std_from_data_processing(self.config)
        return OTXNativeModelExporter(
            task_level_export_parameters=self._export_parameters,
            input_size=self.image_size,
            mean=mean,
            std=std,
            resize_mode="standard",
            pad_value=0,
            swap_rgb=False,
            via_onnx=False,
            onnx_export_configuration=None,
            output_names=["logits", "feature_vector", "saliency_map"] if self.explain_mode else None,
        )

    def forward_for_tracing(self, image: Tensor) -> Tensor | dict[str, Tensor]:
        """Model forward function used for the model tracing during model exportation."""
        return self.model.forward(image, mode="tensor")


class OVMulticlassClassificationModel(
    OVModel[MulticlassClsBatchDataEntity, MulticlassClsBatchPredEntity],
):
    """Classification model compatible for OpenVINO IR inference.

    It can consume OpenVINO IR model path or model name from Intel OMZ repository
    and create the OTX classification model compatible for OTX testing pipeline.
    """

    def __init__(
        self,
        model_name: str,
        model_type: str = "Classification",
        async_inference: bool = True,
        max_num_requests: int | None = None,
        use_throughput_mode: bool = False,
        model_api_configuration: dict[str, Any] | None = None,
        metric: MetricCallable = MultiClassClsMetricCallable,
        **kwargs,
    ) -> None:
        super().__init__(
            model_name=model_name,
            model_type=model_type,
            async_inference=async_inference,
            max_num_requests=max_num_requests,
            use_throughput_mode=use_throughput_mode,
            model_api_configuration=model_api_configuration,
            metric=metric,
        )

    def _customize_outputs(
        self,
        outputs: list[ClassificationResult],
        inputs: MulticlassClsBatchDataEntity,
    ) -> MulticlassClsBatchPredEntity:
        pred_labels = [torch.tensor(out.top_labels[0][0], dtype=torch.long) for out in outputs]
        pred_scores = [torch.tensor(out.top_labels[0][2]) for out in outputs]

        if outputs and outputs[0].saliency_map.size != 0:
            # Squeeze dim 4D => 3D, (1, num_classes, H, W) => (num_classes, H, W)
            predicted_s_maps = [out.saliency_map[0] for out in outputs]

            # Squeeze dim 2D => 1D, (1, internal_dim) => (internal_dim)
            predicted_f_vectors = [out.feature_vector[0] for out in outputs]
            return MulticlassClsBatchPredEntity(
                batch_size=len(outputs),
                images=inputs.images,
                imgs_info=inputs.imgs_info,
                scores=pred_scores,
                labels=pred_labels,
                saliency_map=predicted_s_maps,
                feature_vector=predicted_f_vectors,
            )

        return MulticlassClsBatchPredEntity(
            batch_size=len(outputs),
            images=inputs.images,
            imgs_info=inputs.imgs_info,
            scores=pred_scores,
            labels=pred_labels,
        )

    def _convert_pred_entity_to_compute_metric(
        self,
        preds: MulticlassClsBatchPredEntity,
        inputs: MulticlassClsBatchDataEntity,
    ) -> MetricInput:
        pred = torch.tensor(preds.labels)
        target = torch.tensor(inputs.labels)
        return {
            "preds": pred,
            "target": target,
        }


class OVMultilabelClassificationModel(OVModel[MultilabelClsBatchDataEntity, MultilabelClsBatchPredEntity]):
    """Multilabel classification model compatible for OpenVINO IR inference.

    It can consume OpenVINO IR model path or model name from Intel OMZ repository
    and create the OTX classification model compatible for OTX testing pipeline.
    """

    def __init__(
        self,
        model_name: str,
        model_type: str = "Classification",
        async_inference: bool = True,
        max_num_requests: int | None = None,
        use_throughput_mode: bool = True,
        model_api_configuration: dict[str, Any] | None = None,
        metric: MetricCallable = MultiLabelClsMetricCallable,
        **kwargs,
    ) -> None:
        model_api_configuration = model_api_configuration if model_api_configuration else {}
        model_api_configuration.update({"multilabel": True, "confidence_threshold": 0.0})
        super().__init__(
            model_name=model_name,
            model_type=model_type,
            async_inference=async_inference,
            max_num_requests=max_num_requests,
            use_throughput_mode=use_throughput_mode,
            model_api_configuration=model_api_configuration,
            metric=metric,
        )

    def _customize_outputs(
        self,
        outputs: list[ClassificationResult],
        inputs: MultilabelClsBatchDataEntity,
    ) -> MultilabelClsBatchPredEntity:
        pred_scores = [torch.tensor([top_label[2] for top_label in out.top_labels]) for out in outputs]

        if outputs and outputs[0].saliency_map.size != 0:
            # Squeeze dim 4D => 3D, (1, num_classes, H, W) => (num_classes, H, W)
            predicted_s_maps = [out.saliency_map[0] for out in outputs]

            # Squeeze dim 2D => 1D, (1, internal_dim) => (internal_dim)
            predicted_f_vectors = [out.feature_vector[0] for out in outputs]
            return MultilabelClsBatchPredEntity(
                batch_size=len(outputs),
                images=inputs.images,
                imgs_info=inputs.imgs_info,
                scores=pred_scores,
                labels=[],
                saliency_map=predicted_s_maps,
                feature_vector=predicted_f_vectors,
            )

        return MultilabelClsBatchPredEntity(
            batch_size=len(outputs),
            images=inputs.images,
            imgs_info=inputs.imgs_info,
            scores=pred_scores,
            labels=[],
        )

    def _convert_pred_entity_to_compute_metric(
        self,
        preds: MultilabelClsBatchPredEntity,
        inputs: MultilabelClsBatchDataEntity,
    ) -> MetricInput:
        return {
            "preds": torch.stack(preds.scores),
            "target": torch.stack(inputs.labels),
        }


class OVHlabelClassificationModel(OVModel[HlabelClsBatchDataEntity, HlabelClsBatchPredEntity]):
    """Hierarchical classification model compatible for OpenVINO IR inference.

    It can consume OpenVINO IR model path or model name from Intel OMZ repository
    and create the OTX classification model compatible for OTX testing pipeline.
    """

    def __init__(
        self,
        model_name: str,
        model_type: str = "Classification",
        async_inference: bool = True,
        max_num_requests: int | None = None,
        use_throughput_mode: bool = True,
        model_api_configuration: dict[str, Any] | None = None,
        metric: MetricCallable = HLabelClsMetricCallble,
        **kwargs,
    ) -> None:
        model_api_configuration = model_api_configuration if model_api_configuration else {}
        model_api_configuration.update({"hierarchical": True, "output_raw_scores": True})
        super().__init__(
            model_name=model_name,
            model_type=model_type,
            async_inference=async_inference,
            max_num_requests=max_num_requests,
            use_throughput_mode=use_throughput_mode,
            model_api_configuration=model_api_configuration,
            metric=metric,
        )

    def _customize_outputs(
        self,
        outputs: list[ClassificationResult],
        inputs: HlabelClsBatchDataEntity,
    ) -> HlabelClsBatchPredEntity:
        all_pred_labels = []
        all_pred_scores = []
        for output in outputs:
            logits = output.raw_scores
            predicted_labels = []
            predicted_scores = []
            cls_heads_info = self.model.hierarchical_info["cls_heads_info"]
            for i in range(cls_heads_info["num_multiclass_heads"]):
                logits_begin, logits_end = cls_heads_info["head_idx_to_logits_range"][str(i)]
                head_logits = logits[logits_begin:logits_end]
                j = np.argmax(head_logits)
                predicted_labels.append(j)
                predicted_scores.append(head_logits[j])

            if cls_heads_info["num_multilabel_classes"]:
                logits_begin = cls_heads_info["num_single_label_classes"]
                head_logits = logits[logits_begin:]

                for i in range(head_logits.shape[0]):
                    predicted_scores.append(head_logits[i])
                    if head_logits[i] > self.model.confidence_threshold:
                        predicted_labels.append(1)
                    else:
                        predicted_labels.append(0)

            all_pred_labels.append(torch.tensor(predicted_labels, dtype=torch.long))
            all_pred_scores.append(torch.tensor(predicted_scores))

        if outputs and outputs[0].saliency_map.size != 0:
            # Squeeze dim 4D => 3D, (1, num_classes, H, W) => (num_classes, H, W)
            predicted_s_maps = [out.saliency_map[0] for out in outputs]

            # Squeeze dim 2D => 1D, (1, internal_dim) => (internal_dim)
            predicted_f_vectors = [out.feature_vector[0] for out in outputs]
            return HlabelClsBatchPredEntity(
                batch_size=len(outputs),
                images=inputs.images,
                imgs_info=inputs.imgs_info,
                scores=all_pred_scores,
                labels=all_pred_labels,
                saliency_map=predicted_s_maps,
                feature_vector=predicted_f_vectors,
            )

        return HlabelClsBatchPredEntity(
            batch_size=len(outputs),
            images=inputs.images,
            imgs_info=inputs.imgs_info,
            scores=all_pred_scores,
            labels=all_pred_labels,
        )

    def _convert_pred_entity_to_compute_metric(
        self,
        preds: HlabelClsBatchPredEntity,
        inputs: HlabelClsBatchDataEntity,
    ) -> MetricInput:
        cls_heads_info = self.model.hierarchical_info["cls_heads_info"]
        num_multilabel_classes = cls_heads_info["num_multilabel_classes"]
        num_multiclass_heads = cls_heads_info["num_multiclass_heads"]
        if num_multilabel_classes > 0:
            preds_multiclass = torch.stack(preds.labels)[:, :num_multiclass_heads]
            preds_multilabel = torch.stack(preds.scores)[:, num_multiclass_heads:]
            pred_result = torch.cat([preds_multiclass, preds_multilabel], dim=1)
        else:
            pred_result = torch.stack(preds.labels)
        return {
            "preds": pred_result,
            "target": torch.stack(inputs.labels),
        }

    def _create_label_info_from_ov_ir(self) -> HLabelInfo:
        ov_model = self.model.get_model()

        if ov_model.has_rt_info(["model_info", "label_info"]):
            serialized = ov_model.get_rt_info(["model_info", "label_info"]).value
            return HLabelInfo.from_json(serialized)

        msg = "Cannot construct LabelInfo from OpenVINO IR. Please check this model is trained by OTX."
        raise ValueError(msg)<|MERGE_RESOLUTION|>--- conflicted
+++ resolved
@@ -40,12 +40,7 @@
     from mmpretrain.models.utils import ClsDataPreprocessor
     from model_api.models.utils import ClassificationResult
     from omegaconf import DictConfig
-<<<<<<< HEAD
-    from torch import nn
-=======
-    from openvino.model_api.models.utils import ClassificationResult
     from torch import Tensor, nn
->>>>>>> 03884711
 
     from otx.core.metrics import MetricCallable
 
