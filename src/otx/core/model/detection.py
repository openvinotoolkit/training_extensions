# Copyright (C) 2023 Intel Corporation
# SPDX-License-Identifier: Apache-2.0
#
"""Class definition for detection model entity used in OTX."""

from __future__ import annotations

import logging as log
import types
from typing import TYPE_CHECKING, Any, Callable, Literal

import torch
from openvino.model_api.models import Model
from openvino.model_api.tilers import DetectionTiler
from torchvision import tv_tensors

from otx.core.config.data import TileConfig
from otx.core.data.entity.base import OTXBatchLossEntity
from otx.core.data.entity.detection import DetBatchDataEntity, DetBatchPredEntity
<<<<<<< HEAD
from otx.core.data.entity.tile import OTXTileBatchDataEntity, TileBatchDetDataEntity
from otx.core.metrics import MetricInput
=======
from otx.core.data.entity.tile import TileBatchDetDataEntity
from otx.core.metrics import MetricCallable, MetricInput
>>>>>>> fb69fcbc
from otx.core.metrics.mean_ap import MeanAPCallable
from otx.core.model.base import DefaultOptimizerCallable, DefaultSchedulerCallable, OTXModel, OVModel
from otx.core.schedulers import LRSchedulerListCallable
from otx.core.types.export import TaskLevelExportParameters
from otx.core.utils.config import inplace_num_classes
from otx.core.utils.tile_merge import DetectionTileMerge

if TYPE_CHECKING:
    from lightning.pytorch.cli import LRSchedulerCallable, OptimizerCallable
    from mmdet.models.data_preprocessors import DetDataPreprocessor
    from mmdet.models.detectors import SingleStageDetector
    from mmdet.structures import OptSampleList
    from omegaconf import DictConfig
    from openvino.model_api.models.utils import DetectionResult
    from torch import nn
    from torchmetrics import Metric


class OTXDetectionModel(OTXModel[DetBatchDataEntity, DetBatchPredEntity, TileBatchDetDataEntity]):
    """Base class for the detection models used in OTX."""

    def __init__(
        self,
        num_classes: int,
        optimizer: OptimizerCallable = DefaultOptimizerCallable,
        scheduler: LRSchedulerCallable | LRSchedulerListCallable = DefaultSchedulerCallable,
        metric: MetricCallable = MeanAPCallable,
        torch_compile: bool = False,
    ) -> None:
        super().__init__(
            num_classes=num_classes,
            optimizer=optimizer,
            scheduler=scheduler,
            metric=metric,
            torch_compile=torch_compile,
        )
        self._tile_config = TileConfig()

    def forward_tiles(self, inputs: TileBatchDetDataEntity) -> DetBatchPredEntity:
        """Unpack detection tiles.

        Args:
            inputs (TileBatchDetDataEntity): Tile batch data entity.

        Returns:
            DetBatchPredEntity: Merged detection prediction.
        """
        tile_preds: list[DetBatchPredEntity] = []
        tile_attrs: list[list[dict[str, int | str]]] = []
        merger = DetectionTileMerge(
            inputs.imgs_info,
            self.num_classes,
            self.tile_config,
        )
        for batch_tile_attrs, batch_tile_input in inputs.unbind():
            output = self.forward_explain(batch_tile_input) if self.explain_mode else self.forward(batch_tile_input)
            if isinstance(output, OTXBatchLossEntity):
                msg = "Loss output is not supported for tile merging"
                raise TypeError(msg)
            tile_preds.append(output)
            tile_attrs.append(batch_tile_attrs)
        pred_entities = merger.merge(tile_preds, tile_attrs)

        pred_entity = DetBatchPredEntity(
            batch_size=inputs.batch_size,
            images=[pred_entity.image for pred_entity in pred_entities],
            imgs_info=[pred_entity.img_info for pred_entity in pred_entities],
            scores=[pred_entity.score for pred_entity in pred_entities],
            bboxes=[pred_entity.bboxes for pred_entity in pred_entities],
            labels=[pred_entity.labels for pred_entity in pred_entities],
        )
        if self.explain_mode:
            pred_entity.saliency_map = [pred_entity.saliency_map for pred_entity in pred_entities]
            pred_entity.feature_vector = [pred_entity.feature_vector for pred_entity in pred_entities]

        return pred_entity

    @property
    def _export_parameters(self) -> TaskLevelExportParameters:
        """Defines parameters required to export a particular model implementation."""
        return super()._export_parameters.wrap(
            model_type="ssd",
            task_type="detection",
            confidence_threshold=self.hparams.get("best_confidence_threshold", 0.0),
            iou_threshold=0.5,
            tile_config=self.tile_config if self.tile_config.enable_tiler else None,
        )

    def _convert_pred_entity_to_compute_metric(
        self,
        preds: DetBatchPredEntity,
        inputs: DetBatchDataEntity,
    ) -> MetricInput:
        return {
            "preds": [
                {
                    "boxes": bboxes.data,
                    "scores": scores,
                    "labels": labels,
                }
                for bboxes, scores, labels in zip(
                    preds.bboxes,
                    preds.scores,
                    preds.labels,
                )
            ],
            "target": [
                {
                    "boxes": bboxes.data,
                    "labels": labels,
                }
                for bboxes, labels in zip(inputs.bboxes, inputs.labels)
            ],
        }

    def load_state_dict(self, ckpt: dict[str, Any], *args, **kwargs) -> None:
        """Load state_dict from checkpoint.

        For detection, it is need to update confidence threshold information when
        the metric is FMeasure.
        """
        if best_confidence_threshold := ckpt.get("confidence_threshold", None) or (
            (hyper_parameters := ckpt.get("hyper_parameters", None))
            and (best_confidence_threshold := hyper_parameters.get("best_confidence_threshold", None))
        ):
            self.hparams["best_confidence_threshold"] = best_confidence_threshold
        super().load_state_dict(ckpt, *args, **kwargs)

    def _log_metrics(self, meter: Metric, key: Literal["val", "test"], **compute_kwargs) -> None:
        if key == "val":
            retval = super()._log_metrics(meter, key)

            # NOTE: Validation metric logging can update `best_confidence_threshold`
            if best_confidence_threshold := getattr(meter, "best_confidence_threshold", None):
                self.hparams["best_confidence_threshold"] = best_confidence_threshold

            return retval

        if key == "test":
            # NOTE: Test metric logging should use `best_confidence_threshold` found previously.
            best_confidence_threshold = self.hparams.get("best_confidence_threshold", None)
            compute_kwargs = (
                {"best_confidence_threshold": best_confidence_threshold} if best_confidence_threshold else {}
            )

            return super()._log_metrics(meter, key, **compute_kwargs)

        raise ValueError(key)


class ExplainableOTXDetModel(OTXDetectionModel):
    """OTX detection model which can attach a XAI (Explainable AI) branch."""

    def __init__(
        self,
        num_classes: int,
        optimizer: OptimizerCallable = DefaultOptimizerCallable,
        scheduler: LRSchedulerCallable | LRSchedulerListCallable = DefaultSchedulerCallable,
        metric: MetricCallable = MeanAPCallable,
        torch_compile: bool = False,
    ) -> None:
        super().__init__(
            num_classes=num_classes,
            optimizer=optimizer,
            scheduler=scheduler,
            metric=metric,
            torch_compile=torch_compile,
        )

        from otx.algo.explain.explain_algo import get_feature_vector

        self.model.feature_vector_fn = get_feature_vector
        self.model.explain_fn = self.get_explain_fn()

    def forward_explain(
        self,
        inputs: DetBatchDataEntity | TileBatchDetDataEntity,
    ) -> DetBatchPredEntity:
        """Model forward function."""
<<<<<<< HEAD
        from otx.algo.explain.explain_algo import get_feature_vector

        if isinstance(inputs, OTXTileBatchDataEntity):
            return self.forward_tiles(inputs)

        self.model.feature_vector_fn = get_feature_vector
        self.model.explain_fn = self.get_explain_fn()

=======
>>>>>>> fb69fcbc
        # If customize_inputs is overridden
        outputs = (
            self._forward_explain_detection(self.model, **self._customize_inputs(inputs))
            if self._customize_inputs != ExplainableOTXDetModel._customize_inputs
            else self._forward_explain_detection(self.model, inputs)
        )

        return (
            self._customize_outputs(outputs, inputs)
            if self._customize_outputs != ExplainableOTXDetModel._customize_outputs
            else outputs["predictions"]
        )

    @staticmethod
    def _forward_explain_detection(
        self: SingleStageDetector,
        inputs: torch.Tensor,
        data_samples: OptSampleList | None = None,
        mode: str = "tensor",
    ) -> dict[str, torch.Tensor]:
        """Forward func of the BaseDetector instance, which located in is in ExplainableOTXDetModel().model."""
        # Workaround to remove grads for model parameters, since after class patching
        # convolutions are failing since thay can't process gradients
        for param in self.parameters():
            param.requires_grad = False

        backbone_feat = self.extract_feat(inputs)
        bbox_head_feat = self.bbox_head.forward(backbone_feat)

        # Process the first output form bbox detection head: classification scores
        feature_vector = self.feature_vector_fn(backbone_feat)
        saliency_map = self.explain_fn(bbox_head_feat[0])

        if mode == "predict":
            results_list = self.bbox_head.predict(backbone_feat, data_samples)
            if isinstance(results_list, tuple):
                # Export case
                predictions = results_list
            else:
                # Predict case, InstanceData or List[InstanceData]
                predictions = self.add_pred_to_datasample(data_samples, results_list)

        elif mode == "tensor":
            predictions = bbox_head_feat
        elif mode == "loss":
            # Temporary condition to pass undetermined "test_forward_train" test, values aren't used
            predictions = self.bbox_head.loss(backbone_feat, data_samples)["loss_cls"]
        else:
            msg = f'Invalid mode "{mode}".'
            raise RuntimeError(msg)

        return {
            "predictions": predictions,
            "feature_vector": feature_vector,
            "saliency_map": saliency_map,
        }

    def get_explain_fn(self) -> Callable:
        """Returns explain function."""
        from otx.algo.detection.heads.custom_ssd_head import SSDHead
        from otx.algo.explain.explain_algo import DetClassProbabilityMap

        # SSD-like heads also have background class
        background_class = isinstance(self.model.bbox_head, SSDHead)
        explainer = DetClassProbabilityMap(
            num_classes=self.num_classes + background_class,
            num_anchors=self.get_num_anchors(),
        )
        return explainer.func

    def _reset_model_forward(self) -> None:
        if not self.explain_mode:
            return

        self.model.explain_fn = self.get_explain_fn()
        forward_with_explain = self._forward_explain_detection

        self.original_model_forward = self.model.forward

        func_type = types.MethodType
        # Patch class method
        model_class = type(self.model)
        model_class.forward = func_type(forward_with_explain, self.model)

    def _restore_model_forward(self) -> None:
        if not self.explain_mode:
            return

        if not self.original_model_forward:
            msg = "Original model forward was not saved."
            raise RuntimeError(msg)

        func_type = types.MethodType
        self.model.forward = func_type(self.original_model_forward, self.model)
        self.original_model_forward = None

    def get_num_anchors(self) -> list[int]:
        """Gets the anchor configuration from model."""
        if anchor_generator := getattr(self.model.bbox_head, "prior_generator", None):
            return (
                anchor_generator.num_base_anchors
                if hasattr(anchor_generator, "num_base_anchors")
                else anchor_generator.num_base_priors
            )

        return [1] * 10


class MMDetCompatibleModel(ExplainableOTXDetModel):
    """Detection model compatible for MMDet.

    It can consume MMDet model configuration translated into OTX configuration
    (please see otx.tools.translate_mmrecipe) and create the OTX detection model
    compatible for OTX pipelines.
    """

    def __init__(
        self,
        num_classes: int,
        config: DictConfig,
        optimizer: OptimizerCallable = DefaultOptimizerCallable,
        scheduler: LRSchedulerCallable | LRSchedulerListCallable = DefaultSchedulerCallable,
        metric: MetricCallable = MeanAPCallable,
        torch_compile: bool = False,
    ) -> None:
        config = inplace_num_classes(cfg=config, num_classes=num_classes)
        self.config = config
        self.load_from = config.pop("load_from", None)
        self.image_size: tuple[int, int, int, int] | None = None
        super().__init__(
            num_classes=num_classes,
            optimizer=optimizer,
            scheduler=scheduler,
            metric=metric,
            torch_compile=torch_compile,
        )

    def _create_model(self) -> nn.Module:
        from .utils.mmdet import create_model

        model, self.classification_layers = create_model(self.config, self.load_from)
        return model

    def _make_fake_test_pipeline(self) -> list[dict[str, Any]]:
        return [
            {"type": "LoadImageFromFile"},
            {"type": "Resize", "scale": [self.image_size[3], self.image_size[2]], "keep_ratio": True},  # type: ignore[index]
            {"type": "LoadAnnotations", "with_bbox": True},
            {
                "type": "PackDetInputs",
                "meta_keys": ["ori_filenamescale_factor", "ori_shape", "filename", "img_shape", "pad_shape"],
            },
        ]

    def _customize_inputs(self, entity: DetBatchDataEntity) -> dict[str, Any]:
        from mmdet.structures import DetDataSample
        from mmengine.structures import InstanceData

        mmdet_inputs: dict[str, Any] = {}

        mmdet_inputs["inputs"] = entity.images  # B x C x H x W PyTorch tensor
        mmdet_inputs["data_samples"] = [
            DetDataSample(
                metainfo={
                    "img_id": img_info.img_idx,
                    "img_shape": img_info.img_shape,
                    "ori_shape": img_info.ori_shape,
                    "pad_shape": img_info.pad_shape,
                    "scale_factor": img_info.scale_factor,
                    "ignored_labels": img_info.ignored_labels,
                },
                gt_instances=InstanceData(
                    bboxes=bboxes,
                    labels=labels,
                ),
            )
            for img_info, bboxes, labels in zip(
                entity.imgs_info,
                entity.bboxes,
                entity.labels,
            )
        ]
        preprocessor: DetDataPreprocessor = self.model.data_preprocessor

        mmdet_inputs = preprocessor(data=mmdet_inputs, training=self.training)

        mmdet_inputs["mode"] = "loss" if self.training else "predict"

        return mmdet_inputs

    def _customize_outputs(
        self,
        outputs: dict[str, Any],
        inputs: DetBatchDataEntity,
    ) -> DetBatchPredEntity | OTXBatchLossEntity:
        from mmdet.structures import DetDataSample

        if self.training:
            if not isinstance(outputs, dict):
                raise TypeError(outputs)

            losses = OTXBatchLossEntity()
            for k, v in outputs.items():
                if isinstance(v, list):
                    losses[k] = sum(v)
                elif isinstance(v, torch.Tensor):
                    losses[k] = v
                else:
                    msg = "Loss output should be list or torch.tensor but got {type(v)}"
                    raise TypeError(msg)
            return losses

        scores = []
        bboxes = []
        labels = []

        predictions = outputs["predictions"] if isinstance(outputs, dict) else outputs
        for output in predictions:
            if not isinstance(output, DetDataSample):
                raise TypeError(output)
            scores.append(output.pred_instances.scores)
            bboxes.append(
                tv_tensors.BoundingBoxes(
                    output.pred_instances.bboxes,
                    format="XYXY",
                    canvas_size=output.ori_shape,
                ),
            )
            labels.append(output.pred_instances.labels)

        if self.explain_mode:
            if not isinstance(outputs, dict):
                msg = f"Model output should be a dict, but got {type(outputs)}."
                raise ValueError(msg)

            if "feature_vector" not in outputs:
                msg = "No feature vector in the model output."
                raise ValueError(msg)

            if "saliency_map" not in outputs:
                msg = "No saliency maps in the model output."
                raise ValueError(msg)

            saliency_map = outputs["saliency_map"].detach().cpu().numpy()
            feature_vector = outputs["feature_vector"].detach().cpu().numpy()

            return DetBatchPredEntity(
                batch_size=len(predictions),
                images=inputs.images,
                imgs_info=inputs.imgs_info,
                scores=scores,
                bboxes=bboxes,
                labels=labels,
                saliency_map=saliency_map,
                feature_vector=feature_vector,
            )

        return DetBatchPredEntity(
            batch_size=len(predictions),
            images=inputs.images,
            imgs_info=inputs.imgs_info,
            scores=scores,
            bboxes=bboxes,
            labels=labels,
        )


class OVDetectionModel(OVModel[DetBatchDataEntity, DetBatchPredEntity]):
    """Object detection model compatible for OpenVINO IR inference.

    It can consume OpenVINO IR model path or model name from Intel OMZ repository
    and create the OTX detection model compatible for OTX testing pipeline.
    """

    def __init__(
        self,
        model_name: str,
        model_type: str = "SSD",
        async_inference: bool = True,
        max_num_requests: int | None = None,
        use_throughput_mode: bool = True,
        model_api_configuration: dict[str, Any] | None = None,
        metric: MetricCallable = MeanAPCallable,
        **kwargs,
    ) -> None:
        super().__init__(
            model_name=model_name,
            model_type=model_type,
            async_inference=async_inference,
            max_num_requests=max_num_requests,
            use_throughput_mode=use_throughput_mode,
            model_api_configuration=model_api_configuration,
            metric=metric,
        )

    def _setup_tiler(self) -> None:
        """Setup tiler for tile task."""
        execution_mode = "async" if self.async_inference else "sync"
        # Note: Disable async_inference as tiling has its own sync/async implementation
        self.async_inference = False
        self.model = DetectionTiler(self.model, execution_mode=execution_mode)
        log.info(
            f"Enable tiler with tile size: {self.model.tile_size} \
                and overlap: {self.model.tiles_overlap}",
        )

    def _create_model(self) -> Model:
        """Create a OV model with help of Model API."""
        from openvino.model_api.adapters import OpenvinoAdapter, create_core, get_user_config

        plugin_config = get_user_config("AUTO", str(self.num_requests), "AUTO")
        if self.use_throughput_mode:
            plugin_config["PERFORMANCE_HINT"] = "THROUGHPUT"

        model_adapter = OpenvinoAdapter(
            create_core(),
            self.model_name,
            max_num_requests=self.num_requests,
            plugin_config=plugin_config,
            model_parameters=self.model_adapter_parameters,
        )

        if model_adapter.model.has_rt_info(["model_info", "confidence_threshold"]):
            best_confidence_threshold = model_adapter.model.get_rt_info(["model_info", "confidence_threshold"]).value
            self.hparams["best_confidence_threshold"] = best_confidence_threshold
        else:
            msg = (
                "Cannot get best_confidence_threshold from OpenVINO IR's rt_info. "
                "Please check whether this model is trained by OTX or not. "
                "Without this information, it can produce a wrong F1 metric score. "
                "At this time, it will be set as the default value = 0.0."
            )
            log.warning(msg)
            self.hparams["best_confidence_threshold"] = 0.0

        return Model.create_model(model_adapter, model_type=self.model_type, configuration=self.model_api_configuration)

    def _customize_outputs(
        self,
        outputs: list[DetectionResult],
        inputs: DetBatchDataEntity,
    ) -> DetBatchPredEntity | OTXBatchLossEntity:
        # add label index
        bboxes = []
        scores = []
        labels = []

        # some OMZ model requires to shift labels
        first_label = (
            self.model.model.get_label_name(0)
            if isinstance(self.model, DetectionTiler)
            else self.model.get_label_name(0)
        )

        label_shift = 1 if first_label == "background" else 0
        if label_shift:
            log.warning(f"label_shift: {label_shift}")

        for output in outputs:
            output_objects = output.objects
            if len(output_objects):
                bbox = [[output.xmin, output.ymin, output.xmax, output.ymax] for output in output_objects]
            else:
                bbox = torch.empty(size=(0, 0))
            bboxes.append(
                tv_tensors.BoundingBoxes(
                    bbox,
                    format="XYXY",
                    canvas_size=inputs.imgs_info[-1].img_shape,
                ),
            )
            scores.append(torch.tensor([output.score for output in output_objects]))
            labels.append(torch.tensor([output.id - label_shift for output in output_objects]))

        if outputs and outputs[0].saliency_map.size > 1:
            # Squeeze dim 4D => 3D, (1, num_classes, H, W) => (num_classes, H, W)
            predicted_s_maps = [out.saliency_map[0] for out in outputs]

            # Squeeze dim 2D => 1D, (1, internal_dim) => (internal_dim)
            predicted_f_vectors = [out.feature_vector[0] for out in outputs]
            return DetBatchPredEntity(
                batch_size=len(outputs),
                images=inputs.images,
                imgs_info=inputs.imgs_info,
                scores=scores,
                bboxes=bboxes,
                labels=labels,
                saliency_map=predicted_s_maps,
                feature_vector=predicted_f_vectors,
            )

        return DetBatchPredEntity(
            batch_size=len(outputs),
            images=inputs.images,
            imgs_info=inputs.imgs_info,
            scores=scores,
            bboxes=bboxes,
            labels=labels,
        )

    def _convert_pred_entity_to_compute_metric(
        self,
        preds: DetBatchPredEntity,
        inputs: DetBatchDataEntity,
    ) -> MetricInput:
        return {
            "preds": [
                {
                    "boxes": bboxes.data,
                    "scores": scores,
                    "labels": labels,
                }
                for bboxes, scores, labels in zip(
                    preds.bboxes,
                    preds.scores,
                    preds.labels,
                )
            ],
            "target": [
                {
                    "boxes": bboxes.data,
                    "labels": labels,
                }
                for bboxes, labels in zip(inputs.bboxes, inputs.labels)
            ],
        }

    def _log_metrics(self, meter: Metric, key: Literal["val", "test"], **compute_kwargs) -> None:
        best_confidence_threshold = self.hparams.get("best_confidence_threshold", 0.0)
        compute_kwargs = {"best_confidence_threshold": best_confidence_threshold}
        return super()._log_metrics(meter, key, **compute_kwargs)<|MERGE_RESOLUTION|>--- conflicted
+++ resolved
@@ -17,13 +17,8 @@
 from otx.core.config.data import TileConfig
 from otx.core.data.entity.base import OTXBatchLossEntity
 from otx.core.data.entity.detection import DetBatchDataEntity, DetBatchPredEntity
-<<<<<<< HEAD
 from otx.core.data.entity.tile import OTXTileBatchDataEntity, TileBatchDetDataEntity
-from otx.core.metrics import MetricInput
-=======
-from otx.core.data.entity.tile import TileBatchDetDataEntity
 from otx.core.metrics import MetricCallable, MetricInput
->>>>>>> fb69fcbc
 from otx.core.metrics.mean_ap import MeanAPCallable
 from otx.core.model.base import DefaultOptimizerCallable, DefaultSchedulerCallable, OTXModel, OVModel
 from otx.core.schedulers import LRSchedulerListCallable
@@ -203,7 +198,6 @@
         inputs: DetBatchDataEntity | TileBatchDetDataEntity,
     ) -> DetBatchPredEntity:
         """Model forward function."""
-<<<<<<< HEAD
         from otx.algo.explain.explain_algo import get_feature_vector
 
         if isinstance(inputs, OTXTileBatchDataEntity):
@@ -212,8 +206,6 @@
         self.model.feature_vector_fn = get_feature_vector
         self.model.explain_fn = self.get_explain_fn()
 
-=======
->>>>>>> fb69fcbc
         # If customize_inputs is overridden
         outputs = (
             self._forward_explain_detection(self.model, **self._customize_inputs(inputs))
