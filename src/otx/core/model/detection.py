# Copyright (C) 2023 Intel Corporation
# SPDX-License-Identifier: Apache-2.0
#
"""Class definition for detection model entity used in OTX."""

from __future__ import annotations

import logging as log
import types
from contextlib import contextmanager
from typing import TYPE_CHECKING, Any, Callable, Iterator, Literal

import torch
from model_api.tilers import DetectionTiler
from torchmetrics import Metric, MetricCollection
from torchvision import tv_tensors

from otx.core.config.data import TileConfig
from otx.core.data.entity.base import OTXBatchLossEntity
from otx.core.data.entity.detection import DetBatchDataEntity, DetBatchPredEntity
from otx.core.data.entity.tile import OTXTileBatchDataEntity
from otx.core.metrics import MetricCallable, MetricInput
from otx.core.metrics.fmeasure import FMeasure, MeanAveragePrecisionFMeasureCallable
from otx.core.model.base import DefaultOptimizerCallable, DefaultSchedulerCallable, OTXModel, OVModel
from otx.core.schedulers import LRSchedulerListCallable
from otx.core.types.export import TaskLevelExportParameters
from otx.core.types.label import LabelInfoTypes
from otx.core.utils.config import inplace_num_classes
from otx.core.utils.tile_merge import DetectionTileMerge

if TYPE_CHECKING:
    from lightning.pytorch.cli import LRSchedulerCallable, OptimizerCallable
    from mmdet.models.data_preprocessors import DetDataPreprocessor
    from model_api.adapters import OpenvinoAdapter
    from model_api.models.utils import DetectionResult
    from omegaconf import DictConfig
    from torch import nn

    from otx.algo.detection.ssd import SingleStageDetector


class OTXDetectionModel(OTXModel[DetBatchDataEntity, DetBatchPredEntity]):
    """Base class for the detection models used in OTX."""

    def __init__(
        self,
        label_info: LabelInfoTypes,
        optimizer: OptimizerCallable = DefaultOptimizerCallable,
        scheduler: LRSchedulerCallable | LRSchedulerListCallable = DefaultSchedulerCallable,
        metric: MetricCallable = MeanAveragePrecisionFMeasureCallable,
        torch_compile: bool = False,
        tile_config: TileConfig = TileConfig(enable_tiler=False),
    ) -> None:
        super().__init__(
            label_info=label_info,
            optimizer=optimizer,
            scheduler=scheduler,
            metric=metric,
            torch_compile=torch_compile,
            tile_config=tile_config,
        )

    def forward_tiles(self, inputs: OTXTileBatchDataEntity[DetBatchDataEntity]) -> DetBatchPredEntity:
        """Unpack detection tiles.

        Args:
            inputs (TileBatchDetDataEntity): Tile batch data entity.

        Returns:
            DetBatchPredEntity: Merged detection prediction.
        """
        tile_preds: list[DetBatchPredEntity] = []
        tile_attrs: list[list[dict[str, int | str]]] = []
        merger = DetectionTileMerge(
            inputs.imgs_info,
            self.num_classes,
            self.tile_config,
        )
        for batch_tile_attrs, batch_tile_input in inputs.unbind():
            output = self.forward_explain(batch_tile_input) if self.explain_mode else self.forward(batch_tile_input)
            if isinstance(output, OTXBatchLossEntity):
                msg = "Loss output is not supported for tile merging"
                raise TypeError(msg)
            tile_preds.append(output)
            tile_attrs.append(batch_tile_attrs)
        pred_entities = merger.merge(tile_preds, tile_attrs)

        pred_entity = DetBatchPredEntity(
            batch_size=inputs.batch_size,
            images=[pred_entity.image for pred_entity in pred_entities],
            imgs_info=[pred_entity.img_info for pred_entity in pred_entities],
            scores=[pred_entity.score for pred_entity in pred_entities],
            bboxes=[pred_entity.bboxes for pred_entity in pred_entities],
            labels=[pred_entity.labels for pred_entity in pred_entities],
        )
        if self.explain_mode:
            pred_entity.saliency_map = [pred_entity.saliency_map for pred_entity in pred_entities]
            pred_entity.feature_vector = [pred_entity.feature_vector for pred_entity in pred_entities]

        return pred_entity

    @property
    def _export_parameters(self) -> TaskLevelExportParameters:
        """Defines parameters required to export a particular model implementation."""
        return super()._export_parameters.wrap(
            model_type="ssd",
            task_type="detection",
            confidence_threshold=self.hparams.get("best_confidence_threshold", None),
            iou_threshold=0.5,
            tile_config=self.tile_config if self.tile_config.enable_tiler else None,
        )

    def _convert_pred_entity_to_compute_metric(
        self,
        preds: DetBatchPredEntity,
        inputs: DetBatchDataEntity,
    ) -> MetricInput:
        return {
            "preds": [
                {
                    "boxes": bboxes.data,
                    "scores": scores,
                    "labels": labels,
                }
                for bboxes, scores, labels in zip(
                    preds.bboxes,
                    preds.scores,
                    preds.labels,
                )
            ],
            "target": [
                {
                    "boxes": bboxes.data,
                    "labels": labels,
                }
                for bboxes, labels in zip(inputs.bboxes, inputs.labels)
            ],
        }

    def on_load_checkpoint(self, ckpt: dict[str, Any]) -> None:
        """Load state_dict from checkpoint.

        For detection, it is need to update confidence threshold information when
        the metric is FMeasure.
        """
        if best_confidence_threshold := ckpt.get("confidence_threshold", None) or (
            (hyper_parameters := ckpt.get("hyper_parameters", None))
            and (best_confidence_threshold := hyper_parameters.get("best_confidence_threshold", None))
        ):
            self.hparams["best_confidence_threshold"] = best_confidence_threshold
        super().on_load_checkpoint(ckpt)

    def _log_metrics(self, meter: Metric, key: Literal["val", "test"], **compute_kwargs) -> None:
        if key == "val":
            retval = super()._log_metrics(meter, key)

            # NOTE: Validation metric logging can update `best_confidence_threshold`
            if (
                isinstance(meter, MetricCollection)
                and (fmeasure := getattr(meter, "FMeasure", None))
                and (best_confidence_threshold := getattr(fmeasure, "best_confidence_threshold", None))
            ) or (
                isinstance(meter, FMeasure)
                and (best_confidence_threshold := getattr(meter, "best_confidence_threshold", None))
            ):
                self.hparams["best_confidence_threshold"] = best_confidence_threshold

            return retval

        if key == "test":
            # NOTE: Test metric logging should use `best_confidence_threshold` found previously.
            best_confidence_threshold = self.hparams.get("best_confidence_threshold", None)
            compute_kwargs = (
                {"best_confidence_threshold": best_confidence_threshold} if best_confidence_threshold else {}
            )

            return super()._log_metrics(meter, key, **compute_kwargs)

        raise ValueError(key)


class ExplainableOTXDetModel(OTXDetectionModel):
    """OTX detection model which can attach a XAI (Explainable AI) branch."""

    def __init__(
        self,
        label_info: LabelInfoTypes,
        optimizer: OptimizerCallable = DefaultOptimizerCallable,
        scheduler: LRSchedulerCallable | LRSchedulerListCallable = DefaultSchedulerCallable,
        metric: MetricCallable = MeanAveragePrecisionFMeasureCallable,
        torch_compile: bool = False,
        tile_config: TileConfig = TileConfig(enable_tiler=False),
    ) -> None:
        from otx.algo.explain.explain_algo import feature_vector_fn

        super().__init__(
            label_info=label_info,
            optimizer=optimizer,
            scheduler=scheduler,
            metric=metric,
            torch_compile=torch_compile,
            tile_config=tile_config,
        )
        self.model.feature_vector_fn = feature_vector_fn
        self.model.explain_fn = self.get_explain_fn()

    def forward_explain(self, inputs: DetBatchDataEntity) -> DetBatchPredEntity:
        """Model forward function."""
        from otx.algo.explain.explain_algo import feature_vector_fn

        if isinstance(inputs, OTXTileBatchDataEntity):
            return self.forward_tiles(inputs)

        self.model.feature_vector_fn = feature_vector_fn
        self.model.explain_fn = self.get_explain_fn()

        # If customize_inputs is overridden
        outputs = (
            self._forward_explain_detection(self.model, **self._customize_inputs(inputs))
            if self._customize_inputs != ExplainableOTXDetModel._customize_inputs
            else self._forward_explain_detection(self.model, inputs)
        )
        return (
            self._customize_outputs(outputs, inputs)
            if self._customize_outputs != ExplainableOTXDetModel._customize_outputs
            else outputs["predictions"]
        )

    @staticmethod
    def _forward_explain_detection(
        self: SingleStageDetector,
        entity: DetBatchDataEntity,
        mode: str = "tensor",
    ) -> dict[str, torch.Tensor]:
        """Forward func of the BaseDetector instance, which located in is in ExplainableOTXDetModel().model."""
        backbone_feat = self.extract_feat(entity.images)
        bbox_head_feat = self.bbox_head.forward(backbone_feat)

        # Process the first output form bbox detection head: classification scores
        feature_vector = self.feature_vector_fn(backbone_feat)
        saliency_map = self.explain_fn(bbox_head_feat[0])

        if mode == "predict":
            predictions = self.bbox_head.predict(backbone_feat, entity)

        elif mode == "tensor":
            predictions = bbox_head_feat
        else:
            msg = f'Invalid mode "{mode}".'
            raise RuntimeError(msg)

        return {
            "predictions": predictions,
            "feature_vector": feature_vector,
            "saliency_map": saliency_map,
        }

    def get_explain_fn(self) -> Callable:
        """Returns explain function."""
        from otx.algo.detection.heads.ssd_head import SSDHead
        from otx.algo.explain.explain_algo import DetClassProbabilityMap

        # SSD-like heads also have background class
        background_class = isinstance(self.model.bbox_head, SSDHead)
        tiling_mode = self.tile_config.enable_tiler if hasattr(self, "tile_config") else False
        explainer = DetClassProbabilityMap(
            num_classes=self.num_classes + background_class,
            num_anchors=self.get_num_anchors(),
            use_cls_softmax=not tiling_mode,
        )
        return explainer.func

    @contextmanager
    def export_model_forward_context(self) -> Iterator[None]:
        """A context manager for managing the model's forward function during model exportation.

        It temporarily modifies the model's forward function to generate output sinks
        for explain results during the model graph tracing.
        """
        try:
            self._reset_model_forward()
            yield
        finally:
            self._restore_model_forward()

    def _reset_model_forward(self) -> None:
        if not self.explain_mode:
            return

        self.model.explain_fn = self.get_explain_fn()
        forward_with_explain = self._forward_explain_detection

        self.original_model_forward = self.model.forward

        func_type = types.MethodType
        # Patch class method
        model_class = type(self.model)
        model_class.forward = func_type(forward_with_explain, self.model)

    def _restore_model_forward(self) -> None:
        if not self.explain_mode:
            return

        if not self.original_model_forward:
            msg = "Original model forward was not saved."
            raise RuntimeError(msg)

        func_type = types.MethodType
        self.model.forward = func_type(self.original_model_forward, self.model)
        self.original_model_forward = None

    def get_num_anchors(self) -> list[int]:
        """Gets the anchor configuration from model."""
        if anchor_generator := getattr(self.model.bbox_head, "prior_generator", None):
            return (
                anchor_generator.num_base_anchors
                if hasattr(anchor_generator, "num_base_anchors")
                else anchor_generator.num_base_priors
            )

        return [1] * 10


class MMDetCompatibleModel(ExplainableOTXDetModel):
    """Detection model compatible for MMDet.

    It can consume MMDet model configuration translated into OTX configuration
    (please see otx.tools.translate_mmrecipe) and create the OTX detection model
    compatible for OTX pipelines.
    """

    def __init__(
        self,
        label_info: LabelInfoTypes,
        config: DictConfig,
        optimizer: OptimizerCallable = DefaultOptimizerCallable,
        scheduler: LRSchedulerCallable | LRSchedulerListCallable = DefaultSchedulerCallable,
        metric: MetricCallable = MeanAveragePrecisionFMeasureCallable,
        torch_compile: bool = False,
        tile_config: TileConfig = TileConfig(enable_tiler=False),
    ) -> None:
        config = inplace_num_classes(cfg=config, num_classes=self._dispatch_label_info(label_info).num_classes)
        self.config = config
        self.load_from = config.pop("load_from", None)
        self.image_size: tuple[int, int, int, int] | None = None
        super().__init__(
            label_info=label_info,
            optimizer=optimizer,
            scheduler=scheduler,
            metric=metric,
            torch_compile=torch_compile,
            tile_config=tile_config,
        )

    def _create_model(self) -> nn.Module:
        # TODO (someone): change to abstractmethod
        from .utils.mmdet import create_model

        model, self.classification_layers = create_model(self.config, self.load_from)
        return model

    def _make_fake_test_pipeline(self) -> list[dict[str, Any]]:
        return [
            {"type": "LoadImageFromFile"},
            {"type": "Resize", "scale": [self.image_size[3], self.image_size[2]], "keep_ratio": True},  # type: ignore[index]
            {"type": "LoadAnnotations", "with_bbox": True},
            {
                "type": "PackDetInputs",
                "meta_keys": ["ori_filename", "scale_factor", "ori_shape", "filename", "img_shape"],
            },
        ]

    def _customize_inputs(self, entity: DetBatchDataEntity) -> dict[str, Any]:
        from mmdet.structures import DetDataSample
        from mmengine.structures import InstanceData

        mmdet_inputs: dict[str, Any] = {}

        mmdet_inputs["inputs"] = entity.images  # B x C x H x W PyTorch tensor
        mmdet_inputs["data_samples"] = [
            DetDataSample(
                metainfo={
                    "img_id": img_info.img_idx,
                    "img_shape": img_info.img_shape,
                    "ori_shape": img_info.ori_shape,
                    "scale_factor": img_info.scale_factor,
                    "ignored_labels": img_info.ignored_labels,
                },
                gt_instances=InstanceData(
                    bboxes=bboxes,
                    labels=labels,
                ),
            )
            for img_info, bboxes, labels in zip(
                entity.imgs_info,
                entity.bboxes,
                entity.labels,
            )
        ]
        preprocessor: DetDataPreprocessor = self.model.data_preprocessor

        mmdet_inputs = preprocessor(data=mmdet_inputs, training=self.training)

        mmdet_inputs["mode"] = "loss" if self.training else "predict"

        return mmdet_inputs

    def _customize_outputs(
        self,
        outputs: dict[str, Any],
        inputs: DetBatchDataEntity,
    ) -> DetBatchPredEntity | OTXBatchLossEntity:
        from mmdet.structures import DetDataSample

        if self.training:
            if not isinstance(outputs, dict):
                raise TypeError(outputs)

            losses = OTXBatchLossEntity()
            for k, v in outputs.items():
                if isinstance(v, list):
                    losses[k] = sum(v)
                elif isinstance(v, torch.Tensor):
                    losses[k] = v
                else:
                    msg = "Loss output should be list or torch.tensor but got {type(v)}"
                    raise TypeError(msg)
            return losses

        scores = []
        bboxes = []
        labels = []

        predictions = outputs["predictions"] if isinstance(outputs, dict) else outputs
        for output in predictions:
            if not isinstance(output, DetDataSample):
                raise TypeError(output)
            scores.append(output.pred_instances.scores)
            bboxes.append(
                tv_tensors.BoundingBoxes(
                    output.pred_instances.bboxes,
                    format="XYXY",
                    canvas_size=output.ori_shape,
                ),
            )
            labels.append(output.pred_instances.labels)

        if self.explain_mode:
            if not isinstance(outputs, dict):
                msg = f"Model output should be a dict, but got {type(outputs)}."
                raise ValueError(msg)

            if "feature_vector" not in outputs:
                msg = "No feature vector in the model output."
                raise ValueError(msg)

            if "saliency_map" not in outputs:
                msg = "No saliency maps in the model output."
                raise ValueError(msg)

            saliency_map = outputs["saliency_map"].detach().cpu().numpy()
            feature_vector = outputs["feature_vector"].detach().cpu().numpy()

            return DetBatchPredEntity(
                batch_size=len(predictions),
                images=inputs.images,
                imgs_info=inputs.imgs_info,
                scores=scores,
                bboxes=bboxes,
                labels=labels,
                saliency_map=saliency_map,
                feature_vector=feature_vector,
            )

        return DetBatchPredEntity(
            batch_size=len(predictions),
            images=inputs.images,
            imgs_info=inputs.imgs_info,
            scores=scores,
            bboxes=bboxes,
            labels=labels,
        )


class OVDetectionModel(OVModel[DetBatchDataEntity, DetBatchPredEntity]):
    """Object detection model compatible for OpenVINO IR inference.

    It can consume OpenVINO IR model path or model name from Intel OMZ repository
    and create the OTX detection model compatible for OTX testing pipeline.
    """

    def __init__(
        self,
        model_name: str,
        model_type: str = "SSD",
        async_inference: bool = True,
        max_num_requests: int | None = None,
        use_throughput_mode: bool = True,
        model_api_configuration: dict[str, Any] | None = None,
        metric: MetricCallable = MeanAveragePrecisionFMeasureCallable,
        **kwargs,
    ) -> None:
        super().__init__(
            model_name=model_name,
            model_type=model_type,
            async_inference=async_inference,
            max_num_requests=max_num_requests,
            use_throughput_mode=use_throughput_mode,
            model_api_configuration=model_api_configuration,
            metric=metric,
        )

    def _setup_tiler(self) -> None:
        """Setup tiler for tile task."""
        execution_mode = "async" if self.async_inference else "sync"
        # Note: Disable async_inference as tiling has its own sync/async implementation
        self.async_inference = False
        self.model = DetectionTiler(self.model, execution_mode=execution_mode)
        log.info(
            f"Enable tiler with tile size: {self.model.tile_size} \
                and overlap: {self.model.tiles_overlap}",
        )

    def _get_hparams_from_adapter(self, model_adapter: OpenvinoAdapter) -> None:
        """Reads model configuration from ModelAPI OpenVINO adapter.

        Args:
            model_adapter (OpenvinoAdapter): target adapter to read the config
        """
        if model_adapter.model.has_rt_info(["model_info", "confidence_threshold"]):
            best_confidence_threshold = model_adapter.model.get_rt_info(["model_info", "confidence_threshold"]).value
            self.hparams["best_confidence_threshold"] = float(best_confidence_threshold)
        else:
            msg = (
                "Cannot get best_confidence_threshold from OpenVINO IR's rt_info. "
                "Please check whether this model is trained by OTX or not. "
                "Without this information, it can produce a wrong F1 metric score. "
                "At this time, it will be set as the default value = None."
            )
            log.warning(msg)
            self.hparams["best_confidence_threshold"] = None

    def _customize_outputs(
        self,
        outputs: list[DetectionResult],
        inputs: DetBatchDataEntity,
    ) -> DetBatchPredEntity | OTXBatchLossEntity:
        # add label index
        bboxes = []
        scores = []
        labels = []

        # some OMZ model requires to shift labels
        first_label = (
            self.model.model.get_label_name(0)
            if isinstance(self.model, DetectionTiler)
            else self.model.get_label_name(0)
        )

        label_shift = 1 if first_label == "background" else 0
        if label_shift:
            log.warning(f"label_shift: {label_shift}")

        for i, output in enumerate(outputs):
            output_objects = output.objects
            if len(output_objects):
                bbox = [[output.xmin, output.ymin, output.xmax, output.ymax] for output in output_objects]
            else:
                bbox = torch.empty(size=(0, 0))
            bboxes.append(
                tv_tensors.BoundingBoxes(
                    bbox,
                    format="XYXY",
<<<<<<< HEAD
                    canvas_size=inputs.imgs_info[i].img_shape,
=======
                    canvas_size=inputs.imgs_info[-1].img_shape,
                    device=self.device,
>>>>>>> 59b48556
                ),
            )
            scores.append(torch.tensor([output.score for output in output_objects], device=self.device))
            labels.append(torch.tensor([output.id - label_shift for output in output_objects], device=self.device))

        if outputs and outputs[0].saliency_map.size > 1:
            # Squeeze dim 4D => 3D, (1, num_classes, H, W) => (num_classes, H, W)
            predicted_s_maps = [out.saliency_map[0] for out in outputs]

            # Squeeze dim 2D => 1D, (1, internal_dim) => (internal_dim)
            predicted_f_vectors = [out.feature_vector[0] for out in outputs]
            return DetBatchPredEntity(
                batch_size=len(outputs),
                images=inputs.images,
                imgs_info=inputs.imgs_info,
                scores=scores,
                bboxes=bboxes,
                labels=labels,
                saliency_map=predicted_s_maps,
                feature_vector=predicted_f_vectors,
            )

        return DetBatchPredEntity(
            batch_size=len(outputs),
            images=inputs.images,
            imgs_info=inputs.imgs_info,
            scores=scores,
            bboxes=bboxes,
            labels=labels,
        )

    def _convert_pred_entity_to_compute_metric(
        self,
        preds: DetBatchPredEntity,
        inputs: DetBatchDataEntity,
    ) -> MetricInput:
        return {
            "preds": [
                {
                    "boxes": bboxes.data,
                    "scores": scores,
                    "labels": labels,
                }
                for bboxes, scores, labels in zip(
                    preds.bboxes,
                    preds.scores,
                    preds.labels,
                )
            ],
            "target": [
                {
                    "boxes": bboxes.data,
                    "labels": labels,
                }
                for bboxes, labels in zip(inputs.bboxes, inputs.labels)
            ],
        }

    def _log_metrics(self, meter: Metric, key: Literal["val", "test"], **compute_kwargs) -> None:
        best_confidence_threshold = self.hparams.get("best_confidence_threshold", None)
        compute_kwargs = {"best_confidence_threshold": best_confidence_threshold}
        return super()._log_metrics(meter, key, **compute_kwargs)<|MERGE_RESOLUTION|>--- conflicted
+++ resolved
@@ -571,12 +571,7 @@
                 tv_tensors.BoundingBoxes(
                     bbox,
                     format="XYXY",
-<<<<<<< HEAD
                     canvas_size=inputs.imgs_info[i].img_shape,
-=======
-                    canvas_size=inputs.imgs_info[-1].img_shape,
-                    device=self.device,
->>>>>>> 59b48556
                 ),
             )
             scores.append(torch.tensor([output.score for output in output_objects], device=self.device))
