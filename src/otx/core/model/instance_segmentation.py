# Copyright (C) 2023 Intel Corporation
# SPDX-License-Identifier: Apache-2.0
#
"""Class definition for instance segmentation model entity used in OTX."""

from __future__ import annotations

import logging as log
import types
from typing import TYPE_CHECKING, Any, Callable, Literal

import numpy as np
import torch
from mmengine.structures.instance_data import InstanceData
from openvino.model_api.models import Model
from openvino.model_api.tilers import InstanceSegmentationTiler
from torchvision import tv_tensors

from otx.core.config.data import TileConfig
from otx.core.data.entity.base import OTXBatchLossEntity
from otx.core.data.entity.instance_segmentation import InstanceSegBatchDataEntity, InstanceSegBatchPredEntity
from otx.core.data.entity.tile import OTXTileBatchDataEntity, TileBatchInstSegDataEntity
from otx.core.metrics import MetricInput
from otx.core.metrics.mean_ap import MaskRLEMeanAPCallable
from otx.core.model.base import DefaultOptimizerCallable, DefaultSchedulerCallable, OTXModel, OVModel
from otx.core.schedulers import LRSchedulerListCallable
from otx.core.types.export import TaskLevelExportParameters
from otx.core.utils.config import inplace_num_classes
from otx.core.utils.mask_util import encode_rle, polygon_to_rle
from otx.core.utils.tile_merge import InstanceSegTileMerge

if TYPE_CHECKING:
    from lightning.pytorch.cli import LRSchedulerCallable, OptimizerCallable
    from mmdet.models.data_preprocessors import DetDataPreprocessor
    from mmdet.models.detectors.base import TwoStageDetector
    from mmdet.structures import OptSampleList
    from omegaconf import DictConfig
    from openvino.model_api.models.utils import InstanceSegmentationResult
    from torch import nn
    from torchmetrics import Metric

    from otx.core.metrics import MetricCallable


class OTXInstanceSegModel(
    OTXModel[
        InstanceSegBatchDataEntity,
        InstanceSegBatchPredEntity,
        TileBatchInstSegDataEntity,
    ],
):
    """Base class for the Instance Segmentation models used in OTX."""

    def __init__(
        self,
        num_classes: int,
        optimizer: OptimizerCallable = DefaultOptimizerCallable,
        scheduler: LRSchedulerCallable | LRSchedulerListCallable = DefaultSchedulerCallable,
        metric: MetricCallable = MaskRLEMeanAPCallable,
        torch_compile: bool = False,
    ) -> None:
        super().__init__(
            num_classes=num_classes,
            optimizer=optimizer,
            scheduler=scheduler,
            metric=metric,
            torch_compile=torch_compile,
        )
        self._tile_config = TileConfig()

    def forward_tiles(self, inputs: TileBatchInstSegDataEntity) -> InstanceSegBatchPredEntity:
        """Unpack instance segmentation tiles.

        Args:
            inputs (TileBatchInstSegDataEntity): Tile batch data entity.

        Returns:
            InstanceSegBatchPredEntity: Merged instance segmentation prediction.
        """
        tile_preds: list[InstanceSegBatchPredEntity] = []
        tile_attrs: list[list[dict[str, int | str]]] = []
        merger = InstanceSegTileMerge(
            inputs.imgs_info,
            self.num_classes,
            self.tile_config,
        )
        for batch_tile_attrs, batch_tile_input in inputs.unbind():
            output = self.forward_explain(batch_tile_input) if self.explain_mode else self.forward(batch_tile_input)
            if isinstance(output, OTXBatchLossEntity):
                msg = "Loss output is not supported for tile merging"
                raise TypeError(msg)
            tile_preds.append(output)
            tile_attrs.append(batch_tile_attrs)
        pred_entities = merger.merge(tile_preds, tile_attrs)

        pred_entity = InstanceSegBatchPredEntity(
            batch_size=inputs.batch_size,
            images=[pred_entity.image for pred_entity in pred_entities],
            imgs_info=[pred_entity.img_info for pred_entity in pred_entities],
            scores=[pred_entity.score for pred_entity in pred_entities],
            bboxes=[pred_entity.bboxes for pred_entity in pred_entities],
            labels=[pred_entity.labels for pred_entity in pred_entities],
            masks=[pred_entity.masks for pred_entity in pred_entities],
            polygons=[pred_entity.polygons for pred_entity in pred_entities],
        )
        if self.explain_mode:
            pred_entity.saliency_map = [pred_entity.saliency_map for pred_entity in pred_entities]
            pred_entity.feature_vector = [pred_entity.feature_vector for pred_entity in pred_entities]

        return pred_entity

    @property
    def _export_parameters(self) -> TaskLevelExportParameters:
        """Defines parameters required to export a particular model implementation."""
        return super()._export_parameters.wrap(
            model_type="MaskRCNN",
            task_type="instance_segmentation",
            confidence_threshold=self.hparams.get("best_confidence_threshold", 0.0),
            iou_threshold=0.5,
            tile_config=self.tile_config if self.tile_config.enable_tiler else None,
        )

    def load_state_dict(self, ckpt: dict[str, Any], *args, **kwargs) -> None:
        """Load state_dict from checkpoint.

        For detection, it is need to update confidence threshold information when
        the metric is FMeasure.
        """
        if best_confidence_threshold := ckpt.get("confidence_threshold", None) or (
            (hyper_parameters := ckpt.get("hyper_parameters", None))
            and (best_confidence_threshold := hyper_parameters.get("best_confidence_threshold", None))
        ):
            self.hparams["best_confidence_threshold"] = best_confidence_threshold
        super().load_state_dict(ckpt, *args, **kwargs)

    def _log_metrics(self, meter: Metric, key: Literal["val", "test"], **compute_kwargs) -> None:
        if key == "val":
            retval = super()._log_metrics(meter, key)

            # NOTE: Validation metric logging can update `best_confidence_threshold`
            if best_confidence_threshold := getattr(meter, "best_confidence_threshold", None):
                self.hparams["best_confidence_threshold"] = best_confidence_threshold

            return retval

        if key == "test":
            # NOTE: Test metric logging should use `best_confidence_threshold` found previously.
            best_confidence_threshold = self.hparams.get("best_confidence_threshold", None)
            compute_kwargs = (
                {"best_confidence_threshold": best_confidence_threshold} if best_confidence_threshold else {}
            )

            return super()._log_metrics(meter, key, **compute_kwargs)

        raise ValueError(key)

    def _convert_pred_entity_to_compute_metric(
        self,
        preds: InstanceSegBatchPredEntity,
        inputs: InstanceSegBatchDataEntity,
    ) -> MetricInput:
        """Convert the prediction entity to the format that the metric can compute and cache the ground truth.

        This function will convert mask to RLE format and cache the ground truth for the current batch.

        Args:
            preds (InstanceSegBatchPredEntity): Current batch predictions.
            inputs (InstanceSegBatchDataEntity): Current batch ground-truth inputs.

        Returns:
            dict[str, list[dict[str, Tensor]]]: The converted predictions and ground truth.
        """
        pred_info = []
        target_info = []

        for bboxes, masks, scores, labels in zip(
            preds.bboxes,
            preds.masks,
            preds.scores,
            preds.labels,
        ):
            pred_info.append(
                {
                    "boxes": bboxes.data,
                    "masks": [encode_rle(mask) for mask in masks.data],
                    "scores": scores,
                    "labels": labels,
                },
            )

        for imgs_info, bboxes, masks, polygons, labels in zip(
            inputs.imgs_info,
            inputs.bboxes,
            inputs.masks,
            inputs.polygons,
            inputs.labels,
        ):
            rles = (
                [encode_rle(mask) for mask in masks.data]
                if len(masks)
                else polygon_to_rle(polygons, *imgs_info.ori_shape)
            )
            target_info.append(
                {
                    "boxes": bboxes.data,
                    "masks": rles,
                    "labels": labels,
                },
            )
        return {"preds": pred_info, "target": target_info}


class ExplainableOTXInstanceSegModel(OTXInstanceSegModel):
    """OTX Instance Segmentation model which can attach a XAI (Explainable AI) branch."""

    def __init__(
        self,
        num_classes: int,
        optimizer: OptimizerCallable = DefaultOptimizerCallable,
        scheduler: LRSchedulerCallable | LRSchedulerListCallable = DefaultSchedulerCallable,
        metric: MetricCallable = MaskRLEMeanAPCallable,
        torch_compile: bool = False,
    ) -> None:
        super().__init__(
            num_classes=num_classes,
            optimizer=optimizer,
            scheduler=scheduler,
            metric=metric,
            torch_compile=torch_compile,
        )

        from otx.algo.explain.explain_algo import get_feature_vector

        self.model.feature_vector_fn = get_feature_vector
        self.model.explain_fn = self.get_explain_fn()

    def forward_explain(
        self,
        inputs: InstanceSegBatchDataEntity | TileBatchInstSegDataEntity,
    ) -> InstanceSegBatchPredEntity:
        """Model forward function."""
<<<<<<< HEAD
        if isinstance(inputs, OTXTileBatchDataEntity):
            return self.forward_tiles(inputs)

        self.model.feature_vector_fn = get_feature_vector
        self.model.explain_fn = self.get_explain_fn()

=======
>>>>>>> fb69fcbc
        # If customize_inputs is overridden
        outputs = (
            self._forward_explain_inst_seg(self.model, **self._customize_inputs(inputs))
            if self._customize_inputs != ExplainableOTXInstanceSegModel._customize_inputs
            else self._forward_explain_inst_seg(self.model, inputs)
        )

        return (
            self._customize_outputs(outputs, inputs)
            if self._customize_outputs != ExplainableOTXInstanceSegModel._customize_outputs
            else outputs["predictions"]
        )

    @staticmethod
    def _forward_explain_inst_seg(
        self: TwoStageDetector,
        inputs: torch.Tensor,
        data_samples: OptSampleList = None,
        mode: str = "tensor",  # noqa: ARG004
    ) -> dict[str, torch.Tensor]:
        """Forward func of the BaseDetector instance, which located in is in ExplainableOTXInstanceSegModel().model."""
        # Workaround to remove grads for model parameters, since after class patching
        # convolutions are failing since thay can't process gradients
        for param in self.parameters():
            param.requires_grad = False

        x = self.extract_feat(inputs)

        feature_vector = self.feature_vector_fn(x)

        rpn_results_list = self.rpn_head.predict(x, data_samples, rescale=False)
        results_list = self.roi_head.predict(x, rpn_results_list, data_samples, rescale=True)

        if isinstance(results_list, tuple) and isinstance(results_list[0], torch.Tensor):  # rewrite
            # Export case, consists of tensors
            predictions = results_list
            # For OV task saliency map are generated on MAPI side
            saliency_map = torch.empty(1, dtype=torch.uint8)

        elif isinstance(results_list, list) and isinstance(results_list[0], InstanceData):  # rewrite
            # Predict case, consists of InstanceData
            predictions = self.add_pred_to_datasample(data_samples, results_list)

            features_for_sal_map = [data_sample.pred_instances for data_sample in data_samples]
            saliency_map = self.explain_fn(features_for_sal_map)

        return {
            "predictions": predictions,
            "feature_vector": feature_vector,
            "saliency_map": saliency_map,
        }

    def get_explain_fn(self) -> Callable:
        """Returns explain function."""
        from otx.algo.explain.explain_algo import MaskRCNNExplainAlgo

        explainer = MaskRCNNExplainAlgo(num_classes=self.num_classes)
        return explainer.func

    def _reset_model_forward(self) -> None:
        if not self.explain_mode:
            return

        self.model.explain_fn = self.get_explain_fn()
        forward_with_explain = self._forward_explain_inst_seg

        self.original_model_forward = self.model.forward

        func_type = types.MethodType
        # Patch class method
        model_class = type(self.model)
        model_class.forward = func_type(forward_with_explain, self.model)

    def _restore_model_forward(self) -> None:
        if not self.explain_mode:
            return

        if not self.original_model_forward:
            msg = "Original model forward was not saved."
            raise RuntimeError(msg)

        func_type = types.MethodType
        self.model.forward = func_type(self.original_model_forward, self.model)
        self.original_model_forward = None


class MMDetInstanceSegCompatibleModel(ExplainableOTXInstanceSegModel):
    """Instance Segmentation model compatible for MMDet."""

    def __init__(
        self,
        num_classes: int,
        config: DictConfig,
        optimizer: OptimizerCallable = DefaultOptimizerCallable,
        scheduler: LRSchedulerCallable | LRSchedulerListCallable = DefaultSchedulerCallable,
        metric: MetricCallable = MaskRLEMeanAPCallable,
        torch_compile: bool = False,
    ) -> None:
        config = inplace_num_classes(cfg=config, num_classes=num_classes)
        self.config = config
        self.load_from = self.config.pop("load_from", None)
        self.image_size: tuple[int, int, int, int] | None = None
        super().__init__(
            num_classes=num_classes,
            optimizer=optimizer,
            scheduler=scheduler,
            metric=metric,
            torch_compile=torch_compile,
        )

    def _create_model(self) -> nn.Module:
        from .utils.mmdet import create_model

        model, self.classification_layers = create_model(self.config, self.load_from)
        return model

    def _make_fake_test_pipeline(self) -> list[dict[str, Any]]:
        return [
            {"type": "LoadImageFromFile", "backend_args": None},
            {"type": "Resize", "scale": [self.image_size[3], self.image_size[2]], "keep_ratio": True},  # type: ignore[index]
            {"type": "LoadAnnotations", "with_bbox": True, "with_mask": True},
            {
                "type": "PackDetInputs",
                "meta_keys": ["img_idimg_path", "ori_shape", "img_shape", "scale_factor"],
            },
        ]

    def _customize_inputs(self, entity: InstanceSegBatchDataEntity) -> dict[str, Any]:
        from mmdet.structures import DetDataSample
        from mmdet.structures.mask import BitmapMasks, PolygonMasks
        from mmengine.structures import InstanceData

        mmdet_inputs: dict[str, Any] = {}

        mmdet_inputs["inputs"] = entity.images  # B x C x H x W PyTorch tensor
        mmdet_inputs["data_samples"] = []

        for img_info, bboxes, masks, polygons, labels in zip(
            entity.imgs_info,
            entity.bboxes,
            entity.masks,
            entity.polygons,
            entity.labels,
        ):
            # NOTE: ground-truth masks are resized in training, but not in inference
            height, width = img_info.img_shape if self.training else img_info.ori_shape
            if len(masks):
                mmdet_masks = BitmapMasks(masks.data.cpu().numpy(), height, width)
            else:
                mmdet_masks = PolygonMasks(
                    [[np.array(polygon.points)] for polygon in polygons],
                    height,
                    width,
                )

            data_sample = DetDataSample(
                metainfo={
                    "img_id": img_info.img_idx,
                    "img_shape": img_info.img_shape,
                    "ori_shape": img_info.ori_shape,
                    "pad_shape": img_info.pad_shape,
                    "scale_factor": img_info.scale_factor,
                    "ignored_labels": img_info.ignored_labels,
                },
                gt_instances=InstanceData(
                    bboxes=bboxes,
                    masks=mmdet_masks,
                    labels=labels,
                ),
            )
            mmdet_inputs["data_samples"].append(data_sample)

        preprocessor: DetDataPreprocessor = self.model.data_preprocessor

        mmdet_inputs = preprocessor(data=mmdet_inputs, training=self.training)

        mmdet_inputs["mode"] = "loss" if self.training else "predict"

        return mmdet_inputs

    def _customize_outputs(
        self,
        outputs: dict[str, Any],
        inputs: InstanceSegBatchDataEntity,
    ) -> InstanceSegBatchPredEntity | OTXBatchLossEntity:
        from mmdet.structures import DetDataSample

        if self.training:
            if not isinstance(outputs, dict):
                raise TypeError(outputs)

            losses = OTXBatchLossEntity()
            for loss_name, loss_value in outputs.items():
                if isinstance(loss_value, torch.Tensor):
                    losses[loss_name] = loss_value
                elif isinstance(loss_value, list):
                    losses[loss_name] = sum(_loss.mean() for _loss in loss_value)
            return losses

        scores: list[torch.Tensor] = []
        bboxes: list[tv_tensors.BoundingBoxes] = []
        labels: list[torch.LongTensor] = []
        masks: list[tv_tensors.Mask] = []

        predictions = outputs["predictions"] if isinstance(outputs, dict) else outputs
        for output in predictions:
            if not isinstance(output, DetDataSample):
                raise TypeError(output)

            scores.append(output.pred_instances.scores)
            bboxes.append(
                tv_tensors.BoundingBoxes(
                    output.pred_instances.bboxes,
                    format="XYXY",
                    canvas_size=output.ori_shape,
                ),
            )
            output_masks = tv_tensors.Mask(
                output.pred_instances.masks,
                dtype=torch.bool,
            )
            masks.append(output_masks)
            labels.append(output.pred_instances.labels)

        if self.explain_mode:
            if not isinstance(outputs, dict):
                msg = f"Model output should be a dict, but got {type(outputs)}."
                raise ValueError(msg)

            if "feature_vector" not in outputs:
                msg = "No feature vector in the model output."
                raise ValueError(msg)

            if "saliency_map" not in outputs:
                msg = "No saliency maps in the model output."
                raise ValueError(msg)

            saliency_map = outputs["saliency_map"].detach().cpu().numpy()
            feature_vector = outputs["feature_vector"].detach().cpu().numpy()

            return InstanceSegBatchPredEntity(
                batch_size=len(predictions),
                images=inputs.images,
                imgs_info=inputs.imgs_info,
                scores=scores,
                bboxes=bboxes,
                masks=masks,
                polygons=[],
                labels=labels,
                saliency_map=list(saliency_map),
                feature_vector=list(feature_vector),
            )

        return InstanceSegBatchPredEntity(
            batch_size=len(predictions),
            images=inputs.images,
            imgs_info=inputs.imgs_info,
            scores=scores,
            bboxes=bboxes,
            masks=masks,
            polygons=[],
            labels=labels,
        )


class OVInstanceSegmentationModel(
    OVModel[InstanceSegBatchDataEntity, InstanceSegBatchPredEntity],
):
    """Instance segmentation model compatible for OpenVINO IR inference.

    It can consume OpenVINO IR model path or model name from Intel OMZ repository
    and create the OTX detection model compatible for OTX testing pipeline.
    """

    def __init__(
        self,
        model_name: str,
        model_type: str = "MaskRCNN",
        async_inference: bool = True,
        max_num_requests: int | None = None,
        use_throughput_mode: bool = True,
        model_api_configuration: dict[str, Any] | None = None,
        metric: MetricCallable = MaskRLEMeanAPCallable,
        **kwargs,
    ) -> None:
        super().__init__(
            model_name=model_name,
            model_type=model_type,
            async_inference=async_inference,
            max_num_requests=max_num_requests,
            use_throughput_mode=use_throughput_mode,
            model_api_configuration=model_api_configuration,
            metric=metric,
        )

    def _setup_tiler(self) -> None:
        """Setup tiler for tile task."""
        execution_mode = "async" if self.async_inference else "sync"
        # Note: Disable async_inference as tiling has its own sync/async implementation
        self.async_inference = False
        self.model = InstanceSegmentationTiler(self.model, execution_mode=execution_mode)
        log.info(
            f"Enable tiler with tile size: {self.model.tile_size} \
                and overlap: {self.model.tiles_overlap}",
        )

    def _create_model(self) -> Model:
        """Create a OV model with help of Model API."""
        from openvino.model_api.adapters import OpenvinoAdapter, create_core, get_user_config

        plugin_config = get_user_config("AUTO", str(self.num_requests), "AUTO")
        if self.use_throughput_mode:
            plugin_config["PERFORMANCE_HINT"] = "THROUGHPUT"

        model_adapter = OpenvinoAdapter(
            create_core(),
            self.model_name,
            max_num_requests=self.num_requests,
            plugin_config=plugin_config,
            model_parameters=self.model_adapter_parameters,
        )

        if model_adapter.model.has_rt_info(["model_info", "confidence_threshold"]):
            best_confidence_threshold = model_adapter.model.get_rt_info(["model_info", "confidence_threshold"]).value
            self.hparams["best_confidence_threshold"] = best_confidence_threshold
        else:
            msg = (
                "Cannot get best_confidence_threshold from OpenVINO IR's rt_info. "
                "Please check whether this model is trained by OTX or not. "
                "Without this information, it can produce a wrong F1 metric score. "
                "At this time, it will be set as the default value = 0.0."
            )
            log.warning(msg)
            self.hparams["best_confidence_threshold"] = 0.0

        return Model.create_model(model_adapter, model_type=self.model_type, configuration=self.model_api_configuration)

    def _customize_outputs(
        self,
        outputs: list[InstanceSegmentationResult],
        inputs: InstanceSegBatchDataEntity,
    ) -> InstanceSegBatchPredEntity | OTXBatchLossEntity:
        # add label index
        bboxes = []
        scores = []
        labels = []
        masks = []
        for output in outputs:
            output_objects = output.segmentedObjects
            if len(output_objects):
                bbox = [[output.xmin, output.ymin, output.xmax, output.ymax] for output in output_objects]
            else:
                bbox = torch.empty(size=(0, 0))
            bboxes.append(
                tv_tensors.BoundingBoxes(
                    bbox,
                    format="XYXY",
                    canvas_size=inputs.imgs_info[-1].img_shape,
                ),
            )
            # NOTE: OTX 1.5 filter predictions with result_based_confidence_threshold,
            # but OTX 2.0 doesn't have it in configuration.
            _masks = [output.mask for output in output_objects]
            _masks = np.stack(_masks) if len(_masks) else []
            scores.append(torch.tensor([output.score for output in output_objects]))
            masks.append(torch.tensor(_masks))
            labels.append(torch.tensor([output.id - 1 for output in output_objects]))

        if outputs and outputs[0].saliency_map:
            predicted_s_maps = []
            for out in outputs:
                image_map = np.array([s_map for s_map in out.saliency_map if s_map.ndim > 1])
                predicted_s_maps.append(image_map)

            # Squeeze dim 2D => 1D, (1, internal_dim) => (internal_dim)
            predicted_f_vectors = [out.feature_vector[0] for out in outputs]
            return InstanceSegBatchPredEntity(
                batch_size=len(outputs),
                images=inputs.images,
                imgs_info=inputs.imgs_info,
                scores=scores,
                bboxes=bboxes,
                masks=masks,
                polygons=[],
                labels=labels,
                saliency_map=predicted_s_maps,
                feature_vector=predicted_f_vectors,
            )

        return InstanceSegBatchPredEntity(
            batch_size=len(outputs),
            images=inputs.images,
            imgs_info=inputs.imgs_info,
            scores=scores,
            bboxes=bboxes,
            masks=masks,
            polygons=[],
            labels=labels,
        )

    def _convert_pred_entity_to_compute_metric(
        self,
        preds: InstanceSegBatchPredEntity,
        inputs: InstanceSegBatchDataEntity,
    ) -> MetricInput:
        """Convert the prediction entity to the format that the metric can compute and cache the ground truth.

        This function will convert mask to RLE format and cache the ground truth for the current batch.

        Args:
            preds (InstanceSegBatchPredEntity): Current batch predictions.
            inputs (InstanceSegBatchDataEntity): Current batch ground-truth inputs.

        Returns:
            dict[str, list[dict[str, Tensor]]]: The converted predictions and ground truth.
        """
        pred_info = []
        target_info = []

        for bboxes, masks, scores, labels in zip(
            preds.bboxes,
            preds.masks,
            preds.scores,
            preds.labels,
        ):
            pred_info.append(
                {
                    "boxes": bboxes.data,
                    "masks": [encode_rle(mask) for mask in masks.data],
                    "scores": scores,
                    "labels": labels,
                },
            )

        for imgs_info, bboxes, masks, polygons, labels in zip(
            inputs.imgs_info,
            inputs.bboxes,
            inputs.masks,
            inputs.polygons,
            inputs.labels,
        ):
            rles = (
                [encode_rle(mask) for mask in masks.data]
                if len(masks)
                else polygon_to_rle(polygons, *imgs_info.ori_shape)
            )
            target_info.append(
                {
                    "boxes": bboxes.data,
                    "masks": rles,
                    "labels": labels,
                },
            )
        return {"preds": pred_info, "target": target_info}

    def _log_metrics(self, meter: Metric, key: Literal["val", "test"], **compute_kwargs) -> None:
        best_confidence_threshold = self.hparams.get("best_confidence_threshold", 0.0)
        compute_kwargs = {"best_confidence_threshold": best_confidence_threshold}
        return super()._log_metrics(meter, key, **compute_kwargs)<|MERGE_RESOLUTION|>--- conflicted
+++ resolved
@@ -16,6 +16,7 @@
 from openvino.model_api.tilers import InstanceSegmentationTiler
 from torchvision import tv_tensors
 
+from otx.algo.explain.explain_algo import get_feature_vector
 from otx.core.config.data import TileConfig
 from otx.core.data.entity.base import OTXBatchLossEntity
 from otx.core.data.entity.instance_segmentation import InstanceSegBatchDataEntity, InstanceSegBatchPredEntity
@@ -239,15 +240,12 @@
         inputs: InstanceSegBatchDataEntity | TileBatchInstSegDataEntity,
     ) -> InstanceSegBatchPredEntity:
         """Model forward function."""
-<<<<<<< HEAD
         if isinstance(inputs, OTXTileBatchDataEntity):
             return self.forward_tiles(inputs)
 
         self.model.feature_vector_fn = get_feature_vector
         self.model.explain_fn = self.get_explain_fn()
 
-=======
->>>>>>> fb69fcbc
         # If customize_inputs is overridden
         outputs = (
             self._forward_explain_inst_seg(self.model, **self._customize_inputs(inputs))
