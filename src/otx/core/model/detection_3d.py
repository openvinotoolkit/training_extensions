--- conflicted
+++ resolved
@@ -16,7 +16,7 @@
 from otx.core.data.entity.object_detection_3d import Det3DBatchDataEntity, Det3DBatchPredEntity
 from otx.core.metrics import MetricInput
 from otx.core.metrics.ap_3d import KittiMetric
-from otx.core.model.base import OTXModel
+from otx.core.model.base import DefaultOptimizerCallable, DefaultSchedulerCallable, OTXModel
 from otx.core.types.export import TaskLevelExportParameters
 
 if TYPE_CHECKING:
@@ -26,7 +26,6 @@
     from otx.core.metrics import MetricCallable
     from otx.core.schedulers import LRSchedulerListCallable
     from otx.core.types.label import LabelInfoTypes
-from otx.core.model.base import DefaultOptimizerCallable, DefaultSchedulerCallable
 
 
 class OTX3DDetectionModel(OTXModel[Det3DBatchDataEntity, Det3DBatchPredEntity]):
@@ -153,24 +152,15 @@
     ) -> list[dict[str, np.ndarray]]:
         """Decode the detection results for KITTI format."""
 
-<<<<<<< HEAD
         def _get_heading_angle(heading: np.ndarray) -> np.ndarray:
             """Get heading angle from the prediction."""
-=======
-        def _get_heading_angle(heading):
-            """Get heading angle."""
->>>>>>> 44ae5159
             heading_bin, heading_res = heading[0:12], heading[12:24]
             cls = np.argmax(heading_bin)
             res = heading_res[cls]
             return class2angle(cls, res, to_label_format=True)
 
         def _alpha2ry(calib_matrix: np.ndarray, alpha: np.ndarray, u: np.ndarray) -> np.ndarray:
-<<<<<<< HEAD
             """Get rotation_y by alpha + theta - 180."""
-=======
-            """Transfer alpha to ry."""
->>>>>>> 44ae5159
             cu = calib_matrix[0, 2]
             fu = calib_matrix[0, 0]
 
@@ -184,11 +174,7 @@
             return ry
 
         def _img_to_rect(calib_matrix: np.ndarray, u: np.ndarray, v: np.ndarray, depth_rect: np.ndarray) -> np.ndarray:
-<<<<<<< HEAD
             """Transform image coordinates to the rectangle coordinates."""
-=======
-            """Transfer 2d image coordinate to 3d rect coordinate."""
->>>>>>> 44ae5159
             cu = calib_matrix[0, 2]
             cv = calib_matrix[1, 2]
             fu = calib_matrix[0, 0]
