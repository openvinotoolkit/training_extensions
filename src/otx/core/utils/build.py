--- conflicted
+++ resolved
@@ -41,7 +41,6 @@
     return model
 
 
-<<<<<<< HEAD
 def get_default_async_reqs_num() -> int:
     """Returns a default number of infer request for OV models."""
     import os
@@ -53,9 +52,6 @@
     return reqs_num
 
 
-def get_classification_layers(config: DictConfig, model_registry: Registry, prefix: str = "") -> list[str]:
-    """Return classification layer names by comparing two different number of classes models."""
-=======
 def get_classification_layers(
     config: DictConfig,
     model_registry: Registry,
@@ -77,7 +73,6 @@
         Extra classes is default class except class from data.
         Normally it is related with background classes.
     """
->>>>>>> 02c39384
     sample_config = deepcopy(config)
     modify_num_classes(sample_config, 5)
     sample_model_dict = build_mm_model(sample_config, model_registry, None).state_dict()
