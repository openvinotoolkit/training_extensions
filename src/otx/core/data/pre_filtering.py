--- conflicted
+++ resolved
@@ -11,7 +11,6 @@
 
 from datumaro.components.annotation import Annotation, Bbox, Polygon
 from datumaro.components.dataset import Dataset as DmDataset
-from otx.core.types.label import LabelInfo
 
 if TYPE_CHECKING:
     from datumaro.components.dataset_base import DatasetItem
@@ -22,7 +21,6 @@
     data_format: str,
     unannotated_items_ratio: float,
     ignore_index: int | None = None,
-    correct_label_info: list[str] | None = None,
 ) -> DmDataset:
     """Pre-filtering function to filter the dataset based on certain criteria.
 
@@ -40,7 +38,7 @@
     msg = f"There are empty annotation items in train set, Of these, only {unannotated_items_ratio*100}% are used."
     warnings.warn(msg, stacklevel=2)
     dataset = DmDataset.filter(dataset, is_valid_annot, filter_annotations=True)
-    dataset = remove_unused_labels(dataset, data_format, ignore_index, correct_label_info)
+    dataset = remove_unused_labels(dataset, data_format, ignore_index)
     if unannotated_items_ratio > 0:
         empty_items = [item.id for item in dataset if item.subset == "train" and len(item.annotations) == 0]
         used_background_items = set(sample(empty_items, int(len(empty_items) * unannotated_items_ratio)))
@@ -74,7 +72,11 @@
     return True
 
 
-def remove_unused_labels(dataset: DmDataset, data_format: str, ignore_index: int | None, correct_label_info: list[str] | None = None) -> DmDataset:
+def remove_unused_labels(
+    dataset: DmDataset,
+    data_format: str,
+    ignore_index: int | None,
+) -> DmDataset:
     """Remove unused labels in Datumaro dataset."""
     original_categories: list[str] = dataset.get_label_cat_names()
     used_labels: list[int] = list({ann.label for item in dataset for ann in item.annotations})
@@ -88,12 +90,6 @@
             "Please, check `dataset_meta.json` file."
         )
         raise ValueError(msg)
-    if data_format == "kitti3d" and correct_label_info is not None:
-        # TODO(Kirill): remove it when Datumaro provides an automatic subset detection
-        # Currently, val and train subsets have different label indexes
-        # Remove all labels from KITTI except for Car
-        mapping = {"Car": "Car"}
-        return dataset.transform("remap_labels", mapping=mapping, default="delete")
     if len(used_labels) == len(original_categories):
         return dataset
     if data_format == "arrow" and max(used_labels) != len(original_categories) - 1:
@@ -107,9 +103,5 @@
         mapping = {original_categories[idx]: original_categories[idx] for idx in used_labels}
     msg = "There are unused labels in dataset, they will be filtered out before training."
     warnings.warn(msg, stacklevel=2)
-<<<<<<< HEAD
-=======
 
-    mapping = {original_categories[idx]: original_categories[idx] for idx in used_labels}
->>>>>>> 44ae5159
     return dataset.transform("remap_labels", mapping=mapping, default="delete")