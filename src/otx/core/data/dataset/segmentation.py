--- conflicted
+++ resolved
@@ -99,11 +99,7 @@
         msg = "It is not currently support an ignore index which is more than 255."
         raise ValueError(msg, ignore_index)
 
-<<<<<<< HEAD
-    # fill mask with background label if we have Polygon/Ellipse annotations
-=======
     # fill mask with background label if we have Polygon/Ellipse/Bbox annotations
->>>>>>> 93adf0d2
     fill_value = 0 if isinstance(item.annotations[0], (Ellipse, Polygon, Bbox, RotatedBbox)) else ignore_index
     class_mask = np.full(shape=img_shape[:2], fill_value=fill_value, dtype=np.uint8)
 
