# Copyright (C) 2023 Intel Corporation
# SPDX-License-Identifier: Apache-2.0
#
"""Module for OTXDetectionDataset."""

from __future__ import annotations

from typing import Callable

import numpy as np
import torch
from datumaro import Bbox, Image
from torchvision import tv_tensors

from otx.core.data.entity.base import ImageInfo
from otx.core.data.entity.detection import DetBatchDataEntity, DetDataEntity

from .base import OTXDataset


class OTXDetectionDataset(OTXDataset[DetDataEntity]):
    """OTXDataset class for detection task."""

    def _get_item_impl(self, index: int) -> DetDataEntity | None:
        item = self.dm_subset.get(id=self.ids[index], subset=self.dm_subset.name)
        img = item.media_as(Image)
        img_data, img_shape = self._get_img_data_and_shape(img)

        bbox_anns = [ann for ann in item.annotations if isinstance(ann, Bbox)]

        bboxes = (
            np.stack([ann.points for ann in bbox_anns], axis=0).astype(np.float32)
            if len(bbox_anns) > 0
            else np.zeros((0, 4), dtype=np.float32)
        )

        entity = DetDataEntity(
            image=img_data,
            img_info=ImageInfo(
                img_idx=index,
                img_shape=img_shape,
                ori_shape=img_shape,
<<<<<<< HEAD
                pad_shape=img_shape,
                scale_factor=(1.0, 1.0),
                attributes=item.attributes,
=======
>>>>>>> 02c39384
            ),
            bboxes=tv_tensors.BoundingBoxes(
                bboxes,
                format=tv_tensors.BoundingBoxFormat.XYXY,
                canvas_size=img_shape,
            ),
            labels=torch.as_tensor([ann.label for ann in bbox_anns]),
        )

        return self._apply_transforms(entity)

    @property
    def collate_fn(self) -> Callable:
        """Collection function to collect DetDataEntity into DetBatchDataEntity in data loader."""
        return DetBatchDataEntity.collate_fn<|MERGE_RESOLUTION|>--- conflicted
+++ resolved
@@ -33,19 +33,13 @@
             if len(bbox_anns) > 0
             else np.zeros((0, 4), dtype=np.float32)
         )
-
         entity = DetDataEntity(
             image=img_data,
             img_info=ImageInfo(
                 img_idx=index,
                 img_shape=img_shape,
                 ori_shape=img_shape,
-<<<<<<< HEAD
-                pad_shape=img_shape,
-                scale_factor=(1.0, 1.0),
                 attributes=item.attributes,
-=======
->>>>>>> 02c39384
             ),
             bboxes=tv_tensors.BoundingBoxes(
                 bboxes,
