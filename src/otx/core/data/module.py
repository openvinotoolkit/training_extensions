--- conflicted
+++ resolved
@@ -5,11 +5,8 @@
 from __future__ import annotations
 
 import logging as log
-<<<<<<< HEAD
+from dataclasses import dataclass
 from pathlib import Path
-=======
-from dataclasses import dataclass
->>>>>>> a48426c2
 from typing import TYPE_CHECKING
 
 import yaml
@@ -67,7 +64,6 @@
         self.meta_info = DataMetaInfo(
             class_names=[category.name for category in dataset.categories()[AnnotationType.label]],
         )
-        self.num_classes = len(dataset.categories()[AnnotationType.label])
 
         config_mapping = {
             self.config.train_subset.subset_name: self.config.train_subset,
