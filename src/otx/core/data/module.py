--- conflicted
+++ resolved
@@ -14,10 +14,8 @@
 from lightning import LightningDataModule
 from omegaconf import DictConfig, OmegaConf
 from torch.utils.data import DataLoader, RandomSampler
-from pathlib import Path
 
 from otx.core.config.data import TileConfig, UnlabeledDataConfig, VisualPromptingConfig
-from otx.core.data.dataset.kitti_3d.kitti3d import KITTI_Dataset
 from otx.core.data.dataset.tile import OTXTileDatasetFactory
 from otx.core.data.factory import OTXDatasetFactory
 from otx.core.data.mem_cache import (
@@ -56,7 +54,7 @@
             a model requries multiple of specific value as input_size. Defaults to 1.
     """
 
-    def __init__(  # noqa: PLR0913, C901
+    def __init__(  # noqa: PLR0913
         self,
         task: OTXTaskType,
         data_format: str,
@@ -115,7 +113,6 @@
         from datumaro.plugins.data_formats.video import VIDEO_EXTENSIONS
 
         VIDEO_EXTENSIONS.append(".mp4")
-<<<<<<< HEAD
         if self.task != "OBJECT_DETECTION_3D":
             dataset = DmDataset.import_from(self.data_root, format=self.data_format)
             if self.task != "H_LABEL_CLS":
@@ -125,16 +122,6 @@
                     self.unannotated_items_ratio,
                     ignore_index=self.ignore_index if self.task == "SEMANTIC_SEGMENTATION" else None,
                 )
-=======
-        dataset = DmDataset.import_from(self.data_root, format=self.data_format)
-        if self.task not in ["H_LABEL_CLS", "OBJECT_DETECTION_3D"]:
-            dataset = pre_filtering(
-                dataset,
-                self.data_format,
-                self.unannotated_items_ratio,
-                ignore_index=self.ignore_index if self.task == "SEMANTIC_SEGMENTATION" else None,
-            )
->>>>>>> 44ae5159
 
         unlabeled_dataset = None
         if self.unlabeled_subset.data_root is not None:
@@ -197,49 +184,16 @@
         )
 
         label_infos: list[LabelInfo] = []
-<<<<<<< HEAD
-
-        if self.task == "OBJECT_DETECTION_3D":
-            for name in config_mapping:
-                dm_subset = KITTI_Dataset(self.data_root, split=name)  # type: ignore[no-untyped-call]
-                dataset = OTXDatasetFactory.create(
-                    task=self.task,
-                    dm_subset=dm_subset,
-                    cfg_subset=config_mapping[name],
-                    mem_cache_handler=mem_cache_handler,
-                    mem_cache_img_max_size=mem_cache_img_max_size,
-                    image_color_channel=image_color_channel,
-                    stack_images=stack_images,
-                    include_polygons=include_polygons,
-                    ignore_index=ignore_index,
-                    vpm_config=vpm_config,
-=======
-        correct_categories = None
-        for subset in config_mapping:
-            if self.task == "OBJECT_DETECTION_3D":
-                # Datumaro KITTI do not support automatic subsets import
-                dm_subset = DmDataset.import_from(Path(self.data_root) / subset, format=self.data_format)
-                if subset == "train":
-                    correct_categories = dm_subset.get_label_cat_names()
-                dm_subset = pre_filtering(
-                    dm_subset,
-                    self.data_format,
-                    self.unannotated_items_ratio,
-                    ignore_index=None,
-                    correct_label_info=correct_categories
->>>>>>> 44ae5159
-                )
-
-            else:
-                if subset not in dataset.subsets():
-                    log.warning(f"{name} is not available. Skip it")
-                    continue
-                dm_subset = dataset.subsets()[subset]
+
+        for name, dm_subset in dataset.subsets().items():
+            if name not in config_mapping:
+                log.warning(f"{name} is not available. Skip it")
+                continue
 
             dataset = OTXDatasetFactory.create(
                 task=self.task,
-                dm_subset=dm_subset.as_dataset() if self.task != "OBJECT_DETECTION_3D" else dm_subset,
-                cfg_subset=config_mapping[subset],
+                dm_subset=dm_subset.as_dataset(),
+                cfg_subset=config_mapping[name],
                 mem_cache_handler=mem_cache_handler,
                 mem_cache_img_max_size=mem_cache_img_max_size,
                 image_color_channel=image_color_channel,
@@ -255,9 +209,9 @@
                     dataset=dataset,
                     tile_config=self.tile_config,
                 )
-            self.subsets[subset] = dataset
-            label_infos += [self.subsets[subset].label_info]
-            log.info(f"Add name: {subset}, self.subsets: {self.subsets}")
+            self.subsets[name] = dataset
+            label_infos += [self.subsets[name].label_info]
+            log.info(f"Add name: {name}, self.subsets: {self.subsets}")
 
         if unlabeled_dataset is not None:
             name = self.unlabeled_subset.subset_name
