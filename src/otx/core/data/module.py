# Copyright (C) 2023 Intel Corporation
# SPDX-License-Identifier: Apache-2.0
#
"""LightningDataModule extension for OTX."""
from __future__ import annotations

import logging as log
from typing import TYPE_CHECKING

from datumaro import Dataset as DmDataset
from lightning import LightningDataModule
from omegaconf import DictConfig, OmegaConf
from torch.utils.data import DataLoader

from otx.core.data.dataset.base import DataMetaInfo
from otx.core.data.factory import OTXDatasetFactory
from otx.core.data.mem_cache import (
    MemCacheHandlerSingleton,
    parse_mem_cache_size_to_int,
)
from otx.core.types.task import OTXTaskType

if TYPE_CHECKING:
<<<<<<< HEAD
    from lightning.pytorch.utilities.parsing import AttributeDict

    from otx.core.config.data import DataModuleConfig, InstSegDataModuleConfig
    from otx.core.data.dataset.base import OTXDataset


@dataclass
class DataMetaInfo:
    """Meta information of OTXDataModule.

    This meta information will be used by OTXLitModule.
    """

    class_names: list[str]

    @property
    def num_classes(self) -> int:
        """Return number of classes."""
        return len(self.class_names)
=======
    from otx.core.config.data import DataModuleConfig, InstSegDataModuleConfig
    from otx.core.data.dataset.base import OTXDataset
>>>>>>> 7843f3b3


class OTXDataModule(LightningDataModule):
    """LightningDataModule extension for OTX pipeline."""

    def __init__(
        self,
        task: OTXTaskType,
        config: DataModuleConfig | InstSegDataModuleConfig,
    ) -> None:
        """Constructor."""
        super().__init__()
        self.task = task
        self.config = config
        self.subsets: dict[str, OTXDataset] = {}
        self.save_hyperparameters()

        # TODO (Jaeguk): This is workaround for a bug in Datumaro.
        # These lines should be removed after next datumaro release.
        # https://github.com/openvinotoolkit/datumaro/pull/1223/files
        from datumaro.plugins.data_formats.video import VIDEO_EXTENSIONS

        VIDEO_EXTENSIONS.append(".mp4")

        dataset = DmDataset.import_from(self.config.data_root, format=self.config.data_format)

        config_mapping = {
            self.config.train_subset.subset_name: self.config.train_subset,
            self.config.val_subset.subset_name: self.config.val_subset,
            self.config.test_subset.subset_name: self.config.test_subset,
        }

        mem_size = parse_mem_cache_size_to_int(config.mem_cache_size)
        mem_cache_mode = (
            "singleprocessing"
            if all(config.num_workers == 0 for config in config_mapping.values())
            else "multiprocessing"
        )
        mem_cache_handler = MemCacheHandlerSingleton.create(
            mode=mem_cache_mode,
            mem_size=mem_size,
        )

        meta_infos: list[DataMetaInfo] = []
        for name, dm_subset in dataset.subsets().items():
            if name not in config_mapping:
                log.warning(f"{name} is not available. Skip it")
                continue

            self.subsets[name] = OTXDatasetFactory.create(
                task=self.task,
                dm_subset=dm_subset,
                mem_cache_handler=mem_cache_handler,
                cfg_subset=config_mapping[name],
                cfg_data_module=config,
            )

            meta_infos += [self.subsets[name].meta_info]
            log.info(f"Add name: {name}, self.subsets: {self.subsets}")

        if self._is_meta_info_valid(meta_infos) is False:
            msg = "All data meta infos of subsets should be the same."
            raise ValueError(msg)

        self.meta_info = next(iter(meta_infos))

    def _is_meta_info_valid(self, meta_infos: list[DataMetaInfo]) -> bool:
        """Check whether there are mismatches in the metainfo for the all subsets."""
        if all(meta_info == meta_infos[0] for meta_info in meta_infos):
            return True
        return False

    def _get_dataset(self, subset: str) -> OTXDataset:
        if (dataset := self.subsets.get(subset)) is None:
            msg = f"Dataset has no '{subset}'. Available subsets = {list(self.subsets.keys())}"
            raise KeyError(msg)
        return dataset

    def train_dataloader(self) -> DataLoader:
        """Get train dataloader."""
        config = self.config.train_subset
        dataset = self._get_dataset(config.subset_name)

        return DataLoader(
            dataset=dataset,
            batch_size=config.batch_size,
            shuffle=True,
            num_workers=config.num_workers,
            pin_memory=True,
            collate_fn=dataset.collate_fn,
            persistent_workers=config.num_workers > 0,
        )

    def val_dataloader(self) -> DataLoader:
        """Get val dataloader."""
        config = self.config.val_subset
        dataset = self._get_dataset(config.subset_name)

        return DataLoader(
            dataset=dataset,
            batch_size=config.batch_size,
            shuffle=False,
            num_workers=config.num_workers,
            pin_memory=True,
            collate_fn=dataset.collate_fn,
            persistent_workers=config.num_workers > 0,
        )

    def test_dataloader(self) -> DataLoader:
        """Get test dataloader."""
        config = self.config.test_subset
        dataset = self._get_dataset(config.subset_name)

        return DataLoader(
            dataset=dataset,
            batch_size=config.batch_size,
            shuffle=False,
            num_workers=config.num_workers,
            pin_memory=True,
            collate_fn=dataset.collate_fn,
            persistent_workers=config.num_workers > 0,
        )

    def setup(self, stage: str) -> None:
        """Setup for each stage."""

    def teardown(self, stage: str) -> None:
        """Teardown for each stage."""
        # clean up after fit or test
        # called on every process in DDP

    @property
    def hparams_initial(self) -> AttributeDict:
        """The collection of hyperparameters saved with `save_hyperparameters()`. It is read-only.

        The reason why we override is that we have some custom resolvers for `DictConfig`.
        Some resolved Python objects has not a primitive type, so that is not loggable without errors.
        Therefore, we need to unresolve it this time.
        """
        hp = super().hparams_initial
        for key, value in hp.items():
            if isinstance(value, DictConfig):
                # It should be unresolved to make it loggable
                hp[key] = OmegaConf.to_container(value, resolve=False)

        return hp<|MERGE_RESOLUTION|>--- conflicted
+++ resolved
@@ -21,30 +21,10 @@
 from otx.core.types.task import OTXTaskType
 
 if TYPE_CHECKING:
-<<<<<<< HEAD
     from lightning.pytorch.utilities.parsing import AttributeDict
 
     from otx.core.config.data import DataModuleConfig, InstSegDataModuleConfig
     from otx.core.data.dataset.base import OTXDataset
-
-
-@dataclass
-class DataMetaInfo:
-    """Meta information of OTXDataModule.
-
-    This meta information will be used by OTXLitModule.
-    """
-
-    class_names: list[str]
-
-    @property
-    def num_classes(self) -> int:
-        """Return number of classes."""
-        return len(self.class_names)
-=======
-    from otx.core.config.data import DataModuleConfig, InstSegDataModuleConfig
-    from otx.core.data.dataset.base import OTXDataset
->>>>>>> 7843f3b3
 
 
 class OTXDataModule(LightningDataModule):
