# Copyright (C) 2023 Intel Corporation
# SPDX-License-Identifier: Apache-2.0
#
"""LightningDataModule extension for OTX."""
from __future__ import annotations

import logging as log
from typing import TYPE_CHECKING

from datumaro import Dataset as DmDataset
from lightning import LightningDataModule
from omegaconf import DictConfig, OmegaConf
from torch.utils.data import DataLoader

from otx.core.data.dataset.base import LabelInfo
from otx.core.data.dataset.tile import OTXTileDatasetFactory
from otx.core.data.factory import OTXDatasetFactory
from otx.core.data.mem_cache import (
    MemCacheHandlerSingleton,
    parse_mem_cache_size_to_int,
)
from otx.core.types.task import OTXTaskType

if TYPE_CHECKING:
    from lightning.pytorch.utilities.parsing import AttributeDict

    from otx.core.config.data import DataModuleConfig
    from otx.core.data.dataset.base import OTXDataset


class OTXDataModule(LightningDataModule):
    """LightningDataModule extension for OTX pipeline."""

    def __init__(
        self,
        task: OTXTaskType,
        config: DataModuleConfig,
    ) -> None:
        """Constructor."""
        super().__init__()
        self.task = task
        self.config = config
        self.subsets: dict[str, OTXDataset] = {}
        self.save_hyperparameters()

        # TODO (Jaeguk): This is workaround for a bug in Datumaro.
        # These lines should be removed after next datumaro release.
        # https://github.com/openvinotoolkit/datumaro/pull/1223/files
        from datumaro.plugins.data_formats.video import VIDEO_EXTENSIONS

        VIDEO_EXTENSIONS.append(".mp4")

        dataset = DmDataset.import_from(self.config.data_root, format=self.config.data_format)

        config_mapping = {
            self.config.train_subset.subset_name: self.config.train_subset,
            self.config.val_subset.subset_name: self.config.val_subset,
            self.config.test_subset.subset_name: self.config.test_subset,
        }

        mem_size = parse_mem_cache_size_to_int(config.mem_cache_size)
        mem_cache_mode = (
            "singleprocessing"
            if all(config.num_workers == 0 for config in config_mapping.values())
            else "multiprocessing"
        )
        mem_cache_handler = MemCacheHandlerSingleton.create(
            mode=mem_cache_mode,
            mem_size=mem_size,
        )

        meta_infos: list[LabelInfo] = []
        for name, dm_subset in dataset.subsets().items():
            if name not in config_mapping:
                continue

<<<<<<< HEAD
                log.warning(f"{name} is not available. Skip it")
            self.subsets[name] = OTXDatasetFactory.create(
=======
            dataset = OTXDatasetFactory.create(
>>>>>>> f964b7b4
                task=self.task,
                dm_subset=dm_subset,
                mem_cache_handler=mem_cache_handler,
                cfg_subset=config_mapping[name],
                cfg_data_module=config,
            )

            if config.tile_config.enable_tiler:
                dataset = OTXTileDatasetFactory.create(
                    task=self.task,
                    dataset=dataset,
                    tile_config=config.tile_config,
                )
            self.subsets[name] = dataset

            meta_infos += [self.subsets[name].meta_info]
            log.info(f"Add name: {name}, self.subsets: {self.subsets}")

        if self._is_meta_info_valid(meta_infos) is False:
            msg = "All data meta infos of subsets should be the same."
            raise ValueError(msg)

        self.meta_info = next(iter(meta_infos))

    def _is_meta_info_valid(self, meta_infos: list[LabelInfo]) -> bool:
        """Check whether there are mismatches in the metainfo for the all subsets."""
        if all(meta_info == meta_infos[0] for meta_info in meta_infos):
            return True
        return False

    def _get_dataset(self, subset: str) -> OTXDataset:
        if (dataset := self.subsets.get(subset)) is None:
            msg = f"Dataset has no '{subset}'. Available subsets = {list(self.subsets.keys())}"
            raise KeyError(msg)
        return dataset

    def train_dataloader(self) -> DataLoader:
        """Get train dataloader."""
        config = self.config.train_subset
        dataset = self._get_dataset(config.subset_name)

        return DataLoader(
            dataset=dataset,
            batch_size=config.batch_size,
            shuffle=True,
            num_workers=config.num_workers,
            pin_memory=True,
            collate_fn=dataset.collate_fn,
            persistent_workers=config.num_workers > 0,
        )

    def val_dataloader(self) -> DataLoader:
        """Get val dataloader."""
        config = self.config.val_subset
        dataset = self._get_dataset(config.subset_name)

        return DataLoader(
            dataset=dataset,
            batch_size=config.batch_size,
            shuffle=False,
            num_workers=config.num_workers,
            pin_memory=True,
            collate_fn=dataset.collate_fn,
            persistent_workers=config.num_workers > 0,
        )

    def test_dataloader(self) -> DataLoader:
        """Get test dataloader."""
        config = self.config.test_subset
        dataset = self._get_dataset(config.subset_name)

        return DataLoader(
            dataset=dataset,
            batch_size=config.batch_size,
            shuffle=False,
            num_workers=config.num_workers,
            pin_memory=True,
            collate_fn=dataset.collate_fn,
            persistent_workers=config.num_workers > 0,
        )

    def setup(self, stage: str) -> None:
        """Setup for each stage."""

    def teardown(self, stage: str) -> None:
        """Teardown for each stage."""
        # clean up after fit or test
        # called on every process in DDP

    @property
    def hparams_initial(self) -> AttributeDict:
        """The collection of hyperparameters saved with `save_hyperparameters()`. It is read-only.

        The reason why we override is that we have some custom resolvers for `DictConfig`.
        Some resolved Python objects has not a primitive type, so that is not loggable without errors.
        Therefore, we need to unresolve it this time.
        """
        hp = super().hparams_initial
        for key, value in hp.items():
            if isinstance(value, DictConfig):
                # It should be unresolved to make it loggable
                hp[key] = OmegaConf.to_container(value, resolve=False)

        return hp<|MERGE_RESOLUTION|>--- conflicted
+++ resolved
@@ -74,12 +74,7 @@
             if name not in config_mapping:
                 continue
 
-<<<<<<< HEAD
-                log.warning(f"{name} is not available. Skip it")
-            self.subsets[name] = OTXDatasetFactory.create(
-=======
             dataset = OTXDatasetFactory.create(
->>>>>>> f964b7b4
                 task=self.task,
                 dm_subset=dm_subset,
                 mem_cache_handler=mem_cache_handler,
