"""OTX Anomaly Detection Dataset Item and Batch Class Definitions."""

# Copyright (C) 2024 Intel Corporation
# SPDX-License-Identifier: Apache-2.0

from __future__ import annotations

from dataclasses import dataclass

import torch

from otx.core.data.entity.base import (
    OTXBatchDataEntity,
    OTXBatchPredEntity,
    OTXDataEntity,
    OTXPredEntity,
)
from otx.core.data.entity.utils import register_pytree_node
from otx.core.types.task import OTXTaskType


@register_pytree_node
@dataclass
class AnomalyDetectionDataItem(OTXDataEntity):
    """Anomaly Detection dataset item."""

    @property
    def task(self) -> OTXTaskType:
        """Task type is anomaly detection."""
        return OTXTaskType.ANOMALY_DETECTION

    label: torch.LongTensor
    boxes: torch.Tensor
    mask: torch.Tensor


@dataclass
class AnomalyDetectionDataBatch(OTXBatchDataEntity):
    """Anomaly Detection batch."""

    labels: list[torch.LongTensor]
    boxes: torch.Tensor
    masks: torch.Tensor

    @property
    def task(self) -> OTXTaskType:
        """OTX Task type definition."""
        return OTXTaskType.ANOMALY_DETECTION

    @classmethod
    def collate_fn(
        cls,
        entities: list[AnomalyDetectionDataItem],
        stack_images: bool = True,
    ) -> AnomalyDetectionDataBatch:
        """Collection function to collect `OTXDataEntity` into `OTXBatchDataEntity` in data loader."""
<<<<<<< HEAD
        batch = super().collate_fn(entities, stack_images=stack_images)
=======
        batch = super().collate_fn(entities)
        images = tv_tensors.Image(data=torch.stack(tuple(batch.images), dim=0)) if stack_images else batch.images
>>>>>>> a616ce9e
        return AnomalyDetectionDataBatch(
            batch_size=batch.batch_size,
            images=batch.images,
            imgs_info=batch.imgs_info,
            labels=[entity.label for entity in entities],
            masks=torch.vstack([entity.mask for entity in entities]),
            boxes=[entity.boxes for entity in entities],
        )

    def pin_memory(self) -> AnomalyDetectionDataBatch:
        """Pin memory for member tensor variables."""
        super().pin_memory()
        self.labels = [label.pin_memory() for label in self.labels]
        self.masks = self.masks.pin_memory()
        self.boxes = [box.pin_memory() for box in self.boxes]
        return self


@dataclass
class AnomalyDetectionPrediction(AnomalyDetectionDataItem, OTXPredEntity):
    """Anomaly Detection Prediction item."""


@dataclass
class AnomalyDetectionBatchPrediction(AnomalyDetectionDataBatch, OTXBatchPredEntity):
    """Anomaly classification batch prediction."""

    anomaly_maps: torch.Tensor
    box_scores: list[torch.Tensor]
    box_labels: list[torch.Tensor]<|MERGE_RESOLUTION|>--- conflicted
+++ resolved
@@ -8,6 +8,7 @@
 from dataclasses import dataclass
 
 import torch
+from torchvision import tv_tensors
 
 from otx.core.data.entity.base import (
     OTXBatchDataEntity,
@@ -54,15 +55,11 @@
         stack_images: bool = True,
     ) -> AnomalyDetectionDataBatch:
         """Collection function to collect `OTXDataEntity` into `OTXBatchDataEntity` in data loader."""
-<<<<<<< HEAD
-        batch = super().collate_fn(entities, stack_images=stack_images)
-=======
         batch = super().collate_fn(entities)
         images = tv_tensors.Image(data=torch.stack(tuple(batch.images), dim=0)) if stack_images else batch.images
->>>>>>> a616ce9e
         return AnomalyDetectionDataBatch(
             batch_size=batch.batch_size,
-            images=batch.images,
+            images=images,
             imgs_info=batch.imgs_info,
             labels=[entity.label for entity in entities],
             masks=torch.vstack([entity.mask for entity in entities]),
