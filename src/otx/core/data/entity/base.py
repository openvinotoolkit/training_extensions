--- conflicted
+++ resolved
@@ -11,13 +11,9 @@
 from typing import Any, Dict, Generic, Iterator, TypeVar
 
 import numpy as np
-<<<<<<< HEAD
 import torchvision.transforms.v2.functional as F  # noqa: N812
-from torch import Tensor
+from torch import Tensor, stack
 from torch.utils._pytree import tree_flatten
-=======
-from torch import Tensor, stack
->>>>>>> 99238ccb
 from torchvision import tv_tensors
 
 from otx.core.data.entity.utils import register_pytree_node
