# Copyright (C) 2023 Intel Corporation
# SPDX-License-Identifier: Apache-2.0
#
"""Helper to support TorchVision data transform functions."""

from __future__ import annotations

import copy
import math
from inspect import isclass
from typing import TYPE_CHECKING, Any, ClassVar, Iterable, Sequence

import cv2
import numpy as np
import PIL.Image
import torch
import torchvision.transforms.v2 as tvt_v2
from datumaro.components.media import Video
from lightning.pytorch.cli import instantiate_class
from numpy import random
from omegaconf import DictConfig
from torchvision import tv_tensors
from torchvision._utils import sequence_to_str
from torchvision.transforms.v2 import functional as F  # noqa: N812

from otx.core.data.entity.action_classification import ActionClsDataEntity
from otx.core.data.entity.base import (
    Points,
    _crop_image_info,
    _pad_image_info,
    _resize_image_info,
    _resized_crop_image_info,
)
from otx.core.data.transform_libs.utils import (
    cache_randomness,
    centers_bboxes,
    clip_bboxes,
    flip_bboxes,
    flip_image,
    is_inside_bboxes,
    overlap_bboxes,
    project_bboxes,
    rescale_bboxes,
    rescale_size,
    scale_size,
    to_np_image,
    translate_bboxes,
)

if TYPE_CHECKING:
    from torchvision.transforms.v2 import Compose

    from otx.core.config.data import SubsetConfig
    from otx.core.data.entity.base import T_OTXDataEntity
    from otx.core.data.entity.detection import DetDataEntity


def custom_query_size(flat_inputs: list[Any]) -> tuple[int, int]:  # noqa: D103
    sizes = {
        tuple(F.get_size(inpt))
        for inpt in flat_inputs
        if tvt_v2._utils.check_type(  # noqa: SLF001
            inpt,
            (
                F.is_pure_tensor,
                tv_tensors.Image,
                PIL.Image.Image,
                tv_tensors.Video,
                tv_tensors.Mask,
                tv_tensors.BoundingBoxes,
                Points,
            ),
        )
    }
    if not sizes:
        raise TypeError("No image, video, mask, bounding box, or point was found in the sample")  # noqa: EM101, TRY003
    elif len(sizes) > 1:  # noqa: RET506
        msg = f"Found multiple HxW dimensions in the sample: {sequence_to_str(sorted(sizes))}"
        raise ValueError(msg)
    h, w = sizes.pop()
    return h, w


tvt_v2._utils.query_size = custom_query_size  # noqa: SLF001


class NumpytoTVTensorMixin:
    """Convert numpy to tv tensors."""

    is_numpy_to_tvtensor: bool

    def convert(self, inputs: T_OTXDataEntity) -> T_OTXDataEntity:
        """Convert numpy to tv tensors."""
        if self.is_numpy_to_tvtensor:
            if (image := getattr(inputs, "image", None)) is not None and isinstance(image, np.ndarray):
                inputs.image = F.to_image(image)
            if (bboxes := getattr(inputs, "bboxes", None)) is not None and isinstance(bboxes, np.ndarray):
                inputs.bboxes = tv_tensors.BoundingBoxes(bboxes, format="xyxy", canvas_size=inputs.img_info.img_shape)  # type: ignore[attr-defined]
            # TODO (sungchul): set masks
        return inputs


class PerturbBoundingBoxes(tvt_v2.Transform):
    """Perturb bounding boxes with random offset value."""

    def __init__(self, offset: int) -> None:
        super().__init__()
        self.offset = offset

    def _transform(self, inpt: Any, params: dict[str, Any]) -> Any:  # noqa: ANN401
        output = self._perturb_bounding_boxes(inpt, self.offset)
        return tv_tensors.wrap(output, like=inpt)

    def _perturb_bounding_boxes(self, inpt: torch.Tensor, offset: int) -> torch.Tensor:
        mean = torch.zeros_like(inpt)
        repeated_size = torch.tensor(inpt.canvas_size).repeat(len(inpt), 2)
        std = torch.minimum(repeated_size * 0.1, torch.tensor(offset))
        noise = torch.normal(mean, std)
        return (inpt + noise).clamp(mean, repeated_size - 1)


class PadtoSquare(tvt_v2.Transform):
    """Pad skewed image to square with zero padding."""

    def __init__(self, pad_val: int = 0) -> None:
        super().__init__()
        self.pad_val = pad_val

    def _get_params(self, flat_inputs: list[Any]) -> dict[str, Any]:
        height, width = tvt_v2._utils.query_size(flat_inputs)  # noqa: SLF001
        max_dim = max(width, height)
        pad_w = max_dim - width
        pad_h = max_dim - height
        padding = (0, 0, pad_w, pad_h)
        return {"padding": padding}

    def _transform(self, inpt: Any, params: dict[str, Any]) -> Any:  # noqa: ANN401
        return self._call_kernel(F.pad, inpt, padding=params["padding"], fill=self.pad_val, padding_mode="constant")


class ResizetoLongestEdge(tvt_v2.Transform):
    """Resize image along with the longest edge."""

    def __init__(
        self,
        size: int,
        interpolation: F.InterpolationMode | int = F.InterpolationMode.BILINEAR,
        antialias: str | bool = "warn",
    ) -> None:
        super().__init__()

        self.size = size
        self.interpolation = F._geometry._check_interpolation(interpolation)  # noqa: SLF001
        self.antialias = antialias

    def _get_params(self, flat_inputs: list[Any]) -> dict[str, Any]:
        height, width = tvt_v2._utils.query_size(flat_inputs)  # noqa: SLF001
        target_size = self._get_preprocess_shape(height, width, self.size)
        return {"target_size": target_size}

    def _transform(self, inpt: Any, params: dict[str, Any]) -> Any:  # noqa: ANN401
        return self._call_kernel(
            F.resize,
            inpt,
            params["target_size"],
            interpolation=self.interpolation,
            max_size=None,
            antialias=self.antialias,
        )

    def _get_preprocess_shape(self, oldh: int, oldw: int, long_side_length: int) -> tuple[int, int]:
        scale = long_side_length * 1.0 / max(oldh, oldw)
        newh, neww = oldh * scale, oldw * scale
        neww = int(neww + 0.5)
        newh = int(newh + 0.5)
        return (newh, neww)


class DecodeVideo(tvt_v2.Transform):
    """Sample video frames from original data video."""

    def __init__(
        self,
        test_mode: bool,
        clip_len: int = 8,
        frame_interval: int = 4,
        num_clips: int = 1,
        out_of_bound_opt: str = "loop",
    ) -> None:
        super().__init__()
        self.test_mode = test_mode
        self.clip_len = clip_len
        self.frame_interval = frame_interval
        self.num_clips = num_clips
        self.out_of_bound_opt = out_of_bound_opt
        self._transformed_types = [Video]

    def _transform(self, inpt: Video, params: dict) -> tv_tensors.Video:
        total_frames = self._get_total_frames(inpt)
        fps_scale_ratio = 1.0
        ori_clip_len = self._get_ori_clip_len(fps_scale_ratio)
        clip_offsets = self._sample_clips(total_frames, ori_clip_len)

        frame_inds = clip_offsets[:, None] + np.arange(self.clip_len)[None, :] * self.frame_interval
        frame_inds = np.concatenate(frame_inds)

        frame_inds = frame_inds.reshape((-1, self.clip_len))
        if self.out_of_bound_opt == "loop":
            frame_inds = np.mod(frame_inds, total_frames)
        elif self.out_of_bound_opt == "repeat_last":
            safe_inds = frame_inds < total_frames
            unsafe_inds = 1 - safe_inds
            last_ind = np.max(safe_inds * frame_inds, axis=1)
            new_inds = safe_inds * frame_inds + (unsafe_inds.T * last_ind).T
            frame_inds = new_inds
        else:
            msg = "Illegal out_of_bound optio."
            raise ValueError(msg)

        start_index = 0
        frame_inds = np.concatenate(frame_inds) + start_index

        outputs = torch.stack([torch.tensor(inpt[idx].data) for idx in frame_inds], dim=0)
        outputs = outputs.permute(0, 3, 1, 2)
        outputs = tv_tensors.Video(outputs)
        inpt.close()

        return outputs

    @staticmethod
    def _get_total_frames(inpt: Video) -> int:
        length = 0
        for _ in inpt:
            length += 1
        return length

    def _get_train_clips(self, num_frames: int, ori_clip_len: float) -> np.array:
        """Get clip offsets in train mode.

        It will calculate the average interval for selected frames,
        and randomly shift them within offsets between [0, avg_interval].
        If the total number of frames is smaller than clips num or origin
        frames length, it will return all zero indices.

        Args:
            num_frames (int): Total number of frame in the video.
            ori_clip_len (float): length of original sample clip.

        Returns:
            np.ndarray: Sampled frame indices in train mode.
        """
        avg_interval = (num_frames - ori_clip_len + 1) // self.num_clips

        if avg_interval > 0:
            base_offsets = np.arange(self.num_clips) * avg_interval
            clip_offsets = base_offsets + np.random.default_rng().integers(avg_interval, size=self.num_clips)
        elif num_frames > max(self.num_clips, ori_clip_len):
            clip_offsets = np.sort(np.random.default_rng().integers(num_frames - ori_clip_len + 1, size=self.num_clips))
        elif avg_interval == 0:
            ratio = (num_frames - ori_clip_len + 1.0) / self.num_clips
            clip_offsets = np.around(np.arange(self.num_clips) * ratio)
        else:
            clip_offsets = np.zeros((self.num_clips,), dtype=np.int32)

        return clip_offsets

    def _get_test_clips(self, num_frames: int, ori_clip_len: float) -> np.array:
        """Get clip offsets in test mode.

        If the total number of frames is
        not enough, it will return all zero indices.

        Args:
            num_frames (int): Total number of frame in the video.
            ori_clip_len (float): length of original sample clip.

        Returns:
            np.ndarray: Sampled frame indices in test mode.
        """
        max_offset = max(num_frames - ori_clip_len, 0)
        if self.num_clips > 1:
            num_segments = self.num_clips - 1
            # align test sample strategy with `PySlowFast` repo
            offset_between = max_offset / float(num_segments)
            clip_offsets = np.arange(self.num_clips) * offset_between
            clip_offsets = np.round(clip_offsets)
        else:
            clip_offsets = np.array([max_offset // 2])
        return clip_offsets

    def _sample_clips(self, num_frames: int, ori_clip_len: float) -> np.array:
        """Choose clip offsets for the video in a given mode.

        Args:
            num_frames (int): Total number of frame in the video.

        Returns:
            np.ndarray: Sampled frame indices.
        """
        if self.test_mode:
            clip_offsets = self._get_test_clips(num_frames, ori_clip_len)
        else:
            clip_offsets = self._get_train_clips(num_frames, ori_clip_len)

        return clip_offsets

    def _get_ori_clip_len(self, fps_scale_ratio: float) -> float:
        """Calculate length of clip segment for different strategy.

        Args:
            fps_scale_ratio (float): Scale ratio to adjust fps.
        """
        if self.test_mode:
            ori_clip_len = (self.clip_len - 1) * self.frame_interval + 1
        else:
            ori_clip_len = self.clip_len * self.frame_interval

        return ori_clip_len


class PackVideo(tvt_v2.Transform):
    """Pack video for batch entity."""

    def forward(self, *inputs: ActionClsDataEntity) -> ActionClsDataEntity:
        """Replace ActionClsDataEntity's image to ActionClsDataEntity's video."""
        return inputs[0].wrap(image=inputs[0].video, video=[])


class MinIoURandomCrop(tvt_v2.Transform, NumpytoTVTensorMixin):
    """Implementation of mmdet.datasets.transforms.MinIoURandomCrop with torchvision format.

    Reference : https://github.com/open-mmlab/mmdetection/blob/v3.2.0/mmdet/datasets/transforms/transforms.py#L1338-L1490

    Args:
        min_ious (Sequence[float]): minimum IoU threshold for all intersections with bounding boxes.
        min_crop_size (float): minimum crop's size (i.e. h,w := a*h, a*w, where a >= min_crop_size).
        bbox_clip_border (bool, optional): Whether clip the objects outside the border of the image. Defaults to True.
        is_numpy_to_tvtensor(bool): Whether convert outputs to tensor. Defaults to False.
    """

    def __init__(
        self,
        min_ious: Sequence[float] = (0.1, 0.3, 0.5, 0.7, 0.9),
        min_crop_size: float = 0.3,
        bbox_clip_border: bool = True,
        is_numpy_to_tvtensor: bool = False,
    ) -> None:
        super().__init__()
        self.min_ious = min_ious
        self.sample_mode = (1, *min_ious, 0)
        self.min_crop_size = min_crop_size
        self.bbox_clip_border = bbox_clip_border
        self.is_numpy_to_tvtensor = is_numpy_to_tvtensor

    @cache_randomness
    def _random_mode(self) -> int | float:
        return random.choice(self.sample_mode)

    def forward(self, *_inputs: DetDataEntity) -> DetDataEntity:
        """Forward for MinIoURandomCrop."""
        assert len(_inputs) == 1, "[tmp] Multiple entity is not supported yet."  # noqa: S101
        inputs = _inputs[0]

        img = to_np_image(inputs.image)
        boxes = inputs.bboxes
        h, w, c = img.shape
        while True:
            mode = self._random_mode()
            self.mode = mode
            if mode == 1:
                return self.convert(inputs)

            min_iou = self.mode
            for _ in range(50):
                new_w = random.uniform(self.min_crop_size * w, w)
                new_h = random.uniform(self.min_crop_size * h, h)

                # h / w in [0.5, 2]
                if new_h / new_w < 0.5 or new_h / new_w > 2:
                    continue

                left = random.uniform(w - new_w)
                top = random.uniform(h - new_h)

                patch = np.array((int(left), int(top), int(left + new_w), int(top + new_h)))
                # Line or point crop is not allowed
                if patch[2] == patch[0] or patch[3] == patch[1]:
                    continue
                overlaps = (
                    overlap_bboxes(torch.as_tensor(patch.reshape(-1, 4).astype(np.float32)), boxes).numpy().reshape(-1)
                )
                if len(overlaps) > 0 and overlaps.min() < min_iou:
                    continue

                # center of boxes should inside the crop img
                # only adjust boxes and instance masks when the gt is not empty
                if len(overlaps) > 0:
                    # adjust boxes
                    def is_center_of_bboxes_in_patch(boxes: torch.Tensor, patch: np.ndarray) -> np.ndarray:
                        centers = centers_bboxes(boxes).numpy()
                        return (
                            (centers[:, 0] > patch[0])
                            * (centers[:, 1] > patch[1])
                            * (centers[:, 0] < patch[2])
                            * (centers[:, 1] < patch[3])
                        )

                    mask = is_center_of_bboxes_in_patch(boxes, patch)
                    if not mask.any():
                        continue
                    if (bboxes := getattr(inputs, "bboxes", None)) is not None:
                        mask = is_center_of_bboxes_in_patch(bboxes, patch)
                        bboxes = bboxes[mask]
                        bboxes = translate_bboxes(bboxes, (-patch[0], -patch[1]))
                        if self.bbox_clip_border:
                            bboxes = clip_bboxes(bboxes, (patch[3] - patch[1], patch[2] - patch[0]))
                        inputs.bboxes = tv_tensors.BoundingBoxes(
                            bboxes,
                            format="XYXY",
                            canvas_size=(patch[3] - patch[1], patch[2] - patch[0]),
                        )

                        # labels
                        if (labels := getattr(inputs, "labels", None)) is not None:
                            inputs.labels = labels[mask]

                # adjust the img no matter whether the gt is empty before crop
                img = img[patch[1] : patch[3], patch[0] : patch[2]]
                inputs.image = img
                inputs.img_info = _crop_image_info(inputs.img_info, *img.shape[:2])
                return self.convert(inputs)

    def __repr__(self) -> str:
        repr_str = self.__class__.__name__
        repr_str += f"(min_ious={self.min_ious}, "
        repr_str += f"min_crop_size={self.min_crop_size}, "
        repr_str += f"bbox_clip_border={self.bbox_clip_border})"
        return repr_str


class Resize(tvt_v2.Transform, NumpytoTVTensorMixin):
    """Implementation of mmdet.datasets.transforms.Resize with torchvision format.

    Reference : https://github.com/open-mmlab/mmdetection/blob/v3.2.0/mmdet/datasets/transforms/transforms.py#L135-L246

    TODO : update masks for instance segmentation
    TODO : optimize logic to torcivision pipeline

    Args:
        scale (int or tuple): Images scales for resizing with (height, width). Defaults to None
        scale_factor (float or tuple[float]): Scale factors for resizing with (height, width).
            Defaults to None.
        keep_ratio (bool): Whether to keep the aspect ratio when resizing the
            image. Defaults to False.
        clip_object_border (bool): Whether to clip the objects
            outside the border of the image. In some dataset like MOT17, the gt
            bboxes are allowed to cross the border of images. Therefore, we
            don't need to clip the gt bboxes in these cases. Defaults to True.
        interpolation (str): Interpolation method for cv2. Defaults to 'bilinear'.
        transform_bbox (bool): Whether to transform bounding boxes. Defaults to False.
        is_numpy_to_tvtensor(bool): Whether convert outputs to tensor. Defaults to False.
    """

    cv2_interp_codes: ClassVar = {
        "nearest": cv2.INTER_NEAREST,
        "bilinear": cv2.INTER_LINEAR,
        "bicubic": cv2.INTER_CUBIC,
        "area": cv2.INTER_AREA,
        "lanczos": cv2.INTER_LANCZOS4,
    }

    def __init__(
        self,
        scale: int | tuple[int, int] | None = None,
        scale_factor: float | tuple[float, float] | None = None,
        keep_ratio: bool = False,
        clip_object_border: bool = True,
        interpolation: str = "bilinear",
        transform_bbox: bool = False,
        is_numpy_to_tvtensor: bool = False,
    ) -> None:
        super().__init__()

        assert scale is not None or scale_factor is not None, "`scale` and`scale_factor` can not both be `None`"  # noqa: S101

        if scale is None:
            self.scale = None
        elif isinstance(scale, int):
            self.scale = (scale, scale)
        else:
            self.scale = tuple(scale)  # type: ignore[assignment]

        self.transform_bbox = transform_bbox
        self.interpolation = interpolation
        self.keep_ratio = keep_ratio
        self.clip_object_border = clip_object_border
        if scale_factor is None:
            self.scale_factor = None
        elif isinstance(scale_factor, float):
            self.scale_factor = (scale_factor, scale_factor)
        elif isinstance(scale_factor, tuple) and len(scale_factor) == 2:
            self.scale_factor = scale_factor
        else:
            msg = f"expect scale_factor is float or Tuple(float), butget {type(scale_factor)}"
            raise TypeError(msg)

        self.is_numpy_to_tvtensor = is_numpy_to_tvtensor

    def _resize_img(self, inputs: T_OTXDataEntity) -> tuple[T_OTXDataEntity, tuple[float, float] | None]:
        """Resize images with inputs.img_info.img_shape."""
        scale_factor: tuple[float, float] | None = getattr(inputs.img_info, "scale_factor", None)
        if (img := getattr(inputs, "image", None)) is not None:
            img = to_np_image(img)

            img_shape = img.shape[:2]
            scale: tuple[int, int] = self.scale or scale_size(img_shape[::-1], self.scale_factor)  # type: ignore[arg-type]

            if self.keep_ratio:
                scale = rescale_size(img_shape[::-1], scale)  # type: ignore[assignment]

            img = cv2.resize(img, scale, interpolation=self.cv2_interp_codes[self.interpolation])

            inputs.image = img
            inputs.img_info = _resize_image_info(inputs.img_info, img.shape[:2])

            scale_factor = (scale[0] / img_shape[1], scale[1] / img_shape[0])  # TODO (sungchul): ticket no. 138831
        return inputs, scale_factor

    def _resize_bboxes(self, inputs: DetDataEntity, scale_factor: tuple[float, float]) -> DetDataEntity:
        """Resize bounding boxes with inputs.img_info.scale_factor."""
        if (bboxes := getattr(inputs, "bboxes", None)) is not None:
            bboxes = rescale_bboxes(bboxes, scale_factor)  # TODO (sungchul): ticket no. 138831
            if self.clip_object_border:
                bboxes = clip_bboxes(bboxes, inputs.img_info.img_shape)
            inputs.bboxes = tv_tensors.BoundingBoxes(bboxes, format="XYXY", canvas_size=inputs.img_info.img_shape)
        return inputs

    def forward(self, *_inputs: T_OTXDataEntity) -> T_OTXDataEntity:
        """Transform function to resize images and bounding boxes."""
        assert len(_inputs) == 1, "[tmp] Multiple entity is not supported yet."  # noqa: S101
        inputs = _inputs[0]

        inputs, scale_factor = self._resize_img(inputs)
        if self.transform_bbox:
            inputs = self._resize_bboxes(inputs, scale_factor)  # type: ignore[arg-type, assignment]

        return self.convert(inputs)

    def __repr__(self) -> str:
        repr_str = self.__class__.__name__
        repr_str += f"(scale={self.scale}, "
        repr_str += f"scale_factor={self.scale_factor}, "
        repr_str += f"keep_ratio={self.keep_ratio}, "
        repr_str += f"clip_object_border={self.clip_object_border}), "
        repr_str += f"interpolation={self.interpolation})"
        return repr_str


class RandomResizedCrop(tvt_v2.Transform, NumpytoTVTensorMixin):
    """Crop the given image to random scale and aspect ratio.

    This class implements mmpretrain.datasets.transforms.RandomResizedCrop reimplemented as torchvision.transform.
    A crop of random size (default: of 0.08 to 1.0) of the original size and a
    random aspect ratio (default: of 3/4 to 4/3) of the original aspect ratio
    is made. This crop is finally resized to given size.

    Args:
        scale (sequence | int): Desired output scale of the crop. If size is an
            int instead of sequence like (h, w), a square crop (size, size) is
            made.
        crop_ratio_range (tuple): Range of the random size of the cropped
            image compared to the original image. Defaults to (0.08, 1.0).
        aspect_ratio_range (tuple): Range of the random aspect ratio of the
            cropped image compared to the original image.
            Defaults to (3. / 4., 4. / 3.).
        max_attempts (int): Maximum number of attempts before falling back to
            Central Crop. Defaults to 10.
        interpolation (str): Interpolation method, accepted values are
            'nearest', 'bilinear', 'bicubic', 'area', 'lanczos'. Defaults to
            'bilinear'.
        backend (str): The image resize backend type, accepted values are
            'cv2' and 'pillow'. Defaults to 'cv2'.
        is_numpy_to_tvtensor(bool): Whether convert outputs to tensor. Defaults to False.
    """

    cv2_interp_codes: ClassVar = {
        "nearest": cv2.INTER_NEAREST,
        "bilinear": cv2.INTER_LINEAR,
        "bicubic": cv2.INTER_CUBIC,
        "area": cv2.INTER_AREA,
        "lanczos": cv2.INTER_LANCZOS4,
    }

    def __init__(
        self,
        scale: Sequence | int,
        crop_ratio_range: tuple[float, float] = (0.08, 1.0),
        aspect_ratio_range: tuple[float, float] = (3.0 / 4.0, 4.0 / 3.0),
        max_attempts: int = 10,
        interpolation: str = "bilinear",
        backend: str = "cv2",
        is_numpy_to_tvtensor: bool = False,
    ) -> None:
        super().__init__()
        if isinstance(scale, Sequence):
            assert len(scale) == 2  # noqa: S101
            assert scale[0] > 0  # noqa: S101
            assert scale[1] > 0  # noqa: S101
            self.scale = scale
        else:
            assert scale > 0  # noqa: S101
            self.scale = (scale, scale)
        if (crop_ratio_range[0] > crop_ratio_range[1]) or (aspect_ratio_range[0] > aspect_ratio_range[1]):
            msg = (
                "range should be of kind (min, max). "
                f"But received crop_ratio_range {crop_ratio_range} "
                f"and aspect_ratio_range {aspect_ratio_range}."
            )
            raise ValueError(msg)
        assert isinstance(max_attempts, int)  # noqa: S101
        assert max_attempts >= 0, "max_attempts mush be int and no less than 0."  # noqa: S101
        assert interpolation in (  # noqa: S101
            "nearest",
            "bilinear",
            "bicubic",
            "area",
            "lanczos",
        )

        self.crop_ratio_range = crop_ratio_range
        self.aspect_ratio_range = aspect_ratio_range
        self.max_attempts = max_attempts
        self.interpolation = interpolation
        self.backend = backend
        self.is_numpy_to_tvtensor = is_numpy_to_tvtensor

    @cache_randomness
    def rand_crop_params(self, img: np.ndarray) -> tuple[int, int, int, int]:
        """Get parameters for ``crop`` for a random sized crop.

        Args:
            img (ndarray): Image to be cropped.

        Returns:
            tuple: Params (offset_h, offset_w, target_h, target_w) to be
                passed to `crop` for a random sized crop.
        """
        h, w = img.shape[:2]
        area = h * w

        for _ in range(self.max_attempts):
            target_area = np.random.uniform(*self.crop_ratio_range) * area
            log_ratio = (math.log(self.aspect_ratio_range[0]), math.log(self.aspect_ratio_range[1]))
            aspect_ratio = math.exp(np.random.uniform(*log_ratio))
            target_w = int(round(math.sqrt(target_area * aspect_ratio)))
            target_h = int(round(math.sqrt(target_area / aspect_ratio)))

            if 0 < target_w <= w and 0 < target_h <= h:
                offset_h = np.random.randint(0, h - target_h + 1)
                offset_w = np.random.randint(0, w - target_w + 1)

                return offset_h, offset_w, target_h, target_w

        # Fallback to central crop
        in_ratio = float(w) / float(h)
        if in_ratio < min(self.aspect_ratio_range):
            target_w = w
            target_h = int(round(target_w / min(self.aspect_ratio_range)))
        elif in_ratio > max(self.aspect_ratio_range):
            target_h = h
            target_w = int(round(target_h * max(self.aspect_ratio_range)))
        else:  # whole image
            target_w = w
            target_h = h
        offset_h = (h - target_h) // 2
        offset_w = (w - target_w) // 2
        return offset_h, offset_w, target_h, target_w

    def _bbox_clip(self, bboxes: np.ndarray, img_shape: tuple[int, int]) -> np.ndarray:
        """Clip bboxes to fit the image shape.

        Copy from mmcv.image.geometric.bbox_clip

        Args:
            bboxes (ndarray): Shape (..., 4*k)
            img_shape (tuple[int]): (height, width) of the image.

        Returns:
            ndarray: Clipped bboxes.
        """
        cmin = np.empty(bboxes.shape[-1], dtype=bboxes.dtype)
        cmin[0::2] = img_shape[1] - 1
        cmin[1::2] = img_shape[0] - 1
        return np.maximum(np.minimum(bboxes, cmin), 0)

    def _bbox_scaling(self, bboxes: np.ndarray, scale: float, clip_shape: tuple[int, int] | None = None) -> np.ndarray:
        """Scaling bboxes w.r.t the box center.

        Copy from mmcv.image.geometric.bbox_scaling

        Args:
            bboxes (ndarray): Shape(..., 4).
            scale (float): Scaling factor.
            clip_shape (tuple[int], optional): If specified, bboxes that exceed the
                boundary will be clipped according to the given shape (h, w).

        Returns:
            ndarray: Scaled bboxes.
        """
        if float(scale) == 1.0:
            scaled_bboxes = bboxes.copy()
        else:
            w = bboxes[..., 2] - bboxes[..., 0] + 1
            h = bboxes[..., 3] - bboxes[..., 1] + 1
            dw = (w * (scale - 1)) * 0.5
            dh = (h * (scale - 1)) * 0.5
            scaled_bboxes = bboxes + np.stack((-dw, -dh, dw, dh), axis=-1)
        if clip_shape is not None:
            return self._bbox_clip(scaled_bboxes, clip_shape)
        return scaled_bboxes

    def _crop_img(
        self,
        img: np.ndarray,
        bboxes: np.ndarray,
        scale: float = 1.0,
        pad_fill: float | list | None = None,
    ) -> np.ndarray | list[np.ndarray]:
        """Crop image patches.

        Copy from mmcv.image.geometric.imcrop
        3 steps: scale the bboxes -> clip bboxes -> crop and pad.

        Args:
            img (ndarray): Image to be cropped.
            bboxes (ndarray): Shape (k, 4) or (4, ), location of cropped bboxes.
            scale (float, optional): Scale ratio of bboxes, the default value
                1.0 means no scaling.
            pad_fill (Number | list[Number]): Value to be filled for padding.
                Default: None, which means no padding.

        Returns:
            list[ndarray] | ndarray: The cropped image patches.
        """
        chn = 1 if img.ndim == 2 else img.shape[2]
        if pad_fill is not None and isinstance(pad_fill, (int, float)):
            pad_fill = [pad_fill for _ in range(chn)]

        _bboxes = bboxes[None, ...] if bboxes.ndim == 1 else bboxes
        scaled_bboxes = self._bbox_scaling(_bboxes, scale).astype(np.int32)
        clipped_bbox = self._bbox_clip(scaled_bboxes, img.shape)

        patches = []
        for i in range(clipped_bbox.shape[0]):
            x1, y1, x2, y2 = tuple(clipped_bbox[i, :])
            if pad_fill is None:
                patch = img[y1 : y2 + 1, x1 : x2 + 1, ...]
            else:
                _x1, _y1, _x2, _y2 = tuple(scaled_bboxes[i, :])
                patch_h = _y2 - _y1 + 1
                patch_w = _x2 - _x1 + 1
                patch_shape = (patch_h, patch_w) if chn == 1 else (patch_h, patch_w, chn)
                patch = np.array(pad_fill, dtype=img.dtype) * np.ones(patch_shape, dtype=img.dtype)
                x_start = 0 if _x1 >= 0 else -_x1
                y_start = 0 if _y1 >= 0 else -_y1
                w = x2 - x1 + 1
                h = y2 - y1 + 1
                patch[y_start : y_start + h, x_start : x_start + w, ...] = img[y1 : y1 + h, x1 : x1 + w, ...]
            patches.append(patch)

        if bboxes.ndim == 1:
            return patches[0]
        return patches

    def forward(self, *_inputs: T_OTXDataEntity) -> T_OTXDataEntity:
        """Transform function to randomly resized crop images.

        Args:
            results (dict): Result dict from loading pipeline.

        Returns:
            dict: Randomly resized cropped results, 'img_shape'
                key in result dict is updated according to crop size.
        """
        inputs = _inputs[0]
        if (img := getattr(inputs, "image", None)) is not None:
            img = to_np_image(img)
            offset_h, offset_w, target_h, target_w = self.rand_crop_params(img)
            bboxes = np.array(
                [
                    offset_w,
                    offset_h,
                    offset_w + target_w - 1,
                    offset_h + target_h - 1,
                ],
            )
            img = self._crop_img(img, bboxes=bboxes)
            inputs.img_info = _crop_image_info(inputs.img_info, *img.shape[:2])

            img = cv2.resize(
                img,
                tuple(self.scale[::-1]),
                dst=None,
                interpolation=self.cv2_interp_codes[self.interpolation],
            )
            if (masks := getattr(inputs, "gt_seg_map", None)) is not None:
                masks = masks.numpy()
                masks = self._crop_img(masks, bboxes=bboxes)
                masks = cv2.resize(
                    masks,
                    tuple(self.scale[::-1]),
                    dst=None,
                    interpolation=self.cv2_interp_codes["nearest"],
                )
                inputs.gt_seg_map = torch.from_numpy(masks)  # type: ignore[attr-defined]

            inputs.image = img
            inputs.img_info = _resize_image_info(inputs.img_info, img.shape[:2])
        return self.convert(inputs)

    def __repr__(self):
        """Print the basic information of the transform.

        Returns:
            str: Formatted string.
        """
        repr_str = self.__class__.__name__ + f"(scale={self.scale}"
        repr_str += ", crop_ratio_range="
        repr_str += f"{tuple(round(s, 4) for s in self.crop_ratio_range)}"
        repr_str += ", aspect_ratio_range="
        repr_str += f"{tuple(round(r, 4) for r in self.aspect_ratio_range)}"
        repr_str += f", max_attempts={self.max_attempts}"
        repr_str += f", interpolation={self.interpolation}"
        repr_str += f", backend={self.backend})"
        return repr_str


<<<<<<< HEAD
class EfficientNetRandomCrop(RandomResizedCrop):
    """EfficientNet style RandomResizedCrop.

    This class implements mmpretrain.datasets.transforms.EfficientNetRandomCrop reimplemented as torchvision.transform.

    Args:
        scale (int): Desired output scale of the crop. Only int size is
            accepted, a square crop (size, size) is made.
        min_covered (Number): Minimum ratio of the cropped area to the original
             area. Defaults to 0.1.
        crop_padding (int): The crop padding parameter in efficientnet style
            center crop. Defaults to 32.
        crop_ratio_range (tuple): Range of the random size of the cropped
            image compared to the original image. Defaults to (0.08, 1.0).
        aspect_ratio_range (tuple): Range of the random aspect ratio of the
            cropped image compared to the original image.
            Defaults to (3. / 4., 4. / 3.).
        max_attempts (int): Maximum number of attempts before falling back to
            Central Crop. Defaults to 10.
        interpolation (str): Interpolation method, accepted values are
            'nearest', 'bilinear', 'bicubic', 'area', 'lanczos'. Defaults to
            'bicubic'.
        backend (str): The image resize backend type, accepted values are
            'cv2' and 'pillow'. Defaults to 'cv2'.
    """

    def __init__(
        self,
        scale: int,
        min_covered: float = 0.1,
        crop_padding: int = 32,
        interpolation: str = "bicubic",
        **kwarg,
    ):
        assert isinstance(scale, int)  # noqa: S101
        super().__init__(scale, interpolation=interpolation, **kwarg)
        assert min_covered >= 0, "min_covered should be no less than 0."  # noqa: S101
        assert crop_padding >= 0, "crop_padding should be no less than 0."  # noqa: S101

        self.min_covered = min_covered
        self.crop_padding = crop_padding

    # https://github.com/kakaobrain/fast-autoaugment/blob/master/FastAutoAugment/data.py
    @cache_randomness
    def rand_crop_params(self, img: np.ndarray) -> tuple[int, int, int, int]:
        """Get parameters for ``crop`` for a random sized crop.

        Args:
            img (ndarray): Image to be cropped.

        Returns:
            tuple: Params (offset_h, offset_w, target_h, target_w) to be
                passed to `crop` for a random sized crop.
        """
        h, w = img.shape[:2]
        area = h * w
        min_target_area = self.crop_ratio_range[0] * area
        max_target_area = self.crop_ratio_range[1] * area

        for _ in range(self.max_attempts):
            aspect_ratio = np.random.uniform(*self.aspect_ratio_range)
            min_target_h = int(round(math.sqrt(min_target_area / aspect_ratio)))
            max_target_h = int(round(math.sqrt(max_target_area / aspect_ratio)))

            if max_target_h * aspect_ratio > w:
                max_target_h = int((w + 0.5 - 1e-7) / aspect_ratio)
                if max_target_h * aspect_ratio > w:
                    max_target_h -= 1

            max_target_h = min(max_target_h, h)
            min_target_h = min(max_target_h, min_target_h)

            # slightly differs from tf implementation
            target_h = int(round(np.random.uniform(min_target_h, max_target_h)))
            target_w = int(round(target_h * aspect_ratio))
            target_area = target_h * target_w

            # slight differs from tf. In tf, if target_area > max_target_area,
            # area will be recalculated
            if (
                target_area < min_target_area
                or target_area > max_target_area
                or target_w > w
                or target_h > h
                or target_area < self.min_covered * area
            ):
                continue

            offset_h = np.random.randint(0, h - target_h + 1)
            offset_w = np.random.randint(0, w - target_w + 1)

            return offset_h, offset_w, target_h, target_w

        # Fallback to central crop
        img_short = min(h, w)
        crop_size = self.scale[0] / (self.scale[0] + self.crop_padding) * img_short

        offset_h = max(0, int(round((h - crop_size) / 2.0)))
        offset_w = max(0, int(round((w - crop_size) / 2.0)))
        return offset_h, offset_w, crop_size, crop_size

    def __repr__(self):
        """Print the basic information of the transform.

        Returns:
            str: Formatted string.
        """
        repr_str = super().__repr__()[:-1]
        repr_str += f", min_covered={self.min_covered}"
        repr_str += f", crop_padding={self.crop_padding})"
        return repr_str


class RandomFlip(tvt_v2.Transform):
=======
class RandomFlip(tvt_v2.Transform, NumpytoTVTensorMixin):
>>>>>>> 2fc77776
    """Implementation of mmdet.datasets.transforms.RandomFlip with torchvision format.

    Reference : https://github.com/open-mmlab/mmdetection/blob/v3.2.0/mmdet/datasets/transforms/transforms.py#L496-L596

    TODO : update masks for instance segmentation
    TODO : optimize logic to torcivision pipeline

     - ``prob`` is float, ``direction`` is string: the image will be
        ``direction``ly flipped with probability of ``prob`` .
        E.g., ``prob=0.5``, ``direction='horizontal'``,
        then image will be horizontally flipped with probability of 0.5.
     - ``prob`` is float, ``direction`` is list of string: the image will
        be ``direction[i]``ly flipped with probability of
        ``prob/len(direction)``.
        E.g., ``prob=0.5``, ``direction=['horizontal', 'vertical']``,
        then image will be horizontally flipped with probability of 0.25,
        vertically with probability of 0.25.
     - ``prob`` is list of float, ``direction`` is list of string:
        given ``len(prob) == len(direction)``, the image will
        be ``direction[i]``ly flipped with probability of ``prob[i]``.
        E.g., ``prob=[0.3, 0.5]``, ``direction=['horizontal',
        'vertical']``, then image will be horizontally flipped with
        probability of 0.3, vertically with probability of 0.5.

    Args:
        prob (float | list[float], optional): The flipping probability.
            Defaults to None.
        direction(str | list[str]): The flipping direction. Options
            If input is a list, the length must equal ``prob``. Each
            element in ``prob`` indicates the flip probability of
            corresponding direction. Defaults to 'horizontal'.
        is_numpy_to_tvtensor(bool): Whether convert outputs to tensor. Defaults to False.
    """

    def __init__(
        self,
        prob: float | Iterable[float] | None = None,
        direction: str | Sequence[str | None] = "horizontal",
        is_numpy_to_tvtensor: bool = False,
    ) -> None:
        super().__init__()

        if isinstance(prob, list):
            assert all(isinstance(p, float) for p in prob)  # noqa: S101
            assert 0 <= sum(prob) <= 1  # noqa: S101
        elif isinstance(prob, float):
            assert 0 <= prob <= 1  # noqa: S101
        else:
            msg = f"probs must be float or list of float, but got `{type(prob)}`."
            raise TypeError(msg)
        self.prob = prob

        valid_directions = ["horizontal", "vertical", "diagonal"]
        if isinstance(direction, str):
            assert direction in valid_directions  # noqa: S101
        elif isinstance(direction, list):
            assert all(isinstance(d, str) for d in direction)  # noqa: S101
            assert set(direction).issubset(set(valid_directions))  # noqa: S101
        else:
            msg = f"direction must be either str or list of str, but got `{type(direction)}`."
            raise TypeError(msg)
        self.direction = direction

        if isinstance(prob, list):
            assert len(prob) == len(self.direction)  # noqa: S101

        self.is_numpy_to_tvtensor = is_numpy_to_tvtensor

    @cache_randomness
    def _choose_direction(self) -> str:
        """Choose the flip direction according to `prob` and `direction`."""
        if isinstance(self.direction, Sequence) and not isinstance(self.direction, str):
            # None means non-flip
            direction_list: list = [*list(self.direction), None]
        elif isinstance(self.direction, str):
            # None means non-flip
            direction_list = [self.direction, None]

        if isinstance(self.prob, list):
            non_prob: float = 1 - sum(self.prob)
            prob_list = [*self.prob, non_prob]
        elif isinstance(self.prob, float):
            non_prob = 1.0 - self.prob
            # exclude non-flip
            single_ratio = self.prob / (len(direction_list) - 1)
            prob_list = [single_ratio] * (len(direction_list) - 1) + [non_prob]

        return np.random.choice(direction_list, p=prob_list)

    def forward(self, *_inputs: T_OTXDataEntity) -> T_OTXDataEntity:
        """Flip images, bounding boxes, and semantic segmentation map."""
        assert len(_inputs) == 1, "[tmp] Multiple entity is not supported yet."  # noqa: S101
        inputs = _inputs[0]

        if (cur_dir := self._choose_direction()) is not None:
            # flip image
            img = to_np_image(inputs.image)
            img = np.ascontiguousarray(flip_image(img, direction=cur_dir))

            inputs.image = img

            # flip bboxes
            if hasattr(inputs, "bboxes") and (bboxes := getattr(inputs, "bboxes", None)) is not None:
                bboxes = flip_bboxes(bboxes, inputs.img_info.img_shape, direction=cur_dir)
                inputs.bboxes = tv_tensors.BoundingBoxes(bboxes, format="XYXY", canvas_size=img.shape[:2])

        return self.convert(inputs)

    def __repr__(self) -> str:
        repr_str = self.__class__.__name__
        repr_str += f"(prob={self.prob}, "
        repr_str += f"direction={self.direction})"
        return repr_str


class PhotoMetricDistortion(tvt_v2.Transform, NumpytoTVTensorMixin):
    """Implementation of mmdet.datasets.transforms.PhotoMetricDistortion with torchvision format.

    Reference : https://github.com/open-mmlab/mmdetection/blob/v3.2.0/mmdet/datasets/transforms/transforms.py#L1084-L1210

    TODO : update masks for instance segmentation
    TODO : optimize logic to torcivision pipeline

    Apply photometric distortion to image sequentially, every transformation
    is applied with a probability of 0.5. The position of random contrast is in
    second or second to last.

    1. random brightness
    2. random contrast (mode 0)
    3. convert color from BGR to HSV
    4. random saturation
    5. random hue
    6. convert color from HSV to BGR
    7. random contrast (mode 1)
    8. randomly swap channels

    Args:
        brightness_delta (int): delta of brightness.
        contrast_range (sequence): range of contrast.
        saturation_range (sequence): range of saturation.
        hue_delta (int): delta of hue.
        is_numpy_to_tvtensor(bool): Whether convert outputs to tensor. Defaults to False.
    """

    def __init__(
        self,
        brightness_delta: int = 32,
        contrast_range: Sequence[int | float] = (0.5, 1.5),
        saturation_range: Sequence[int | float] = (0.5, 1.5),
        hue_delta: int = 18,
        is_numpy_to_tvtensor: bool = False,
    ) -> None:
        super().__init__()

        self.brightness_delta = brightness_delta
        self.contrast_lower, self.contrast_upper = contrast_range
        self.saturation_lower, self.saturation_upper = saturation_range
        self.hue_delta = hue_delta
        self.is_numpy_to_tvtensor = is_numpy_to_tvtensor

    @cache_randomness
    def _random_flags(self) -> Sequence[int | float]:
        mode = random.randint(2)
        brightness_flag = random.randint(2)
        contrast_flag = random.randint(2)
        saturation_flag = random.randint(2)
        hue_flag = random.randint(2)
        swap_flag = random.randint(2)
        delta_value = random.uniform(-self.brightness_delta, self.brightness_delta)
        alpha_value = random.uniform(self.contrast_lower, self.contrast_upper)
        saturation_value = random.uniform(self.saturation_lower, self.saturation_upper)
        hue_value = random.uniform(-self.hue_delta, self.hue_delta)
        swap_value = random.permutation(3)

        return (
            mode,
            brightness_flag,
            contrast_flag,
            saturation_flag,
            hue_flag,
            swap_flag,
            delta_value,
            alpha_value,
            saturation_value,
            hue_value,
            swap_value,
        )

    def forward(self, *_inputs: T_OTXDataEntity) -> T_OTXDataEntity:
        """Transform function to perform photometric distortion on images."""
        assert len(_inputs) == 1, "[tmp] Multiple entity is not supported yet."  # noqa: S101
        inputs = _inputs[0]

        if (img := getattr(inputs, "image", None)) is not None:
            img = to_np_image(img)
            img = img.astype(np.float32)

            (
                mode,
                brightness_flag,
                contrast_flag,
                saturation_flag,
                hue_flag,
                swap_flag,
                delta_value,
                alpha_value,
                saturation_value,
                hue_value,
                swap_value,
            ) = self._random_flags()

            # random brightness
            if brightness_flag:
                img += delta_value

            # mode == 0 --> do random contrast first
            # mode == 1 --> do random contrast last
            if mode == 1 and contrast_flag:
                img *= alpha_value

            # TODO (sungchul): OTX consumes RGB images but mmx assumes they are BGR.
            # convert color from BGR to HSV
            img = cv2.cvtColor(img, cv2.COLOR_BGR2HSV)  # f32 -> f32

            # random saturation
            if saturation_flag:
                img[..., 1] *= saturation_value
                # For image(type=float32), after convert bgr to hsv by opencv,
                # valid saturation value range is [0, 1]
                if saturation_value > 1:
                    img[..., 1] = img[..., 1].clip(0, 1)

            # random hue
            if hue_flag:
                img[..., 0] += hue_value
                img[..., 0][img[..., 0] > 360] -= 360
                img[..., 0][img[..., 0] < 0] += 360

            # convert color from HSV to BGR
            img = cv2.cvtColor(img, cv2.COLOR_HSV2BGR)  # f32 -> f32

            # random contrast
            if mode == 0 and contrast_flag:
                img *= alpha_value

            # randomly swap channels
            if swap_flag:
                img = img[..., swap_value]

            inputs.image = img  # f32
        return self.convert(inputs)

    def __repr__(self) -> str:
        repr_str = self.__class__.__name__
        repr_str += f"(brightness_delta={self.brightness_delta}, "
        repr_str += "contrast_range="
        repr_str += f"{(self.contrast_lower, self.contrast_upper)}, "
        repr_str += "saturation_range="
        repr_str += f"{(self.saturation_lower, self.saturation_upper)}, "
        repr_str += f"hue_delta={self.hue_delta})"
        return repr_str


class RandomAffine(tvt_v2.Transform, NumpytoTVTensorMixin):
    """Implementation of mmdet.datasets.transforms.RandomAffine with torchvision format.

    Reference : https://github.com/open-mmlab/mmdetection/blob/v3.2.0/mmdet/datasets/transforms/transforms.py#L2736-L2901

    TODO : update masks for instance segmentation
    TODO : optimize logic to torcivision pipeline

    Args:
        max_rotate_degree (float): Maximum degrees of rotation transform.
            Defaults to 10.
        max_translate_ratio (float): Maximum ratio of translation.
            Defaults to 0.1.
        scaling_ratio_range (tuple[float]): Min and max ratio of
            scaling transform. Defaults to (0.5, 1.5).
        max_shear_degree (float): Maximum degrees of shear
            transform. Defaults to 2.
        border (tuple[int]): Distance from width and height sides of input
            image to adjust output shape. Only used in mosaic dataset.
            Defaults to (0, 0).
        border_val (tuple[int]): Border padding values of 3 channels.
            Defaults to (114, 114, 114).
        bbox_clip_border (bool, optional): Whether to clip the objects outside
            the border of the image. In some dataset like MOT17, the gt bboxes
            are allowed to cross the border of images. Therefore, we don't
            need to clip the gt bboxes in these cases. Defaults to True.
        is_numpy_to_tvtensor(bool): Whether convert outputs to tensor. Defaults to False.
    """

    def __init__(
        self,
        max_rotate_degree: float = 10.0,
        max_translate_ratio: float = 0.1,
        scaling_ratio_range: tuple[float, float] = (0.5, 1.5),
        max_shear_degree: float = 2.0,
        border: tuple[int, int] = (0, 0),
        border_val: tuple[int, int, int] = (114, 114, 114),
        bbox_clip_border: bool = True,
        is_numpy_to_tvtensor: bool = False,
    ) -> None:
        super().__init__()

        assert 0 <= max_translate_ratio <= 1  # noqa: S101
        assert scaling_ratio_range[0] <= scaling_ratio_range[1]  # noqa: S101
        assert scaling_ratio_range[0] > 0  # noqa: S101
        self.max_rotate_degree = max_rotate_degree
        self.max_translate_ratio = max_translate_ratio
        self.scaling_ratio_range = scaling_ratio_range
        self.max_shear_degree = max_shear_degree
        self.border = border
        self.border_val = border_val
        self.bbox_clip_border = bbox_clip_border
        self.is_numpy_to_tvtensor = is_numpy_to_tvtensor

    @cache_randomness
    def _get_random_homography_matrix(self, height: int, width: int) -> np.ndarray:
        # Rotation
        rotation_degree = random.uniform(-self.max_rotate_degree, self.max_rotate_degree)
        rotation_matrix = self._get_rotation_matrix(rotation_degree)

        # Scaling
        scaling_ratio = random.uniform(self.scaling_ratio_range[0], self.scaling_ratio_range[1])
        scaling_matrix = self._get_scaling_matrix(scaling_ratio)

        # Shear
        x_degree = random.uniform(-self.max_shear_degree, self.max_shear_degree)
        y_degree = random.uniform(-self.max_shear_degree, self.max_shear_degree)
        shear_matrix = self._get_shear_matrix(x_degree, y_degree)

        # Translation
        trans_x = random.uniform(-self.max_translate_ratio, self.max_translate_ratio) * width
        trans_y = random.uniform(-self.max_translate_ratio, self.max_translate_ratio) * height
        translate_matrix = self._get_translation_matrix(trans_x, trans_y)

        return translate_matrix @ shear_matrix @ rotation_matrix @ scaling_matrix

    def forward(self, *_inputs: DetDataEntity) -> DetDataEntity:
        """Forward for RandomAffine."""
        assert len(_inputs) == 1, "[tmp] Multiple entity is not supported yet."  # noqa: S101
        inputs = _inputs[0]

        img = to_np_image(inputs.image)
        height = img.shape[0] + self.border[1] * 2
        width = img.shape[1] + self.border[0] * 2

        warp_matrix = self._get_random_homography_matrix(height, width)

        img = cv2.warpPerspective(img, warp_matrix, dsize=(width, height), borderValue=self.border_val)
        inputs.image = img
        inputs.img_info = _resize_image_info(inputs.img_info, img.shape[:2])

        bboxes = inputs.bboxes
        num_bboxes = len(bboxes)
        if num_bboxes:
            bboxes = project_bboxes(bboxes, warp_matrix)
            if self.bbox_clip_border:
                bboxes = clip_bboxes(bboxes, (height, width))
            # remove outside bbox
            valid_index = is_inside_bboxes(bboxes, (height, width))
            inputs.bboxes = tv_tensors.BoundingBoxes(bboxes[valid_index], format="XYXY", canvas_size=(height, width))
            inputs.labels = inputs.labels[valid_index]

        return self.convert(inputs)

    def __repr__(self):
        repr_str = self.__class__.__name__
        repr_str += f"(max_rotate_degree={self.max_rotate_degree}, "
        repr_str += f"max_translate_ratio={self.max_translate_ratio}, "
        repr_str += f"scaling_ratio_range={self.scaling_ratio_range}, "
        repr_str += f"max_shear_degree={self.max_shear_degree}, "
        repr_str += f"border={self.border}, "
        repr_str += f"border_val={self.border_val}, "
        repr_str += f"bbox_clip_border={self.bbox_clip_border})"
        return repr_str

    @staticmethod
    def _get_rotation_matrix(rotate_degrees: float) -> np.ndarray:
        radian = math.radians(rotate_degrees)
        return np.array(
            [[np.cos(radian), -np.sin(radian), 0.0], [np.sin(radian), np.cos(radian), 0.0], [0.0, 0.0, 1.0]],
            dtype=np.float32,
        )

    @staticmethod
    def _get_scaling_matrix(scale_ratio: float) -> np.ndarray:
        return np.array([[scale_ratio, 0.0, 0.0], [0.0, scale_ratio, 0.0], [0.0, 0.0, 1.0]], dtype=np.float32)

    @staticmethod
    def _get_shear_matrix(x_shear_degrees: float, y_shear_degrees: float) -> np.ndarray:
        x_radian = math.radians(x_shear_degrees)
        y_radian = math.radians(y_shear_degrees)
        return np.array(
            [[1, np.tan(x_radian), 0.0], [np.tan(y_radian), 1, 0.0], [0.0, 0.0, 1.0]],
            dtype=np.float32,
        )

    @staticmethod
    def _get_translation_matrix(x: float, y: float) -> np.ndarray:
        return np.array([[1, 0.0, x], [0.0, 1, y], [0.0, 0.0, 1.0]], dtype=np.float32)


class CachedMosaic(tvt_v2.Transform, NumpytoTVTensorMixin):
    """Implementation of mmdet.datasets.transforms.CachedMosaic with torchvision format.

    Reference : https://github.com/open-mmlab/mmdetection/blob/v3.2.0/mmdet/datasets/transforms/transforms.py#L3342-L3573

    TODO : update masks for instance segmentation
    TODO : optimize logic to torcivision pipeline

    Args:
        img_scale (Sequence[int]): Image size before mosaic pipeline of single
            image. The shape order should be (height, width).
            Defaults to (640, 640).
        center_ratio_range (Sequence[float]): Center ratio range of mosaic
            output. Defaults to (0.5, 1.5).
        bbox_clip_border (bool, optional): Whether to clip the objects outside
            the border of the image. In some dataset like MOT17, the gt bboxes
            are allowed to cross the border of images. Therefore, we don't
            need to clip the gt bboxes in these cases. Defaults to True.
        pad_val (int): Pad value. Defaults to 114.
        prob (float): Probability of applying this transformation.
            Defaults to 1.0.
        max_cached_images (int): The maximum length of the cache. The larger
            the cache, the stronger the randomness of this transform. As a
            rule of thumb, providing 10 caches for each image suffices for
            randomness. Defaults to 40.
        random_pop (bool): Whether to randomly pop a result from the cache
            when the cache is full. If set to False, use FIFO popping method.
            Defaults to True.
        is_numpy_to_tvtensor(bool): Whether convert outputs to tensor. Defaults to False.
    """

    def __init__(
        self,
        img_scale: tuple[int, int] | list[int] = (640, 640),  # (H, W)
        center_ratio_range: tuple[float, float] = (0.5, 1.5),
        bbox_clip_border: bool = True,
        pad_val: float = 114.0,
        prob: float = 1.0,
        max_cached_images: int = 40,
        random_pop: bool = True,
        is_numpy_to_tvtensor: bool = False,
    ) -> None:
        super().__init__()

        assert isinstance(img_scale, (tuple, list))  # noqa: S101
        assert 0 <= prob <= 1.0, f"The probability should be in range [0,1]. got {prob}."  # noqa: S101

        self.img_scale = img_scale  # (H, W)
        self.center_ratio_range = center_ratio_range
        self.bbox_clip_border = bbox_clip_border
        self.pad_val = pad_val
        self.prob = prob

        self.results_cache: list[DetDataEntity] = []
        self.random_pop = random_pop
        assert max_cached_images >= 4, f"The length of cache must >= 4, but got {max_cached_images}."  # noqa: S101
        self.max_cached_images = max_cached_images

        self.cnt_cached_images = 0
        self.is_numpy_to_tvtensor = is_numpy_to_tvtensor

    @cache_randomness
    def get_indexes(self, cache: list) -> list:
        """Call function to collect indexes.

        Args:
            cache (list): The results cache.

        Returns:
            list: indexes.
        """
        return [random.randint(0, len(cache) - 1) for _ in range(3)]

    def forward(self, *_inputs: DetDataEntity) -> DetDataEntity:
        """Forward for CachedMosaic."""
        assert len(_inputs) == 1, "[tmp] Multiple entity is not supported yet."  # noqa: S101
        inputs = _inputs[0]

        self.results_cache.append(copy.deepcopy(inputs))
        if len(self.results_cache) > self.max_cached_images:
            index = random.randint(0, len(self.results_cache) - 1) if self.random_pop else 0
            self.results_cache.pop(index)

        if len(self.results_cache) <= 4:
            return self.convert(inputs)

        if random.uniform(0, 1) > self.prob:
            return self.convert(inputs)

        indices = self.get_indexes(self.results_cache)
        mix_results = [copy.deepcopy(self.results_cache[i]) for i in indices]

        # TODO (mmdetection): refactor mosaic to reuse these code.
        # https://github.com/open-mmlab/mmdetection/blob/v3.2.0/mmdet/datasets/transforms/transforms.py#L3465
        mosaic_bboxes = []
        mosaic_bboxes_labels = []

        if len((inp_img := to_np_image(inputs.image)).shape) == 3:
            mosaic_img = np.full(
                (int(self.img_scale[0] * 2), int(self.img_scale[1] * 2), 3),
                self.pad_val,
                dtype=inp_img.dtype,
            )
        else:
            mosaic_img = np.full(
                (int(self.img_scale[0] * 2), int(self.img_scale[1] * 2)),
                self.pad_val,
                dtype=inp_img.dtype,
            )

        # mosaic center x, y
        center_x = int(random.uniform(*self.center_ratio_range) * self.img_scale[1])
        center_y = int(random.uniform(*self.center_ratio_range) * self.img_scale[0])
        center_position = (center_x, center_y)

        loc_strs = ("top_left", "top_right", "bottom_left", "bottom_right")
        for i, loc in enumerate(loc_strs):
            results_patch = copy.deepcopy(inputs) if loc == "top_left" else copy.deepcopy(mix_results[i - 1])

            img_i = to_np_image(results_patch.image)
            h_i, w_i = img_i.shape[:2]
            # keep_ratio resize
            scale_ratio_i = min(self.img_scale[0] / h_i, self.img_scale[1] / w_i)
            img_i = cv2.resize(
                img_i,
                (int(w_i * scale_ratio_i), int(h_i * scale_ratio_i)),
                interpolation=cv2.INTER_LINEAR,
            )

            # compute the combine parameters
            paste_coord, crop_coord = self._mosaic_combine(loc, center_position, img_i.shape[:2][::-1])
            x1_p, y1_p, x2_p, y2_p = paste_coord
            x1_c, y1_c, x2_c, y2_c = crop_coord

            # crop and paste image
            mosaic_img[y1_p:y2_p, x1_p:x2_p] = img_i[y1_c:y2_c, x1_c:x2_c]

            # adjust coordinate
            gt_bboxes_i = results_patch.bboxes
            gt_bboxes_labels_i = results_patch.labels

            padw = x1_p - x1_c
            padh = y1_p - y1_c
            gt_bboxes_i = rescale_bboxes(gt_bboxes_i, (scale_ratio_i, scale_ratio_i))
            gt_bboxes_i = translate_bboxes(gt_bboxes_i, (padw, padh))
            mosaic_bboxes.append(gt_bboxes_i)
            mosaic_bboxes_labels.append(gt_bboxes_labels_i)

        mosaic_bboxes = torch.cat(mosaic_bboxes, dim=0)
        mosaic_bboxes_labels = torch.cat(mosaic_bboxes_labels, dim=0)

        if self.bbox_clip_border:
            mosaic_bboxes = clip_bboxes(mosaic_bboxes, (2 * self.img_scale[0], 2 * self.img_scale[1]))

        # remove outside bboxes
        inside_inds = is_inside_bboxes(mosaic_bboxes, (2 * self.img_scale[0], 2 * self.img_scale[1])).numpy()
        mosaic_bboxes = mosaic_bboxes[inside_inds]
        mosaic_bboxes_labels = mosaic_bboxes_labels[inside_inds]

        inputs.image = mosaic_img
        inputs.img_info = _resized_crop_image_info(
            inputs.img_info,
            mosaic_img.shape[:2],
        )  # TODO (sungchul): need to add proper function
        inputs.bboxes = tv_tensors.BoundingBoxes(mosaic_bboxes, format="XYXY", canvas_size=mosaic_img.shape[:2])
        inputs.labels = mosaic_bboxes_labels
        return self.convert(inputs)

    def _mosaic_combine(
        self,
        loc: str,
        center_position_xy: Sequence[float],
        img_shape_wh: Sequence[int],
    ) -> tuple[tuple[int, ...], tuple[int, ...]]:
        """Calculate global coordinate of mosaic image and local coordinate of cropped sub-image.

        Args:
            loc (str): Index for the sub-image, loc in ("top_left",
              "top_right", "bottom_left", "bottom_right").
            center_position_xy (Sequence[float]): Mixing center for 4 images,
                (x, y).
            img_shape_wh (Sequence[int]): Width and height of sub-image

        Returns:
            tuple[tuple[int]]: Corresponding coordinate of pasting and
                cropping
                - paste_coord (tuple): paste corner coordinate in mosaic image.
                - crop_coord (tuple): crop corner coordinate in mosaic image.
        """
        assert loc in ("top_left", "top_right", "bottom_left", "bottom_right")  # noqa: S101
        if loc == "top_left":
            # index0 to top left part of image
            x1, y1, x2, y2 = map(
                int,
                (
                    max(center_position_xy[0] - img_shape_wh[0], 0),
                    max(center_position_xy[1] - img_shape_wh[1], 0),
                    center_position_xy[0],
                    center_position_xy[1],
                ),
            )
            crop_coord = img_shape_wh[0] - (x2 - x1), img_shape_wh[1] - (y2 - y1), img_shape_wh[0], img_shape_wh[1]

        elif loc == "top_right":
            # index1 to top right part of image
            x1, y1, x2, y2 = map(
                int,
                (
                    center_position_xy[0],
                    max(center_position_xy[1] - img_shape_wh[1], 0),
                    min(center_position_xy[0] + img_shape_wh[0], self.img_scale[1] * 2),
                    center_position_xy[1],
                ),
            )
            crop_coord = 0, img_shape_wh[1] - (y2 - y1), min(img_shape_wh[0], x2 - x1), img_shape_wh[1]

        elif loc == "bottom_left":
            # index2 to bottom left part of image
            x1, y1, x2, y2 = map(
                int,
                (
                    max(center_position_xy[0] - img_shape_wh[0], 0),
                    center_position_xy[1],
                    center_position_xy[0],
                    min(self.img_scale[0] * 2, center_position_xy[1] + img_shape_wh[1]),
                ),
            )
            crop_coord = img_shape_wh[0] - (x2 - x1), 0, img_shape_wh[0], min(y2 - y1, img_shape_wh[1])

        else:
            # index3 to bottom right part of image
            x1, y1, x2, y2 = map(
                int,
                (
                    center_position_xy[0],
                    center_position_xy[1],
                    min(center_position_xy[0] + img_shape_wh[0], self.img_scale[1] * 2),
                    min(self.img_scale[0] * 2, center_position_xy[1] + img_shape_wh[1]),
                ),
            )
            crop_coord = 0, 0, min(img_shape_wh[0], x2 - x1), min(y2 - y1, img_shape_wh[1])

        paste_coord = x1, y1, x2, y2
        return paste_coord, crop_coord

    def __repr__(self):
        repr_str = self.__class__.__name__
        repr_str += f"(img_scale={self.img_scale}, "
        repr_str += f"center_ratio_range={self.center_ratio_range}, "
        repr_str += f"pad_val={self.pad_val}, "
        repr_str += f"prob={self.prob}, "
        repr_str += f"max_cached_images={self.max_cached_images}, "
        repr_str += f"random_pop={self.random_pop})"
        return repr_str


class CachedMixUp(tvt_v2.Transform, NumpytoTVTensorMixin):
    """Implementation of mmdet.datasets.transforms.CachedMixup with torchvision format.

    Reference : https://github.com/open-mmlab/mmdetection/blob/v3.2.0/mmdet/datasets/transforms/transforms.py#L3577-L3854

    TODO : update masks for instance segmentation
    TODO : optimize logic to torcivision pipeline

    Args:
        img_scale (Sequence[int]): Image output size after mixup pipeline.
            The shape order should be (height, width). Defaults to (640, 640).
        ratio_range (Sequence[float]): Scale ratio of mixup image.
            Defaults to (0.5, 1.5).
        flip_ratio (float): Horizontal flip ratio of mixup image.
            Defaults to 0.5.
        pad_val (int): Pad value. Defaults to 114.
        max_iters (int): The maximum number of iterations. If the number of
            iterations is greater than `max_iters`, but gt_bbox is still
            empty, then the iteration is terminated. Defaults to 15.
        bbox_clip_border (bool, optional): Whether to clip the objects outside
            the border of the image. In some dataset like MOT17, the gt bboxes
            are allowed to cross the border of images. Therefore, we don't
            need to clip the gt bboxes in these cases. Defaults to True.
        max_cached_images (int): The maximum length of the cache. The larger
            the cache, the stronger the randomness of this transform. As a
            rule of thumb, providing 10 caches for each image suffices for
            randomness. Defaults to 20.
        random_pop (bool): Whether to randomly pop a result from the cache
            when the cache is full. If set to False, use FIFO popping method.
            Defaults to True.
        prob (float): Probability of applying this transformation.
            Defaults to 1.0.
        is_numpy_to_tvtensor(bool): Whether convert outputs to tensor. Defaults to False.
    """

    def __init__(
        self,
        img_scale: tuple[int, int] | list[int] = (640, 640),  # (H, W)
        ratio_range: tuple[float, float] = (0.5, 1.5),
        flip_ratio: float = 0.5,
        pad_val: float = 114.0,
        max_iters: int = 15,
        bbox_clip_border: bool = True,
        max_cached_images: int = 20,
        random_pop: bool = True,
        prob: float = 1.0,
        is_numpy_to_tvtensor: bool = False,
    ) -> None:
        super().__init__()

        assert isinstance(img_scale, (tuple, list))  # noqa: S101
        assert max_cached_images >= 2, f"The length of cache must >= 2, but got {max_cached_images}."  # noqa: S101
        assert 0 <= prob <= 1.0, f"The probability should be in range [0,1]. got {prob}."  # noqa: S101
        self.dynamic_scale = img_scale  # (H, W)
        self.ratio_range = ratio_range
        self.flip_ratio = flip_ratio
        self.pad_val = pad_val
        self.max_iters = max_iters
        self.bbox_clip_border = bbox_clip_border
        self.results_cache: list[DetDataEntity] = []

        self.max_cached_images = max_cached_images
        self.random_pop = random_pop
        self.prob = prob
        self.is_numpy_to_tvtensor = is_numpy_to_tvtensor

    @cache_randomness
    def get_indexes(self, cache: list) -> int:
        """Call function to collect indexes.

        Args:
            cache (list): The result cache.

        Returns:
            int: index.
        """
        for _ in range(self.max_iters):
            index = random.randint(0, len(cache) - 1)
            gt_bboxes_i = cache[index].bboxes
            if len(gt_bboxes_i) != 0:
                break
        return index

    def forward(self, *_inputs: DetDataEntity) -> DetDataEntity:
        """MixUp transform function."""
        # cache and pop images
        assert len(_inputs) == 1, "[tmp] Multiple entity is not supported yet."  # noqa: S101
        inputs = _inputs[0]

        self.results_cache.append(copy.deepcopy(inputs))
        if len(self.results_cache) > self.max_cached_images:
            index = random.randint(0, len(self.results_cache) - 1) if self.random_pop else 0
            self.results_cache.pop(index)

        if len(self.results_cache) <= 1:
            return self.convert(inputs)

        if random.uniform(0, 1) > self.prob:
            return self.convert(inputs)

        index = self.get_indexes(self.results_cache)
        retrieve_results = copy.deepcopy(self.results_cache[index])

        # TODO (mmdetection): refactor mixup to reuse these code.
        # https://github.com/open-mmlab/mmdetection/blob/v3.2.0/mmdet/datasets/transforms/transforms.py#L3721
        if retrieve_results.bboxes.shape[0] == 0:
            # empty bbox
            return self.convert(inputs)

        retrieve_img = to_np_image(retrieve_results.image)

        jit_factor = random.uniform(*self.ratio_range)
        is_flip = random.uniform(0, 1) > self.flip_ratio

        if len(retrieve_img.shape) == 3:
            out_img = (
                np.ones((self.dynamic_scale[0], self.dynamic_scale[1], 3), dtype=retrieve_img.dtype) * self.pad_val
            )
        else:
            out_img = np.ones(self.dynamic_scale, dtype=retrieve_img.dtype) * self.pad_val

        # 1. keep_ratio resize
        scale_ratio = min(self.dynamic_scale[0] / retrieve_img.shape[0], self.dynamic_scale[1] / retrieve_img.shape[1])
        retrieve_img = cv2.resize(
            retrieve_img,
            (int(retrieve_img.shape[1] * scale_ratio), int(retrieve_img.shape[0] * scale_ratio)),
            interpolation=cv2.INTER_LINEAR,
        )

        # 2. paste
        out_img[: retrieve_img.shape[0], : retrieve_img.shape[1]] = retrieve_img

        # 3. scale jit
        scale_ratio *= jit_factor
        out_img = cv2.resize(
            out_img,
            (int(out_img.shape[1] * jit_factor), int(out_img.shape[0] * jit_factor)),
            interpolation=cv2.INTER_LINEAR,
        )

        # 4. flip
        if is_flip:
            out_img = out_img[:, ::-1, :]

        # 5. random crop
        ori_img = to_np_image(inputs.image)
        origin_h, origin_w = out_img.shape[:2]
        target_h, target_w = ori_img.shape[:2]
        padded_img = np.ones((max(origin_h, target_h), max(origin_w, target_w), 3)) * self.pad_val
        padded_img[:origin_h, :origin_w] = out_img

        x_offset, y_offset = 0, 0
        if padded_img.shape[0] > target_h:
            y_offset = random.randint(0, padded_img.shape[0] - target_h)
        if padded_img.shape[1] > target_w:
            x_offset = random.randint(0, padded_img.shape[1] - target_w)
        padded_cropped_img = padded_img[y_offset : y_offset + target_h, x_offset : x_offset + target_w]

        # 6. adjust bbox
        retrieve_gt_bboxes = retrieve_results.bboxes
        retrieve_gt_bboxes = rescale_bboxes(retrieve_gt_bboxes, (scale_ratio, scale_ratio))

        if self.bbox_clip_border:
            retrieve_gt_bboxes = clip_bboxes(retrieve_gt_bboxes, (origin_h, origin_w))

        if is_flip:
            retrieve_gt_bboxes = flip_bboxes(retrieve_gt_bboxes, (origin_h, origin_w), direction="horizontal")

        # 7. filter
        cp_retrieve_gt_bboxes = retrieve_gt_bboxes.clone()
        cp_retrieve_gt_bboxes = translate_bboxes(cp_retrieve_gt_bboxes, (-x_offset, -y_offset))

        if self.bbox_clip_border:
            cp_retrieve_gt_bboxes = clip_bboxes(cp_retrieve_gt_bboxes, (target_h, target_w))

        # 8. mix up
        ori_img = ori_img.astype(np.float32)
        mixup_img = 0.5 * ori_img + 0.5 * padded_cropped_img.astype(np.float32)

        retrieve_gt_bboxes_labels = retrieve_results.labels

        mixup_gt_bboxes = torch.cat((inputs.bboxes, cp_retrieve_gt_bboxes), dim=0)
        mixup_gt_bboxes_labels = torch.cat((inputs.labels, retrieve_gt_bboxes_labels), dim=0)

        # remove outside bbox
        inside_inds = is_inside_bboxes(mixup_gt_bboxes, (target_h, target_w))
        mixup_gt_bboxes = mixup_gt_bboxes[inside_inds]
        mixup_gt_bboxes_labels = mixup_gt_bboxes_labels[inside_inds]

        inputs.image = mixup_img.astype(np.uint8)
        inputs.img_info = _resized_crop_image_info(
            inputs.img_info,
            mixup_img.shape[:2],
        )  # TODO (sungchul): need to add proper function
        inputs.bboxes = tv_tensors.BoundingBoxes(mixup_gt_bboxes, format="XYXY", canvas_size=mixup_img.shape[:2])
        inputs.labels = mixup_gt_bboxes_labels
        return self.convert(inputs)

    def __repr__(self):
        repr_str = self.__class__.__name__
        repr_str += f"(dynamic_scale={self.dynamic_scale}, "
        repr_str += f"ratio_range={self.ratio_range}, "
        repr_str += f"flip_ratio={self.flip_ratio}, "
        repr_str += f"pad_val={self.pad_val}, "
        repr_str += f"max_iters={self.max_iters}, "
        repr_str += f"bbox_clip_border={self.bbox_clip_border}, "
        repr_str += f"max_cached_images={self.max_cached_images}, "
        repr_str += f"random_pop={self.random_pop}, "
        repr_str += f"prob={self.prob})"
        return repr_str


class YOLOXHSVRandomAug(tvt_v2.Transform, NumpytoTVTensorMixin):
    """Implementation of mmdet.datasets.transforms.YOLOXHSVRandomAug with torchvision format.

    Reference : https://github.com/open-mmlab/mmdetection/blob/v3.2.0/mmdet/datasets/transforms/transforms.py#L2905-L2961

    TODO : update masks for instance segmentation
    TODO : optimize logic to torcivision pipeline

    Args:
        hue_delta (int): delta of hue. Defaults to 5.
        saturation_delta (int): delta of saturation. Defaults to 30.
        value_delta (int): delat of value. Defaults to 30.
        is_numpy_to_tvtensor(bool): Whether convert outputs to tensor. Defaults to False.
    """

    def __init__(
        self,
        hue_delta: int = 5,
        saturation_delta: int = 30,
        value_delta: int = 30,
        is_numpy_to_tvtensor: bool = False,
    ) -> None:
        super().__init__()

        self.hue_delta = hue_delta
        self.saturation_delta = saturation_delta
        self.value_delta = value_delta
        self.is_numpy_to_tvtensor = is_numpy_to_tvtensor

    @cache_randomness
    def _get_hsv_gains(self) -> np.ndarray:
        hsv_gains = np.random.uniform(-1, 1, 3) * [
            self.hue_delta,
            self.saturation_delta,
            self.value_delta,
        ]
        # random selection of h, s, v
        hsv_gains *= random.randint(0, 2, 3)
        # prevent overflow
        return hsv_gains.astype(np.int16)

    def forward(self, *_inputs: T_OTXDataEntity) -> T_OTXDataEntity:
        """Forward for random hsv transform."""
        assert len(_inputs) == 1, "[tmp] Multiple entity is not supported yet."  # noqa: S101
        inputs = _inputs[0]

        img = to_np_image(inputs.image)
        hsv_gains = self._get_hsv_gains()
        # TODO (sungchul): OTX det models except for YOLOX-S, L, X consume RGB images but mmdet assumes they are BGR.
        img_hsv = cv2.cvtColor(img, cv2.COLOR_BGR2HSV).astype(np.int16)

        img_hsv[..., 0] = (img_hsv[..., 0] + hsv_gains[0]) % 180
        img_hsv[..., 1] = np.clip(img_hsv[..., 1] + hsv_gains[1], 0, 255)
        img_hsv[..., 2] = np.clip(img_hsv[..., 2] + hsv_gains[2], 0, 255)
        cv2.cvtColor(img_hsv.astype(img.dtype), cv2.COLOR_HSV2BGR, dst=img)

        inputs.image = img
        return self.convert(inputs)

    def __repr__(self):
        repr_str = self.__class__.__name__
        repr_str += f"(hue_delta={self.hue_delta}, "
        repr_str += f"saturation_delta={self.saturation_delta}, "
        repr_str += f"value_delta={self.value_delta})"
        return repr_str


class Pad(tvt_v2.Transform, NumpytoTVTensorMixin):
    """Implementation of mmdet.datasets.transforms.Pad with torchvision format.

    Reference : https://github.com/open-mmlab/mmdetection/blob/v3.2.0/mmdet/datasets/transforms/transforms.py#L705-L784

    TODO : update masks for instance segmentation
    TODO : optimize logic to torcivision pipeline

    Args:
        size (tuple, optional): Fixed padding size.
            Expected padding shape (width, height). Defaults to None.
        size_divisor (int, optional): The divisor of padded size. Defaults to
            None.
        pad_to_square (bool): Whether to pad the image into a square.
            Currently only used for YOLOX. Defaults to False.
        pad_val (Number | dict[str, Number], optional) - Padding value for if
            the pad_mode is "constant".  If it is a single number, the value
            to pad the image is the number and to pad the semantic
            segmentation map is 255. If it is a dict, it should have the
            following keys:

            - img: The value to pad the image.
            - seg: The value to pad the semantic segmentation map.
            Defaults to dict(img=0, seg=255).
        padding_mode (str): Type of padding. Should be: constant, edge,
            reflect or symmetric. Defaults to 'constant'.

            - constant: pads with a constant value, this value is specified
              with pad_val.
            - edge: pads with the last value at the edge of the image.
            - reflect: pads with reflection of image without repeating the last
              value on the edge. For example, padding [1, 2, 3, 4] with 2
              elements on both sides in reflect mode will result in
              [3, 2, 1, 2, 3, 4, 3, 2].
            - symmetric: pads with reflection of image repeating the last value
              on the edge. For example, padding [1, 2, 3, 4] with 2 elements on
              both sides in symmetric mode will result in
              [2, 1, 1, 2, 3, 4, 4, 3]
        is_numpy_to_tvtensor(bool): Whether convert outputs to tensor. Defaults to False.
    """

    border_type: ClassVar = {
        "constant": cv2.BORDER_CONSTANT,
        "edge": cv2.BORDER_REPLICATE,
        "reflect": cv2.BORDER_REFLECT_101,
        "symmetric": cv2.BORDER_REFLECT,
    }

    def __init__(
        self,
        size: tuple[int, int] | None = None,  # (H, W)
        size_divisor: int | None = None,
        pad_to_square: bool = False,
        pad_val: int | float | dict | None = None,
        padding_mode: str = "constant",
        is_numpy_to_tvtensor: bool = False,
    ) -> None:
        super().__init__()

        self.size = size
        self.size_divisor = size_divisor
        pad_val = pad_val or {"img": 0, "seg": 255}
        if isinstance(pad_val, int):
            pad_val = {"img": pad_val, "seg": 255}
        assert isinstance(pad_val, dict), "pad_val "  # noqa: S101
        self.pad_val = pad_val
        self.pad_to_square = pad_to_square

        if pad_to_square:
            assert size is None, "The size and size_divisor must be None when pad2square is True"  # noqa: S101
        else:
            assert size is not None or size_divisor is not None, "only one of size and size_divisor should be valid"  # noqa: S101
            assert size is None or size_divisor is None  # noqa: S101
        assert padding_mode in ["constant", "edge", "reflect", "symmetric"]  # noqa: S101
        self.padding_mode = padding_mode
        self.is_numpy_to_tvtensor = is_numpy_to_tvtensor

    def _pad_img(self, inputs: T_OTXDataEntity) -> T_OTXDataEntity:
        """Pad images according to ``self.size``."""
        img = to_np_image(inputs.image)
        pad_val = self.pad_val.get("img", 0)

        size: tuple[int, int]
        if self.pad_to_square:
            max_size = max(img.shape[:2])
            size = (max_size, max_size)

        if self.size_divisor is not None:
            if not self.pad_to_square:
                size = (img.shape[0], img.shape[1])
            pad_h = int(np.ceil(size[0] / self.size_divisor)) * self.size_divisor
            pad_w = int(np.ceil(size[1] / self.size_divisor)) * self.size_divisor
            size = (pad_h, pad_w)
        elif self.size is not None:
            size = self.size

        if isinstance(pad_val, int) and img.ndim == 3:
            pad_val = tuple(pad_val for _ in range(img.shape[2]))

        width = max(size[1] - img.shape[1], 0)
        height = max(size[0] - img.shape[0], 0)
        padding = [0, 0, width, height]

        padded_img = img = cv2.copyMakeBorder(
            img,
            padding[1],
            padding[3],
            padding[0],
            padding[2],
            self.border_type[self.padding_mode],
            value=pad_val,
        )

        inputs.image = padded_img
        inputs.img_info = _pad_image_info(inputs.img_info, padding)
        return self.convert(inputs)

    def forward(self, *_inputs: T_OTXDataEntity) -> T_OTXDataEntity:
        """Forward function to pad images."""
        assert len(_inputs) == 1, "[tmp] Multiple entity is not supported yet."  # noqa: S101
        inputs = _inputs[0]

        return self._pad_img(inputs)


tvt_v2.PerturbBoundingBoxes = PerturbBoundingBoxes
tvt_v2.PadtoSquare = PadtoSquare
tvt_v2.ResizetoLongestEdge = ResizetoLongestEdge


class TorchVisionTransformLib:
    """Helper to support TorchVision transforms (only V2) in OTX."""

    @classmethod
    def list_available_transforms(cls) -> list[type[tvt_v2.Transform]]:
        """List available TorchVision transform (only V2) classes."""
        return [
            obj
            for name in dir(tvt_v2)
            if (obj := getattr(tvt_v2, name)) and isclass(obj) and issubclass(obj, tvt_v2.Transform)
        ]

    @classmethod
    def generate(cls, config: SubsetConfig) -> Compose:
        """Generate TorchVision transforms from the configuration."""
        if isinstance(config.transforms, tvt_v2.Compose):
            return config.transforms

        transforms = []
        for cfg_transform in config.transforms:
            transform = cls._dispatch_transform(cfg_transform)
            transforms.append(transform)

        return tvt_v2.Compose(transforms)

    @classmethod
    def _dispatch_transform(cls, cfg_transform: DictConfig | dict | tvt_v2.Transform) -> tvt_v2.Transform:
        if isinstance(cfg_transform, (DictConfig, dict)):
            transform = instantiate_class(args=(), init=cfg_transform)

        elif isinstance(cfg_transform, tvt_v2.Transform):
            transform = cfg_transform
        else:
            msg = (
                "TorchVisionTransformLib accepts only three types "
                "for config.transforms: DictConfig | dict | tvt_v2.Transform. "
                f"However, its type is {type(cfg_transform)}."
            )
            raise TypeError(msg)

        return transform<|MERGE_RESOLUTION|>--- conflicted
+++ resolved
@@ -835,7 +835,6 @@
         return repr_str
 
 
-<<<<<<< HEAD
 class EfficientNetRandomCrop(RandomResizedCrop):
     """EfficientNet style RandomResizedCrop.
 
@@ -949,10 +948,7 @@
         return repr_str
 
 
-class RandomFlip(tvt_v2.Transform):
-=======
 class RandomFlip(tvt_v2.Transform, NumpytoTVTensorMixin):
->>>>>>> 2fc77776
     """Implementation of mmdet.datasets.transforms.RandomFlip with torchvision format.
 
     Reference : https://github.com/open-mmlab/mmdetection/blob/v3.2.0/mmdet/datasets/transforms/transforms.py#L496-L596
