# Copyright (C) 2023 Intel Corporation
# SPDX-License-Identifier: Apache-2.0
#
"""Helper to support TorchVision data transform functions."""

from __future__ import annotations

import copy
import math
from inspect import isclass
from typing import TYPE_CHECKING, Any, ClassVar, Iterable, Sequence

import cv2
import numpy as np
import PIL.Image
import torch
import torchvision.transforms.v2 as tvt_v2
from datumaro import Polygon
from datumaro.components.media import Video
from lightning.pytorch.cli import instantiate_class
from numpy import random
from omegaconf import DictConfig
from torchvision import tv_tensors
from torchvision._utils import sequence_to_str
from torchvision.transforms.v2 import functional as F  # noqa: N812

from otx.core.data.entity.action_classification import ActionClsDataEntity
from otx.core.data.entity.base import (
    Points,
    _crop_image_info,
    _pad_image_info,
    _resize_image_info,
    _resized_crop_image_info,
)
from otx.core.data.entity.instance_segmentation import InstanceSegDataEntity
from otx.core.data.transform_libs.utils import (
    cache_randomness,
    centers_bboxes,
    clip_bboxes,
    flip_bboxes,
    flip_image,
    is_inside_bboxes,
    overlap_bboxes,
    project_bboxes,
    rescale_bboxes,
    rescale_polygons,
    rescale_size,
    scale_size,
    to_np_image,
    translate_bboxes,
)

if TYPE_CHECKING:
    from torchvision.transforms.v2 import Compose

    from otx.core.config.data import SubsetConfig
    from otx.core.data.entity.base import T_OTXDataEntity
    from otx.core.data.entity.detection import DetDataEntity


def custom_query_size(flat_inputs: list[Any]) -> tuple[int, int]:  # noqa: D103
    sizes = {
        tuple(F.get_size(inpt))
        for inpt in flat_inputs
        if tvt_v2._utils.check_type(  # noqa: SLF001
            inpt,
            (
                F.is_pure_tensor,
                tv_tensors.Image,
                PIL.Image.Image,
                tv_tensors.Video,
                tv_tensors.Mask,
                tv_tensors.BoundingBoxes,
                Points,
            ),
        )
    }
    if not sizes:
        raise TypeError("No image, video, mask, bounding box, or point was found in the sample")  # noqa: EM101, TRY003
    elif len(sizes) > 1:  # noqa: RET506
        msg = f"Found multiple HxW dimensions in the sample: {sequence_to_str(sorted(sizes))}"
        raise ValueError(msg)
    h, w = sizes.pop()
    return h, w


tvt_v2._utils.query_size = custom_query_size  # noqa: SLF001


class NumpytoTVTensorMixin:
    """Convert numpy to tv tensors."""

    is_numpy_to_tvtensor: bool

    def convert(self, inputs: T_OTXDataEntity) -> T_OTXDataEntity:
        """Convert numpy to tv tensors."""
        if self.is_numpy_to_tvtensor:
            if (image := getattr(inputs, "image", None)) is not None and isinstance(image, np.ndarray):
                inputs.image = F.to_image(image)
            if (bboxes := getattr(inputs, "bboxes", None)) is not None and isinstance(bboxes, np.ndarray):
                inputs.bboxes = tv_tensors.BoundingBoxes(bboxes, format="xyxy", canvas_size=inputs.img_info.img_shape)  # type: ignore[attr-defined]
            # TODO (sungchul): set masks
        return inputs


class PerturbBoundingBoxes(tvt_v2.Transform):
    """Perturb bounding boxes with random offset value."""

    def __init__(self, offset: int) -> None:
        super().__init__()
        self.offset = offset

    def _transform(self, inpt: Any, params: dict[str, Any]) -> Any:  # noqa: ANN401
        output = self._perturb_bounding_boxes(inpt, self.offset)
        return tv_tensors.wrap(output, like=inpt)

    def _perturb_bounding_boxes(self, inpt: torch.Tensor, offset: int) -> torch.Tensor:
        mean = torch.zeros_like(inpt)
        repeated_size = torch.tensor(inpt.canvas_size).repeat(len(inpt), 2)
        std = torch.minimum(repeated_size * 0.1, torch.tensor(offset))
        noise = torch.normal(mean, std)
        return (inpt + noise).clamp(mean, repeated_size - 1)


class PadtoSquare(tvt_v2.Transform):
    """Pad skewed image to square with zero padding."""

    def __init__(self, pad_val: int = 0) -> None:
        super().__init__()
        self.pad_val = pad_val

    def _get_params(self, flat_inputs: list[Any]) -> dict[str, Any]:
        height, width = tvt_v2._utils.query_size(flat_inputs)  # noqa: SLF001
        max_dim = max(width, height)
        pad_w = max_dim - width
        pad_h = max_dim - height
        padding = (0, 0, pad_w, pad_h)
        return {"padding": padding}

    def _transform(self, inpt: Any, params: dict[str, Any]) -> Any:  # noqa: ANN401
        return self._call_kernel(F.pad, inpt, padding=params["padding"], fill=self.pad_val, padding_mode="constant")


class ResizetoLongestEdge(tvt_v2.Transform):
    """Resize image along with the longest edge."""

    def __init__(
        self,
        size: int,
        interpolation: F.InterpolationMode | int = F.InterpolationMode.BILINEAR,
        antialias: str | bool = "warn",
    ) -> None:
        super().__init__()

        self.size = size
        self.interpolation = F._geometry._check_interpolation(interpolation)  # noqa: SLF001
        self.antialias = antialias

    def _get_params(self, flat_inputs: list[Any]) -> dict[str, Any]:
        height, width = tvt_v2._utils.query_size(flat_inputs)  # noqa: SLF001
        target_size = self._get_preprocess_shape(height, width, self.size)
        return {"target_size": target_size}

    def _transform(self, inpt: Any, params: dict[str, Any]) -> Any:  # noqa: ANN401
        return self._call_kernel(
            F.resize,
            inpt,
            params["target_size"],
            interpolation=self.interpolation,
            max_size=None,
            antialias=self.antialias,
        )

    def _get_preprocess_shape(self, oldh: int, oldw: int, long_side_length: int) -> tuple[int, int]:
        scale = long_side_length * 1.0 / max(oldh, oldw)
        newh, neww = oldh * scale, oldw * scale
        neww = int(neww + 0.5)
        newh = int(newh + 0.5)
        return (newh, neww)


class DecodeVideo(tvt_v2.Transform):
    """Sample video frames from original data video."""

    def __init__(
        self,
        test_mode: bool,
        clip_len: int = 8,
        frame_interval: int = 4,
        num_clips: int = 1,
        out_of_bound_opt: str = "loop",
    ) -> None:
        super().__init__()
        self.test_mode = test_mode
        self.clip_len = clip_len
        self.frame_interval = frame_interval
        self.num_clips = num_clips
        self.out_of_bound_opt = out_of_bound_opt
        self._transformed_types = [Video]

    def _transform(self, inpt: Video, params: dict) -> tv_tensors.Video:
        total_frames = self._get_total_frames(inpt)
        fps_scale_ratio = 1.0
        ori_clip_len = self._get_ori_clip_len(fps_scale_ratio)
        clip_offsets = self._sample_clips(total_frames, ori_clip_len)

        frame_inds = clip_offsets[:, None] + np.arange(self.clip_len)[None, :] * self.frame_interval
        frame_inds = np.concatenate(frame_inds)

        frame_inds = frame_inds.reshape((-1, self.clip_len))
        if self.out_of_bound_opt == "loop":
            frame_inds = np.mod(frame_inds, total_frames)
        elif self.out_of_bound_opt == "repeat_last":
            safe_inds = frame_inds < total_frames
            unsafe_inds = 1 - safe_inds
            last_ind = np.max(safe_inds * frame_inds, axis=1)
            new_inds = safe_inds * frame_inds + (unsafe_inds.T * last_ind).T
            frame_inds = new_inds
        else:
            msg = "Illegal out_of_bound optio."
            raise ValueError(msg)

        start_index = 0
        frame_inds = np.concatenate(frame_inds) + start_index

        outputs = torch.stack([torch.tensor(inpt[idx].data) for idx in frame_inds], dim=0)
        outputs = outputs.permute(0, 3, 1, 2)
        outputs = tv_tensors.Video(outputs)
        inpt.close()

        return outputs

    @staticmethod
    def _get_total_frames(inpt: Video) -> int:
        length = 0
        for _ in inpt:
            length += 1
        return length

    def _get_train_clips(self, num_frames: int, ori_clip_len: float) -> np.array:
        """Get clip offsets in train mode.

        It will calculate the average interval for selected frames,
        and randomly shift them within offsets between [0, avg_interval].
        If the total number of frames is smaller than clips num or origin
        frames length, it will return all zero indices.

        Args:
            num_frames (int): Total number of frame in the video.
            ori_clip_len (float): length of original sample clip.

        Returns:
            np.ndarray: Sampled frame indices in train mode.
        """
        avg_interval = (num_frames - ori_clip_len + 1) // self.num_clips

        if avg_interval > 0:
            base_offsets = np.arange(self.num_clips) * avg_interval
            clip_offsets = base_offsets + np.random.default_rng().integers(avg_interval, size=self.num_clips)
        elif num_frames > max(self.num_clips, ori_clip_len):
            clip_offsets = np.sort(np.random.default_rng().integers(num_frames - ori_clip_len + 1, size=self.num_clips))
        elif avg_interval == 0:
            ratio = (num_frames - ori_clip_len + 1.0) / self.num_clips
            clip_offsets = np.around(np.arange(self.num_clips) * ratio)
        else:
            clip_offsets = np.zeros((self.num_clips,), dtype=np.int32)

        return clip_offsets

    def _get_test_clips(self, num_frames: int, ori_clip_len: float) -> np.array:
        """Get clip offsets in test mode.

        If the total number of frames is
        not enough, it will return all zero indices.

        Args:
            num_frames (int): Total number of frame in the video.
            ori_clip_len (float): length of original sample clip.

        Returns:
            np.ndarray: Sampled frame indices in test mode.
        """
        max_offset = max(num_frames - ori_clip_len, 0)
        if self.num_clips > 1:
            num_segments = self.num_clips - 1
            # align test sample strategy with `PySlowFast` repo
            offset_between = max_offset / float(num_segments)
            clip_offsets = np.arange(self.num_clips) * offset_between
            clip_offsets = np.round(clip_offsets)
        else:
            clip_offsets = np.array([max_offset // 2])
        return clip_offsets

    def _sample_clips(self, num_frames: int, ori_clip_len: float) -> np.array:
        """Choose clip offsets for the video in a given mode.

        Args:
            num_frames (int): Total number of frame in the video.

        Returns:
            np.ndarray: Sampled frame indices.
        """
        if self.test_mode:
            clip_offsets = self._get_test_clips(num_frames, ori_clip_len)
        else:
            clip_offsets = self._get_train_clips(num_frames, ori_clip_len)

        return clip_offsets

    def _get_ori_clip_len(self, fps_scale_ratio: float) -> float:
        """Calculate length of clip segment for different strategy.

        Args:
            fps_scale_ratio (float): Scale ratio to adjust fps.
        """
        if self.test_mode:
            ori_clip_len = (self.clip_len - 1) * self.frame_interval + 1
        else:
            ori_clip_len = self.clip_len * self.frame_interval

        return ori_clip_len


class PackVideo(tvt_v2.Transform):
    """Pack video for batch entity."""

    def forward(self, *inputs: ActionClsDataEntity) -> ActionClsDataEntity:
        """Replace ActionClsDataEntity's image to ActionClsDataEntity's video."""
        return inputs[0].wrap(image=inputs[0].video, video=[])


class MinIoURandomCrop(tvt_v2.Transform, NumpytoTVTensorMixin):
    """Implementation of mmdet.datasets.transforms.MinIoURandomCrop with torchvision format.

    Reference : https://github.com/open-mmlab/mmdetection/blob/v3.2.0/mmdet/datasets/transforms/transforms.py#L1338-L1490

    Args:
        min_ious (Sequence[float]): minimum IoU threshold for all intersections with bounding boxes.
        min_crop_size (float): minimum crop's size (i.e. h,w := a*h, a*w, where a >= min_crop_size).
        bbox_clip_border (bool, optional): Whether clip the objects outside the border of the image. Defaults to True.
        is_numpy_to_tvtensor(bool): Whether convert outputs to tensor. Defaults to False.
    """

    def __init__(
        self,
        min_ious: Sequence[float] = (0.1, 0.3, 0.5, 0.7, 0.9),
        min_crop_size: float = 0.3,
        bbox_clip_border: bool = True,
        is_numpy_to_tvtensor: bool = False,
    ) -> None:
        super().__init__()
        self.min_ious = min_ious
        self.sample_mode = (1, *min_ious, 0)
        self.min_crop_size = min_crop_size
        self.bbox_clip_border = bbox_clip_border
        self.is_numpy_to_tvtensor = is_numpy_to_tvtensor

    @cache_randomness
    def _random_mode(self) -> int | float:
        return random.choice(self.sample_mode)

    def forward(self, *_inputs: DetDataEntity) -> DetDataEntity:
        """Forward for MinIoURandomCrop."""
        assert len(_inputs) == 1, "[tmp] Multiple entity is not supported yet."  # noqa: S101
        inputs = _inputs[0]

        img = to_np_image(inputs.image)
        boxes = inputs.bboxes
        h, w, c = img.shape
        while True:
            mode = self._random_mode()
            self.mode = mode
            if mode == 1:
                return self.convert(inputs)

            min_iou = self.mode
            for _ in range(50):
                new_w = random.uniform(self.min_crop_size * w, w)
                new_h = random.uniform(self.min_crop_size * h, h)

                # h / w in [0.5, 2]
                if new_h / new_w < 0.5 or new_h / new_w > 2:
                    continue

                left = random.uniform(w - new_w)
                top = random.uniform(h - new_h)

                patch = np.array((int(left), int(top), int(left + new_w), int(top + new_h)))
                # Line or point crop is not allowed
                if patch[2] == patch[0] or patch[3] == patch[1]:
                    continue
                overlaps = (
                    overlap_bboxes(torch.as_tensor(patch.reshape(-1, 4).astype(np.float32)), boxes).numpy().reshape(-1)
                )
                if len(overlaps) > 0 and overlaps.min() < min_iou:
                    continue

                # center of boxes should inside the crop img
                # only adjust boxes and instance masks when the gt is not empty
                if len(overlaps) > 0:
                    # adjust boxes
                    def is_center_of_bboxes_in_patch(boxes: torch.Tensor, patch: np.ndarray) -> np.ndarray:
                        centers = centers_bboxes(boxes).numpy()
                        return (
                            (centers[:, 0] > patch[0])
                            * (centers[:, 1] > patch[1])
                            * (centers[:, 0] < patch[2])
                            * (centers[:, 1] < patch[3])
                        )

                    mask = is_center_of_bboxes_in_patch(boxes, patch)
                    if not mask.any():
                        continue
                    if (bboxes := getattr(inputs, "bboxes", None)) is not None:
                        mask = is_center_of_bboxes_in_patch(bboxes, patch)
                        bboxes = bboxes[mask]
                        bboxes = translate_bboxes(bboxes, (-patch[0], -patch[1]))
                        if self.bbox_clip_border:
                            bboxes = clip_bboxes(bboxes, (patch[3] - patch[1], patch[2] - patch[0]))
                        inputs.bboxes = tv_tensors.BoundingBoxes(
                            bboxes,
                            format="XYXY",
                            canvas_size=(patch[3] - patch[1], patch[2] - patch[0]),
                        )

                        # labels
                        if (labels := getattr(inputs, "labels", None)) is not None:
                            inputs.labels = labels[mask]

                # adjust the img no matter whether the gt is empty before crop
                img = img[patch[1] : patch[3], patch[0] : patch[2]]
                inputs.image = img
                inputs.img_info = _crop_image_info(inputs.img_info, *img.shape[:2])
                return self.convert(inputs)

    def __repr__(self) -> str:
        repr_str = self.__class__.__name__
        repr_str += f"(min_ious={self.min_ious}, "
        repr_str += f"min_crop_size={self.min_crop_size}, "
        repr_str += f"bbox_clip_border={self.bbox_clip_border})"
        return repr_str


class Resize(tvt_v2.Transform, NumpytoTVTensorMixin):
    """Implementation of mmdet.datasets.transforms.Resize with torchvision format.

    Reference : https://github.com/open-mmlab/mmdetection/blob/v3.2.0/mmdet/datasets/transforms/transforms.py#L135-L246

    TODO : update masks for instance segmentation
    TODO : optimize logic to torcivision pipeline

    Args:
        scale (int or tuple): Images scales for resizing with (width, height). Defaults to None
        scale_factor (float or tuple[float]): Scale factors for resizing with (width, height).
            Defaults to None.
        keep_ratio (bool): Whether to keep the aspect ratio when resizing the
            image. Defaults to False.
        clip_object_border (bool): Whether to clip the objects
            outside the border of the image. In some dataset like MOT17, the gt
            bboxes are allowed to cross the border of images. Therefore, we
            don't need to clip the gt bboxes in these cases. Defaults to True.
        interpolation (str): Interpolation method for cv2. Defaults to 'bilinear'.
<<<<<<< HEAD
        interpolation_mask (str): Interpolation method for mask. Defaults to 'nearest'.
        transform_bbox (bool): Whether to transform bounding boxes. Defaults to False.
        transform_mask (bool): Whether to transform masks. Defaults to False.
=======
        transform_bbox (bool): Whether to transform bounding boxes. Defaults to False.
>>>>>>> 2fc77776
        is_numpy_to_tvtensor(bool): Whether convert outputs to tensor. Defaults to False.
    """

    cv2_interp_codes: ClassVar = {
        "nearest": cv2.INTER_NEAREST,
        "bilinear": cv2.INTER_LINEAR,
        "bicubic": cv2.INTER_CUBIC,
        "area": cv2.INTER_AREA,
        "lanczos": cv2.INTER_LANCZOS4,
    }

    def __init__(
        self,
        scale: int | tuple[int, int] | None = None,
        scale_factor: float | tuple[float, float] | None = None,
        keep_ratio: bool = False,
        clip_object_border: bool = True,
        interpolation: str = "bilinear",
<<<<<<< HEAD
        interpolation_mask: str = "nearest",
        transform_bbox: bool = False,
        transform_mask: bool = False,
=======
        transform_bbox: bool = False,
>>>>>>> 2fc77776
        is_numpy_to_tvtensor: bool = False,
    ) -> None:
        super().__init__()

        assert scale is not None or scale_factor is not None, "`scale` and`scale_factor` can not both be `None`"  # noqa: S101

        if scale is None:
            self.scale = None
        elif isinstance(scale, int):
            self.scale = (scale, scale)
        else:
            self.scale = tuple(scale)  # type: ignore[assignment]

        self.transform_bbox = transform_bbox
        self.transform_mask = transform_mask
        self.interpolation = interpolation
        self.interpolation_mask = interpolation_mask
        self.keep_ratio = keep_ratio
        self.clip_object_border = clip_object_border
        if scale_factor is None:
            self.scale_factor = None
        elif isinstance(scale_factor, float):
            self.scale_factor = (scale_factor, scale_factor)
        elif isinstance(scale_factor, tuple) and len(scale_factor) == 2:
            self.scale_factor = scale_factor
        else:
            msg = f"expect scale_factor is float or Tuple(float), butget {type(scale_factor)}"
            raise TypeError(msg)

        self.is_numpy_to_tvtensor = is_numpy_to_tvtensor

    def _resize_img(self, inputs: T_OTXDataEntity) -> tuple[T_OTXDataEntity, tuple[float, float] | None]:
        """Resize images with inputs.img_info.img_shape."""
        scale_factor: tuple[float, float] | None = getattr(inputs.img_info, "scale_factor", None)
        if (img := getattr(inputs, "image", None)) is not None:
            img = to_np_image(img)

            img_shape = img.shape[:2]
            scale: tuple[int, int] = self.scale or scale_size(img_shape[::-1], self.scale_factor)  # type: ignore[arg-type]

            if self.keep_ratio:
                scale = rescale_size(img_shape[::-1], scale)  # type: ignore[assignment]

            img = cv2.resize(img, scale, interpolation=self.cv2_interp_codes[self.interpolation])

            inputs.image = img
            inputs.img_info = _resize_image_info(inputs.img_info, img.shape[:2])

            scale_factor = (scale[0] / img_shape[1], scale[1] / img_shape[0])  # TODO (sungchul): ticket no. 138831
        return inputs, scale_factor

    def _resize_bboxes(self, inputs: DetDataEntity, scale_factor: tuple[float, float]) -> DetDataEntity:
        """Resize bounding boxes with inputs.img_info.scale_factor."""
        if (bboxes := getattr(inputs, "bboxes", None)) is not None:
            bboxes = rescale_bboxes(bboxes, scale_factor)  # TODO (sungchul): ticket no. 138831
            if self.clip_object_border:
                bboxes = clip_bboxes(bboxes, inputs.img_info.img_shape)
            inputs.bboxes = tv_tensors.BoundingBoxes(bboxes, format="XYXY", canvas_size=inputs.img_info.img_shape)
        return inputs

<<<<<<< HEAD
    def _resize_masks(self, inputs: InstanceSegDataEntity, scale_factor: tuple[float, float]) -> InstanceSegDataEntity:
        """Resize masks with inputs.img_info.scale_factor."""
        if (masks := getattr(inputs, "masks", None)) is not None and len(masks) > 0:
            # bit mask
            masks = masks.numpy() if not isinstance(masks, np.ndarray) else masks
            scale = rescale_size(masks.shape[1:], scale_factor)
            masks = np.stack(
                [
                    cv2.resize(mask, scale, interpolation=self.cv2_interp_codes[self.interpolation_mask])
                    for mask in masks
                ],
            )
            inputs.masks = masks

        if (polygons := getattr(inputs, "polygons", None)) is not None and len(polygons) > 0:
            # polygon mask
            polygons = rescale_polygons(polygons, scale_factor)
            inputs.polygons = polygons
        return inputs

    def forward(self, *_inputs: T_OTXDataEntity) -> T_OTXDataEntity:
        """Transform function to resize images, bounding boxes, and masks."""
=======
    def forward(self, *_inputs: T_OTXDataEntity) -> T_OTXDataEntity:
        """Transform function to resize images and bounding boxes."""
>>>>>>> 2fc77776
        assert len(_inputs) == 1, "[tmp] Multiple entity is not supported yet."  # noqa: S101
        inputs = _inputs[0]

        inputs, scale_factor = self._resize_img(inputs)
        if self.transform_bbox:
            inputs = self._resize_bboxes(inputs, scale_factor)  # type: ignore[arg-type, assignment]

<<<<<<< HEAD
        if self.transform_mask:
            inputs = self._resize_masks(inputs, scale_factor)  # type: ignore[arg-type, assignment]

=======
>>>>>>> 2fc77776
        return self.convert(inputs)

    def __repr__(self) -> str:
        repr_str = self.__class__.__name__
        repr_str += f"(scale={self.scale}, "
        repr_str += f"scale_factor={self.scale_factor}, "
        repr_str += f"keep_ratio={self.keep_ratio}, "
        repr_str += f"clip_object_border={self.clip_object_border}), "
        repr_str += f"interpolation={self.interpolation})"
        return repr_str


class RandomResizedCrop(tvt_v2.Transform, NumpytoTVTensorMixin):
    """Crop the given image to random scale and aspect ratio.

    This class implements mmpretrain.datasets.transforms.RandomResizedCrop reimplemented as torchvision.transform.
    A crop of random size (default: of 0.08 to 1.0) of the original size and a
    random aspect ratio (default: of 3/4 to 4/3) of the original aspect ratio
    is made. This crop is finally resized to given size.

    Args:
        scale (sequence | int): Desired output scale of the crop. If size is an
            int instead of sequence like (h, w), a square crop (size, size) is
            made.
        crop_ratio_range (tuple): Range of the random size of the cropped
            image compared to the original image. Defaults to (0.08, 1.0).
        aspect_ratio_range (tuple): Range of the random aspect ratio of the
            cropped image compared to the original image.
            Defaults to (3. / 4., 4. / 3.).
        max_attempts (int): Maximum number of attempts before falling back to
            Central Crop. Defaults to 10.
        interpolation (str): Interpolation method, accepted values are
            'nearest', 'bilinear', 'bicubic', 'area', 'lanczos'. Defaults to
            'bilinear'.
        backend (str): The image resize backend type, accepted values are
            'cv2' and 'pillow'. Defaults to 'cv2'.
        is_numpy_to_tvtensor(bool): Whether convert outputs to tensor. Defaults to False.
    """

    cv2_interp_codes: ClassVar = {
        "nearest": cv2.INTER_NEAREST,
        "bilinear": cv2.INTER_LINEAR,
        "bicubic": cv2.INTER_CUBIC,
        "area": cv2.INTER_AREA,
        "lanczos": cv2.INTER_LANCZOS4,
    }

    def __init__(
        self,
        scale: Sequence | int,
        crop_ratio_range: tuple[float, float] = (0.08, 1.0),
        aspect_ratio_range: tuple[float, float] = (3.0 / 4.0, 4.0 / 3.0),
        max_attempts: int = 10,
        interpolation: str = "bilinear",
        backend: str = "cv2",
        is_numpy_to_tvtensor: bool = False,
    ) -> None:
        super().__init__()
        if isinstance(scale, Sequence):
            assert len(scale) == 2  # noqa: S101
            assert scale[0] > 0  # noqa: S101
            assert scale[1] > 0  # noqa: S101
            self.scale = scale
        else:
            assert scale > 0  # noqa: S101
            self.scale = (scale, scale)
        if (crop_ratio_range[0] > crop_ratio_range[1]) or (aspect_ratio_range[0] > aspect_ratio_range[1]):
            msg = (
                "range should be of kind (min, max). "
                f"But received crop_ratio_range {crop_ratio_range} "
                f"and aspect_ratio_range {aspect_ratio_range}."
            )
            raise ValueError(msg)
        assert isinstance(max_attempts, int)  # noqa: S101
        assert max_attempts >= 0, "max_attempts mush be int and no less than 0."  # noqa: S101
        assert interpolation in (  # noqa: S101
            "nearest",
            "bilinear",
            "bicubic",
            "area",
            "lanczos",
        )

        self.crop_ratio_range = crop_ratio_range
        self.aspect_ratio_range = aspect_ratio_range
        self.max_attempts = max_attempts
        self.interpolation = interpolation
        self.backend = backend
        self.is_numpy_to_tvtensor = is_numpy_to_tvtensor

    @cache_randomness
    def rand_crop_params(self, img: np.ndarray) -> tuple[int, int, int, int]:
        """Get parameters for ``crop`` for a random sized crop.

        Args:
            img (ndarray): Image to be cropped.

        Returns:
            tuple: Params (offset_h, offset_w, target_h, target_w) to be
                passed to `crop` for a random sized crop.
        """
        h, w = img.shape[:2]
        area = h * w

        for _ in range(self.max_attempts):
            target_area = np.random.uniform(*self.crop_ratio_range) * area
            log_ratio = (math.log(self.aspect_ratio_range[0]), math.log(self.aspect_ratio_range[1]))
            aspect_ratio = math.exp(np.random.uniform(*log_ratio))
            target_w = int(round(math.sqrt(target_area * aspect_ratio)))
            target_h = int(round(math.sqrt(target_area / aspect_ratio)))

            if 0 < target_w <= w and 0 < target_h <= h:
                offset_h = np.random.randint(0, h - target_h + 1)
                offset_w = np.random.randint(0, w - target_w + 1)

                return offset_h, offset_w, target_h, target_w

        # Fallback to central crop
        in_ratio = float(w) / float(h)
        if in_ratio < min(self.aspect_ratio_range):
            target_w = w
            target_h = int(round(target_w / min(self.aspect_ratio_range)))
        elif in_ratio > max(self.aspect_ratio_range):
            target_h = h
            target_w = int(round(target_h * max(self.aspect_ratio_range)))
        else:  # whole image
            target_w = w
            target_h = h
        offset_h = (h - target_h) // 2
        offset_w = (w - target_w) // 2
        return offset_h, offset_w, target_h, target_w

    def _bbox_clip(self, bboxes: np.ndarray, img_shape: tuple[int, int]) -> np.ndarray:
        """Clip bboxes to fit the image shape.

        Copy from mmcv.image.geometric.bbox_clip

        Args:
            bboxes (ndarray): Shape (..., 4*k)
            img_shape (tuple[int]): (height, width) of the image.

        Returns:
            ndarray: Clipped bboxes.
        """
        cmin = np.empty(bboxes.shape[-1], dtype=bboxes.dtype)
        cmin[0::2] = img_shape[1] - 1
        cmin[1::2] = img_shape[0] - 1
        return np.maximum(np.minimum(bboxes, cmin), 0)

    def _bbox_scaling(self, bboxes: np.ndarray, scale: float, clip_shape: tuple[int, int] | None = None) -> np.ndarray:
        """Scaling bboxes w.r.t the box center.

        Copy from mmcv.image.geometric.bbox_scaling

        Args:
            bboxes (ndarray): Shape(..., 4).
            scale (float): Scaling factor.
            clip_shape (tuple[int], optional): If specified, bboxes that exceed the
                boundary will be clipped according to the given shape (h, w).

        Returns:
            ndarray: Scaled bboxes.
        """
        if float(scale) == 1.0:
            scaled_bboxes = bboxes.copy()
        else:
            w = bboxes[..., 2] - bboxes[..., 0] + 1
            h = bboxes[..., 3] - bboxes[..., 1] + 1
            dw = (w * (scale - 1)) * 0.5
            dh = (h * (scale - 1)) * 0.5
            scaled_bboxes = bboxes + np.stack((-dw, -dh, dw, dh), axis=-1)
        if clip_shape is not None:
            return self._bbox_clip(scaled_bboxes, clip_shape)
        return scaled_bboxes

    def _crop_img(
        self,
        img: np.ndarray,
        bboxes: np.ndarray,
        scale: float = 1.0,
        pad_fill: float | list | None = None,
    ) -> np.ndarray | list[np.ndarray]:
        """Crop image patches.

        Copy from mmcv.image.geometric.imcrop
        3 steps: scale the bboxes -> clip bboxes -> crop and pad.

        Args:
            img (ndarray): Image to be cropped.
            bboxes (ndarray): Shape (k, 4) or (4, ), location of cropped bboxes.
            scale (float, optional): Scale ratio of bboxes, the default value
                1.0 means no scaling.
            pad_fill (Number | list[Number]): Value to be filled for padding.
                Default: None, which means no padding.

        Returns:
            list[ndarray] | ndarray: The cropped image patches.
        """
        chn = 1 if img.ndim == 2 else img.shape[2]
        if pad_fill is not None and isinstance(pad_fill, (int, float)):
            pad_fill = [pad_fill for _ in range(chn)]

        _bboxes = bboxes[None, ...] if bboxes.ndim == 1 else bboxes
        scaled_bboxes = self._bbox_scaling(_bboxes, scale).astype(np.int32)
        clipped_bbox = self._bbox_clip(scaled_bboxes, img.shape)

        patches = []
        for i in range(clipped_bbox.shape[0]):
            x1, y1, x2, y2 = tuple(clipped_bbox[i, :])
            if pad_fill is None:
                patch = img[y1 : y2 + 1, x1 : x2 + 1, ...]
            else:
                _x1, _y1, _x2, _y2 = tuple(scaled_bboxes[i, :])
                patch_h = _y2 - _y1 + 1
                patch_w = _x2 - _x1 + 1
                patch_shape = (patch_h, patch_w) if chn == 1 else (patch_h, patch_w, chn)
                patch = np.array(pad_fill, dtype=img.dtype) * np.ones(patch_shape, dtype=img.dtype)
                x_start = 0 if _x1 >= 0 else -_x1
                y_start = 0 if _y1 >= 0 else -_y1
                w = x2 - x1 + 1
                h = y2 - y1 + 1
                patch[y_start : y_start + h, x_start : x_start + w, ...] = img[y1 : y1 + h, x1 : x1 + w, ...]
            patches.append(patch)

        if bboxes.ndim == 1:
            return patches[0]
        return patches

    def forward(self, *_inputs: T_OTXDataEntity) -> T_OTXDataEntity:
        """Transform function to randomly resized crop images.

        Args:
            results (dict): Result dict from loading pipeline.

        Returns:
            dict: Randomly resized cropped results, 'img_shape'
                key in result dict is updated according to crop size.
        """
        inputs = _inputs[0]
        if (img := getattr(inputs, "image", None)) is not None:
            img = to_np_image(img)
            offset_h, offset_w, target_h, target_w = self.rand_crop_params(img)
            bboxes = np.array(
                [
                    offset_w,
                    offset_h,
                    offset_w + target_w - 1,
                    offset_h + target_h - 1,
                ],
            )
            img = self._crop_img(img, bboxes=bboxes)
            inputs.img_info = _crop_image_info(inputs.img_info, *img.shape[:2])

            img = cv2.resize(
                img,
                tuple(self.scale[::-1]),
                dst=None,
                interpolation=self.cv2_interp_codes[self.interpolation],
            )
            if (masks := getattr(inputs, "gt_seg_map", None)) is not None:
                masks = masks.numpy()
                masks = self._crop_img(masks, bboxes=bboxes)
                masks = cv2.resize(
                    masks,
                    tuple(self.scale[::-1]),
                    dst=None,
                    interpolation=self.cv2_interp_codes["nearest"],
                )
                inputs.gt_seg_map = torch.from_numpy(masks)  # type: ignore[attr-defined]

            inputs.image = img
            inputs.img_info = _resize_image_info(inputs.img_info, img.shape[:2])
        return self.convert(inputs)

    def __repr__(self):
        """Print the basic information of the transform.

        Returns:
            str: Formatted string.
        """
        repr_str = self.__class__.__name__ + f"(scale={self.scale}"
        repr_str += ", crop_ratio_range="
        repr_str += f"{tuple(round(s, 4) for s in self.crop_ratio_range)}"
        repr_str += ", aspect_ratio_range="
        repr_str += f"{tuple(round(r, 4) for r in self.aspect_ratio_range)}"
        repr_str += f", max_attempts={self.max_attempts}"
        repr_str += f", interpolation={self.interpolation}"
        repr_str += f", backend={self.backend})"
        return repr_str


class RandomFlip(tvt_v2.Transform, NumpytoTVTensorMixin):
    """Implementation of mmdet.datasets.transforms.RandomFlip with torchvision format.

    Reference : https://github.com/open-mmlab/mmdetection/blob/v3.2.0/mmdet/datasets/transforms/transforms.py#L496-L596

    TODO : update masks for instance segmentation
    TODO : optimize logic to torcivision pipeline

     - ``prob`` is float, ``direction`` is string: the image will be
        ``direction``ly flipped with probability of ``prob`` .
        E.g., ``prob=0.5``, ``direction='horizontal'``,
        then image will be horizontally flipped with probability of 0.5.
     - ``prob`` is float, ``direction`` is list of string: the image will
        be ``direction[i]``ly flipped with probability of
        ``prob/len(direction)``.
        E.g., ``prob=0.5``, ``direction=['horizontal', 'vertical']``,
        then image will be horizontally flipped with probability of 0.25,
        vertically with probability of 0.25.
     - ``prob`` is list of float, ``direction`` is list of string:
        given ``len(prob) == len(direction)``, the image will
        be ``direction[i]``ly flipped with probability of ``prob[i]``.
        E.g., ``prob=[0.3, 0.5]``, ``direction=['horizontal',
        'vertical']``, then image will be horizontally flipped with
        probability of 0.3, vertically with probability of 0.5.

    Args:
        prob (float | list[float], optional): The flipping probability.
            Defaults to None.
        direction(str | list[str]): The flipping direction. Options
            If input is a list, the length must equal ``prob``. Each
            element in ``prob`` indicates the flip probability of
            corresponding direction. Defaults to 'horizontal'.
        is_numpy_to_tvtensor(bool): Whether convert outputs to tensor. Defaults to False.
    """

    def __init__(
        self,
        prob: float | Iterable[float] | None = None,
        direction: str | Sequence[str | None] = "horizontal",
        is_numpy_to_tvtensor: bool = False,
    ) -> None:
        super().__init__()

        if isinstance(prob, list):
            assert all(isinstance(p, float) for p in prob)  # noqa: S101
            assert 0 <= sum(prob) <= 1  # noqa: S101
        elif isinstance(prob, float):
            assert 0 <= prob <= 1  # noqa: S101
        else:
            msg = f"probs must be float or list of float, but got `{type(prob)}`."
            raise TypeError(msg)
        self.prob = prob

        valid_directions = ["horizontal", "vertical", "diagonal"]
        if isinstance(direction, str):
            assert direction in valid_directions  # noqa: S101
        elif isinstance(direction, list):
            assert all(isinstance(d, str) for d in direction)  # noqa: S101
            assert set(direction).issubset(set(valid_directions))  # noqa: S101
        else:
            msg = f"direction must be either str or list of str, but got `{type(direction)}`."
            raise TypeError(msg)
        self.direction = direction

        if isinstance(prob, list):
            assert len(prob) == len(self.direction)  # noqa: S101

        self.is_numpy_to_tvtensor = is_numpy_to_tvtensor

    @cache_randomness
    def _choose_direction(self) -> str:
        """Choose the flip direction according to `prob` and `direction`."""
        if isinstance(self.direction, Sequence) and not isinstance(self.direction, str):
            # None means non-flip
            direction_list: list = [*list(self.direction), None]
        elif isinstance(self.direction, str):
            # None means non-flip
            direction_list = [self.direction, None]

        if isinstance(self.prob, list):
            non_prob: float = 1 - sum(self.prob)
            prob_list = [*self.prob, non_prob]
        elif isinstance(self.prob, float):
            non_prob = 1.0 - self.prob
            # exclude non-flip
            single_ratio = self.prob / (len(direction_list) - 1)
            prob_list = [single_ratio] * (len(direction_list) - 1) + [non_prob]

        return np.random.choice(direction_list, p=prob_list)

    def forward(self, *_inputs: T_OTXDataEntity) -> T_OTXDataEntity:
        """Flip images, bounding boxes, and semantic segmentation map."""
        assert len(_inputs) == 1, "[tmp] Multiple entity is not supported yet."  # noqa: S101
        inputs = _inputs[0]

        if (cur_dir := self._choose_direction()) is not None:
            # flip image
            img = to_np_image(inputs.image)
            img = np.ascontiguousarray(flip_image(img, direction=cur_dir))
<<<<<<< HEAD
=======

>>>>>>> 2fc77776
            inputs.image = img

            # flip bboxes
            if (bboxes := getattr(inputs, "bboxes", None)) is not None:
                bboxes = flip_bboxes(bboxes, inputs.img_info.img_shape, direction=cur_dir)
                inputs.bboxes = tv_tensors.BoundingBoxes(bboxes, format="XYXY", canvas_size=img.shape[:2])

<<<<<<< HEAD
            # flip masks
            if (masks := getattr(inputs, "masks", None)) is not None and len(masks) > 0:
                masks = masks.numpy() if not isinstance(masks, np.ndarray) else masks
                masks = np.ascontiguousarray(np.stack([flip_image(mask, direction=cur_dir) for mask in masks]))
                inputs.masks = masks

            # flip polygons
            if (polygons := getattr(inputs, "polygons", None)) is not None and len(polygons) > 0:
                height, width = inputs.img_info.img_shape
                flipped_masks = []
                for polygon in polygons:
                    p = np.asarray(copy.deepcopy(polygon.points))
                    if cur_dir == "horizontal":
                        p[0::2] = width - p[0::2]
                    elif cur_dir == "vertical":
                        p[1::2] = height - p[1::2]
                    else:
                        p[0::2] = width - p[0::2]
                        p[1::2] = height - p[1::2]
                    flipped_masks.append(Polygon(points=p.tolist()))
                inputs.polygons = flipped_masks

=======
>>>>>>> 2fc77776
        return self.convert(inputs)

    def __repr__(self) -> str:
        repr_str = self.__class__.__name__
        repr_str += f"(prob={self.prob}, "
        repr_str += f"direction={self.direction})"
        return repr_str


class PhotoMetricDistortion(tvt_v2.Transform, NumpytoTVTensorMixin):
    """Implementation of mmdet.datasets.transforms.PhotoMetricDistortion with torchvision format.

    Reference : https://github.com/open-mmlab/mmdetection/blob/v3.2.0/mmdet/datasets/transforms/transforms.py#L1084-L1210

    TODO : update masks for instance segmentation
    TODO : optimize logic to torcivision pipeline

    Apply photometric distortion to image sequentially, every transformation
    is applied with a probability of 0.5. The position of random contrast is in
    second or second to last.

    1. random brightness
    2. random contrast (mode 0)
    3. convert color from BGR to HSV
    4. random saturation
    5. random hue
    6. convert color from HSV to BGR
    7. random contrast (mode 1)
    8. randomly swap channels

    Args:
        brightness_delta (int): delta of brightness.
        contrast_range (sequence): range of contrast.
        saturation_range (sequence): range of saturation.
        hue_delta (int): delta of hue.
        is_numpy_to_tvtensor(bool): Whether convert outputs to tensor. Defaults to False.
    """

    def __init__(
        self,
        brightness_delta: int = 32,
        contrast_range: Sequence[int | float] = (0.5, 1.5),
        saturation_range: Sequence[int | float] = (0.5, 1.5),
        hue_delta: int = 18,
        is_numpy_to_tvtensor: bool = False,
    ) -> None:
        super().__init__()

        self.brightness_delta = brightness_delta
        self.contrast_lower, self.contrast_upper = contrast_range
        self.saturation_lower, self.saturation_upper = saturation_range
        self.hue_delta = hue_delta
        self.is_numpy_to_tvtensor = is_numpy_to_tvtensor

    @cache_randomness
    def _random_flags(self) -> Sequence[int | float]:
        mode = random.randint(2)
        brightness_flag = random.randint(2)
        contrast_flag = random.randint(2)
        saturation_flag = random.randint(2)
        hue_flag = random.randint(2)
        swap_flag = random.randint(2)
        delta_value = random.uniform(-self.brightness_delta, self.brightness_delta)
        alpha_value = random.uniform(self.contrast_lower, self.contrast_upper)
        saturation_value = random.uniform(self.saturation_lower, self.saturation_upper)
        hue_value = random.uniform(-self.hue_delta, self.hue_delta)
        swap_value = random.permutation(3)

        return (
            mode,
            brightness_flag,
            contrast_flag,
            saturation_flag,
            hue_flag,
            swap_flag,
            delta_value,
            alpha_value,
            saturation_value,
            hue_value,
            swap_value,
        )

    def forward(self, *_inputs: T_OTXDataEntity) -> T_OTXDataEntity:
        """Transform function to perform photometric distortion on images."""
        assert len(_inputs) == 1, "[tmp] Multiple entity is not supported yet."  # noqa: S101
        inputs = _inputs[0]

        if (img := getattr(inputs, "image", None)) is not None:
            img = to_np_image(img)
            img = img.astype(np.float32)

            (
                mode,
                brightness_flag,
                contrast_flag,
                saturation_flag,
                hue_flag,
                swap_flag,
                delta_value,
                alpha_value,
                saturation_value,
                hue_value,
                swap_value,
            ) = self._random_flags()

            # random brightness
            if brightness_flag:
                img += delta_value

            # mode == 0 --> do random contrast first
            # mode == 1 --> do random contrast last
            if mode == 1 and contrast_flag:
                img *= alpha_value

            # TODO (sungchul): OTX consumes RGB images but mmx assumes they are BGR.
            # convert color from BGR to HSV
            img = cv2.cvtColor(img, cv2.COLOR_BGR2HSV)  # f32 -> f32

            # random saturation
            if saturation_flag:
                img[..., 1] *= saturation_value
                # For image(type=float32), after convert bgr to hsv by opencv,
                # valid saturation value range is [0, 1]
                if saturation_value > 1:
                    img[..., 1] = img[..., 1].clip(0, 1)

            # random hue
            if hue_flag:
                img[..., 0] += hue_value
                img[..., 0][img[..., 0] > 360] -= 360
                img[..., 0][img[..., 0] < 0] += 360

            # convert color from HSV to BGR
            img = cv2.cvtColor(img, cv2.COLOR_HSV2BGR)  # f32 -> f32

            # random contrast
            if mode == 0 and contrast_flag:
                img *= alpha_value

            # randomly swap channels
            if swap_flag:
                img = img[..., swap_value]

            inputs.image = img  # f32
        return self.convert(inputs)

    def __repr__(self) -> str:
        repr_str = self.__class__.__name__
        repr_str += f"(brightness_delta={self.brightness_delta}, "
        repr_str += "contrast_range="
        repr_str += f"{(self.contrast_lower, self.contrast_upper)}, "
        repr_str += "saturation_range="
        repr_str += f"{(self.saturation_lower, self.saturation_upper)}, "
        repr_str += f"hue_delta={self.hue_delta})"
        return repr_str


class RandomAffine(tvt_v2.Transform, NumpytoTVTensorMixin):
    """Implementation of mmdet.datasets.transforms.RandomAffine with torchvision format.

    Reference : https://github.com/open-mmlab/mmdetection/blob/v3.2.0/mmdet/datasets/transforms/transforms.py#L2736-L2901

    TODO : update masks for instance segmentation
    TODO : optimize logic to torcivision pipeline

    Args:
        max_rotate_degree (float): Maximum degrees of rotation transform.
            Defaults to 10.
        max_translate_ratio (float): Maximum ratio of translation.
            Defaults to 0.1.
        scaling_ratio_range (tuple[float]): Min and max ratio of
            scaling transform. Defaults to (0.5, 1.5).
        max_shear_degree (float): Maximum degrees of shear
            transform. Defaults to 2.
        border (tuple[int]): Distance from width and height sides of input
            image to adjust output shape. Only used in mosaic dataset.
            Defaults to (0, 0).
        border_val (tuple[int]): Border padding values of 3 channels.
            Defaults to (114, 114, 114).
        bbox_clip_border (bool, optional): Whether to clip the objects outside
            the border of the image. In some dataset like MOT17, the gt bboxes
            are allowed to cross the border of images. Therefore, we don't
            need to clip the gt bboxes in these cases. Defaults to True.
        is_numpy_to_tvtensor(bool): Whether convert outputs to tensor. Defaults to False.
    """

    def __init__(
        self,
        max_rotate_degree: float = 10.0,
        max_translate_ratio: float = 0.1,
        scaling_ratio_range: tuple[float, float] = (0.5, 1.5),
        max_shear_degree: float = 2.0,
        border: tuple[int, int] = (0, 0),
        border_val: tuple[int, int, int] = (114, 114, 114),
        bbox_clip_border: bool = True,
        is_numpy_to_tvtensor: bool = False,
    ) -> None:
        super().__init__()

        assert 0 <= max_translate_ratio <= 1  # noqa: S101
        assert scaling_ratio_range[0] <= scaling_ratio_range[1]  # noqa: S101
        assert scaling_ratio_range[0] > 0  # noqa: S101
        self.max_rotate_degree = max_rotate_degree
        self.max_translate_ratio = max_translate_ratio
        self.scaling_ratio_range = scaling_ratio_range
        self.max_shear_degree = max_shear_degree
        self.border = border
        self.border_val = border_val
        self.bbox_clip_border = bbox_clip_border
        self.is_numpy_to_tvtensor = is_numpy_to_tvtensor

    @cache_randomness
    def _get_random_homography_matrix(self, height: int, width: int) -> np.ndarray:
        # Rotation
        rotation_degree = random.uniform(-self.max_rotate_degree, self.max_rotate_degree)
        rotation_matrix = self._get_rotation_matrix(rotation_degree)

        # Scaling
        scaling_ratio = random.uniform(self.scaling_ratio_range[0], self.scaling_ratio_range[1])
        scaling_matrix = self._get_scaling_matrix(scaling_ratio)

        # Shear
        x_degree = random.uniform(-self.max_shear_degree, self.max_shear_degree)
        y_degree = random.uniform(-self.max_shear_degree, self.max_shear_degree)
        shear_matrix = self._get_shear_matrix(x_degree, y_degree)

        # Translation
        trans_x = random.uniform(-self.max_translate_ratio, self.max_translate_ratio) * width
        trans_y = random.uniform(-self.max_translate_ratio, self.max_translate_ratio) * height
        translate_matrix = self._get_translation_matrix(trans_x, trans_y)

        return translate_matrix @ shear_matrix @ rotation_matrix @ scaling_matrix

    def forward(self, *_inputs: DetDataEntity) -> DetDataEntity:
        """Forward for RandomAffine."""
        assert len(_inputs) == 1, "[tmp] Multiple entity is not supported yet."  # noqa: S101
        inputs = _inputs[0]

        img = to_np_image(inputs.image)
        height = img.shape[0] + self.border[1] * 2
        width = img.shape[1] + self.border[0] * 2

        warp_matrix = self._get_random_homography_matrix(height, width)

        img = cv2.warpPerspective(img, warp_matrix, dsize=(width, height), borderValue=self.border_val)
        inputs.image = img
        inputs.img_info = _resize_image_info(inputs.img_info, img.shape[:2])

        bboxes = inputs.bboxes
        num_bboxes = len(bboxes)
        if num_bboxes:
            bboxes = project_bboxes(bboxes, warp_matrix)
            if self.bbox_clip_border:
                bboxes = clip_bboxes(bboxes, (height, width))
            # remove outside bbox
            valid_index = is_inside_bboxes(bboxes, (height, width))
            inputs.bboxes = tv_tensors.BoundingBoxes(bboxes[valid_index], format="XYXY", canvas_size=(height, width))
            inputs.labels = inputs.labels[valid_index]

        return self.convert(inputs)

    def __repr__(self):
        repr_str = self.__class__.__name__
        repr_str += f"(max_rotate_degree={self.max_rotate_degree}, "
        repr_str += f"max_translate_ratio={self.max_translate_ratio}, "
        repr_str += f"scaling_ratio_range={self.scaling_ratio_range}, "
        repr_str += f"max_shear_degree={self.max_shear_degree}, "
        repr_str += f"border={self.border}, "
        repr_str += f"border_val={self.border_val}, "
        repr_str += f"bbox_clip_border={self.bbox_clip_border})"
        return repr_str

    @staticmethod
    def _get_rotation_matrix(rotate_degrees: float) -> np.ndarray:
        radian = math.radians(rotate_degrees)
        return np.array(
            [[np.cos(radian), -np.sin(radian), 0.0], [np.sin(radian), np.cos(radian), 0.0], [0.0, 0.0, 1.0]],
            dtype=np.float32,
        )

    @staticmethod
    def _get_scaling_matrix(scale_ratio: float) -> np.ndarray:
        return np.array([[scale_ratio, 0.0, 0.0], [0.0, scale_ratio, 0.0], [0.0, 0.0, 1.0]], dtype=np.float32)

    @staticmethod
    def _get_shear_matrix(x_shear_degrees: float, y_shear_degrees: float) -> np.ndarray:
        x_radian = math.radians(x_shear_degrees)
        y_radian = math.radians(y_shear_degrees)
        return np.array(
            [[1, np.tan(x_radian), 0.0], [np.tan(y_radian), 1, 0.0], [0.0, 0.0, 1.0]],
            dtype=np.float32,
        )

    @staticmethod
    def _get_translation_matrix(x: float, y: float) -> np.ndarray:
        return np.array([[1, 0.0, x], [0.0, 1, y], [0.0, 0.0, 1.0]], dtype=np.float32)


class CachedMosaic(tvt_v2.Transform, NumpytoTVTensorMixin):
    """Implementation of mmdet.datasets.transforms.CachedMosaic with torchvision format.

    Reference : https://github.com/open-mmlab/mmdetection/blob/v3.2.0/mmdet/datasets/transforms/transforms.py#L3342-L3573

    TODO : update masks for instance segmentation
    TODO : optimize logic to torcivision pipeline

    Args:
        img_scale (Sequence[int]): Image size before mosaic pipeline of single
            image. The shape order should be (height, width).
            Defaults to (640, 640).
        center_ratio_range (Sequence[float]): Center ratio range of mosaic
            output. Defaults to (0.5, 1.5).
        bbox_clip_border (bool, optional): Whether to clip the objects outside
            the border of the image. In some dataset like MOT17, the gt bboxes
            are allowed to cross the border of images. Therefore, we don't
            need to clip the gt bboxes in these cases. Defaults to True.
        pad_val (int): Pad value. Defaults to 114.
        prob (float): Probability of applying this transformation.
            Defaults to 1.0.
        max_cached_images (int): The maximum length of the cache. The larger
            the cache, the stronger the randomness of this transform. As a
            rule of thumb, providing 10 caches for each image suffices for
            randomness. Defaults to 40.
        random_pop (bool): Whether to randomly pop a result from the cache
            when the cache is full. If set to False, use FIFO popping method.
            Defaults to True.
        is_numpy_to_tvtensor(bool): Whether convert outputs to tensor. Defaults to False.
    """

    def __init__(
        self,
        img_scale: tuple[int, int] | list[int] = (640, 640),  # (H, W)
        center_ratio_range: tuple[float, float] = (0.5, 1.5),
        bbox_clip_border: bool = True,
        pad_val: float = 114.0,
        prob: float = 1.0,
        max_cached_images: int = 40,
        random_pop: bool = True,
        is_numpy_to_tvtensor: bool = False,
    ) -> None:
        super().__init__()

        assert isinstance(img_scale, (tuple, list))  # noqa: S101
        assert 0 <= prob <= 1.0, f"The probability should be in range [0,1]. got {prob}."  # noqa: S101

        self.img_scale = img_scale  # (H, W)
        self.center_ratio_range = center_ratio_range
        self.bbox_clip_border = bbox_clip_border
        self.pad_val = pad_val
        self.prob = prob

        self.results_cache: list[DetDataEntity] = []
        self.random_pop = random_pop
        assert max_cached_images >= 4, f"The length of cache must >= 4, but got {max_cached_images}."  # noqa: S101
        self.max_cached_images = max_cached_images

        self.cnt_cached_images = 0
        self.is_numpy_to_tvtensor = is_numpy_to_tvtensor

    @cache_randomness
    def get_indexes(self, cache: list) -> list:
        """Call function to collect indexes.

        Args:
            cache (list): The results cache.

        Returns:
            list: indexes.
        """
        return [random.randint(0, len(cache) - 1) for _ in range(3)]

    def forward(self, *_inputs: DetDataEntity) -> DetDataEntity:
        """Forward for CachedMosaic."""
        assert len(_inputs) == 1, "[tmp] Multiple entity is not supported yet."  # noqa: S101
        inputs = _inputs[0]

        self.results_cache.append(copy.deepcopy(inputs))
        if len(self.results_cache) > self.max_cached_images:
            index = random.randint(0, len(self.results_cache) - 1) if self.random_pop else 0
            self.results_cache.pop(index)

        if len(self.results_cache) <= 4:
            return self.convert(inputs)

        if random.uniform(0, 1) > self.prob:
            return self.convert(inputs)

        indices = self.get_indexes(self.results_cache)
        mix_results = [copy.deepcopy(self.results_cache[i]) for i in indices]

        # TODO (mmdetection): refactor mosaic to reuse these code.
        # https://github.com/open-mmlab/mmdetection/blob/v3.2.0/mmdet/datasets/transforms/transforms.py#L3465
        mosaic_bboxes = []
        mosaic_bboxes_labels = []

        if len((inp_img := to_np_image(inputs.image)).shape) == 3:
            mosaic_img = np.full(
                (int(self.img_scale[0] * 2), int(self.img_scale[1] * 2), 3),
                self.pad_val,
                dtype=inp_img.dtype,
            )
        else:
            mosaic_img = np.full(
                (int(self.img_scale[0] * 2), int(self.img_scale[1] * 2)),
                self.pad_val,
                dtype=inp_img.dtype,
            )

        # mosaic center x, y
        center_x = int(random.uniform(*self.center_ratio_range) * self.img_scale[1])
        center_y = int(random.uniform(*self.center_ratio_range) * self.img_scale[0])
        center_position = (center_x, center_y)

        loc_strs = ("top_left", "top_right", "bottom_left", "bottom_right")
        for i, loc in enumerate(loc_strs):
            results_patch = copy.deepcopy(inputs) if loc == "top_left" else copy.deepcopy(mix_results[i - 1])

            img_i = to_np_image(results_patch.image)
            h_i, w_i = img_i.shape[:2]
            # keep_ratio resize
            scale_ratio_i = min(self.img_scale[0] / h_i, self.img_scale[1] / w_i)
            img_i = cv2.resize(
                img_i,
                (int(w_i * scale_ratio_i), int(h_i * scale_ratio_i)),
                interpolation=cv2.INTER_LINEAR,
            )

            # compute the combine parameters
            paste_coord, crop_coord = self._mosaic_combine(loc, center_position, img_i.shape[:2][::-1])
            x1_p, y1_p, x2_p, y2_p = paste_coord
            x1_c, y1_c, x2_c, y2_c = crop_coord

            # crop and paste image
            mosaic_img[y1_p:y2_p, x1_p:x2_p] = img_i[y1_c:y2_c, x1_c:x2_c]

            # adjust coordinate
            gt_bboxes_i = results_patch.bboxes
            gt_bboxes_labels_i = results_patch.labels

            padw = x1_p - x1_c
            padh = y1_p - y1_c
            gt_bboxes_i = rescale_bboxes(gt_bboxes_i, (scale_ratio_i, scale_ratio_i))
            gt_bboxes_i = translate_bboxes(gt_bboxes_i, (padw, padh))
            mosaic_bboxes.append(gt_bboxes_i)
            mosaic_bboxes_labels.append(gt_bboxes_labels_i)

        mosaic_bboxes = torch.cat(mosaic_bboxes, dim=0)
        mosaic_bboxes_labels = torch.cat(mosaic_bboxes_labels, dim=0)

        if self.bbox_clip_border:
            mosaic_bboxes = clip_bboxes(mosaic_bboxes, (2 * self.img_scale[0], 2 * self.img_scale[1]))

        # remove outside bboxes
        inside_inds = is_inside_bboxes(mosaic_bboxes, (2 * self.img_scale[0], 2 * self.img_scale[1])).numpy()
        mosaic_bboxes = mosaic_bboxes[inside_inds]
        mosaic_bboxes_labels = mosaic_bboxes_labels[inside_inds]

        inputs.image = mosaic_img
        inputs.img_info = _resized_crop_image_info(
            inputs.img_info,
            mosaic_img.shape[:2],
        )  # TODO (sungchul): need to add proper function
        inputs.bboxes = tv_tensors.BoundingBoxes(mosaic_bboxes, format="XYXY", canvas_size=mosaic_img.shape[:2])
        inputs.labels = mosaic_bboxes_labels
        return self.convert(inputs)

    def _mosaic_combine(
        self,
        loc: str,
        center_position_xy: Sequence[float],
        img_shape_wh: Sequence[int],
    ) -> tuple[tuple[int, ...], tuple[int, ...]]:
        """Calculate global coordinate of mosaic image and local coordinate of cropped sub-image.

        Args:
            loc (str): Index for the sub-image, loc in ("top_left",
              "top_right", "bottom_left", "bottom_right").
            center_position_xy (Sequence[float]): Mixing center for 4 images,
                (x, y).
            img_shape_wh (Sequence[int]): Width and height of sub-image

        Returns:
            tuple[tuple[int]]: Corresponding coordinate of pasting and
                cropping
                - paste_coord (tuple): paste corner coordinate in mosaic image.
                - crop_coord (tuple): crop corner coordinate in mosaic image.
        """
        assert loc in ("top_left", "top_right", "bottom_left", "bottom_right")  # noqa: S101
        if loc == "top_left":
            # index0 to top left part of image
            x1, y1, x2, y2 = map(
                int,
                (
                    max(center_position_xy[0] - img_shape_wh[0], 0),
                    max(center_position_xy[1] - img_shape_wh[1], 0),
                    center_position_xy[0],
                    center_position_xy[1],
                ),
            )
            crop_coord = img_shape_wh[0] - (x2 - x1), img_shape_wh[1] - (y2 - y1), img_shape_wh[0], img_shape_wh[1]

        elif loc == "top_right":
            # index1 to top right part of image
            x1, y1, x2, y2 = map(
                int,
                (
                    center_position_xy[0],
                    max(center_position_xy[1] - img_shape_wh[1], 0),
                    min(center_position_xy[0] + img_shape_wh[0], self.img_scale[1] * 2),
                    center_position_xy[1],
                ),
            )
            crop_coord = 0, img_shape_wh[1] - (y2 - y1), min(img_shape_wh[0], x2 - x1), img_shape_wh[1]

        elif loc == "bottom_left":
            # index2 to bottom left part of image
            x1, y1, x2, y2 = map(
                int,
                (
                    max(center_position_xy[0] - img_shape_wh[0], 0),
                    center_position_xy[1],
                    center_position_xy[0],
                    min(self.img_scale[0] * 2, center_position_xy[1] + img_shape_wh[1]),
                ),
            )
            crop_coord = img_shape_wh[0] - (x2 - x1), 0, img_shape_wh[0], min(y2 - y1, img_shape_wh[1])

        else:
            # index3 to bottom right part of image
            x1, y1, x2, y2 = map(
                int,
                (
                    center_position_xy[0],
                    center_position_xy[1],
                    min(center_position_xy[0] + img_shape_wh[0], self.img_scale[1] * 2),
                    min(self.img_scale[0] * 2, center_position_xy[1] + img_shape_wh[1]),
                ),
            )
            crop_coord = 0, 0, min(img_shape_wh[0], x2 - x1), min(y2 - y1, img_shape_wh[1])

        paste_coord = x1, y1, x2, y2
        return paste_coord, crop_coord

    def __repr__(self):
        repr_str = self.__class__.__name__
        repr_str += f"(img_scale={self.img_scale}, "
        repr_str += f"center_ratio_range={self.center_ratio_range}, "
        repr_str += f"pad_val={self.pad_val}, "
        repr_str += f"prob={self.prob}, "
        repr_str += f"max_cached_images={self.max_cached_images}, "
        repr_str += f"random_pop={self.random_pop})"
        return repr_str


class CachedMixUp(tvt_v2.Transform, NumpytoTVTensorMixin):
    """Implementation of mmdet.datasets.transforms.CachedMixup with torchvision format.

    Reference : https://github.com/open-mmlab/mmdetection/blob/v3.2.0/mmdet/datasets/transforms/transforms.py#L3577-L3854

    TODO : update masks for instance segmentation
    TODO : optimize logic to torcivision pipeline

    Args:
        img_scale (Sequence[int]): Image output size after mixup pipeline.
            The shape order should be (height, width). Defaults to (640, 640).
        ratio_range (Sequence[float]): Scale ratio of mixup image.
            Defaults to (0.5, 1.5).
        flip_ratio (float): Horizontal flip ratio of mixup image.
            Defaults to 0.5.
        pad_val (int): Pad value. Defaults to 114.
        max_iters (int): The maximum number of iterations. If the number of
            iterations is greater than `max_iters`, but gt_bbox is still
            empty, then the iteration is terminated. Defaults to 15.
        bbox_clip_border (bool, optional): Whether to clip the objects outside
            the border of the image. In some dataset like MOT17, the gt bboxes
            are allowed to cross the border of images. Therefore, we don't
            need to clip the gt bboxes in these cases. Defaults to True.
        max_cached_images (int): The maximum length of the cache. The larger
            the cache, the stronger the randomness of this transform. As a
            rule of thumb, providing 10 caches for each image suffices for
            randomness. Defaults to 20.
        random_pop (bool): Whether to randomly pop a result from the cache
            when the cache is full. If set to False, use FIFO popping method.
            Defaults to True.
        prob (float): Probability of applying this transformation.
            Defaults to 1.0.
        is_numpy_to_tvtensor(bool): Whether convert outputs to tensor. Defaults to False.
    """

    def __init__(
        self,
        img_scale: tuple[int, int] | list[int] = (640, 640),  # (H, W)
        ratio_range: tuple[float, float] = (0.5, 1.5),
        flip_ratio: float = 0.5,
        pad_val: float = 114.0,
        max_iters: int = 15,
        bbox_clip_border: bool = True,
        max_cached_images: int = 20,
        random_pop: bool = True,
        prob: float = 1.0,
        is_numpy_to_tvtensor: bool = False,
    ) -> None:
        super().__init__()

        assert isinstance(img_scale, (tuple, list))  # noqa: S101
        assert max_cached_images >= 2, f"The length of cache must >= 2, but got {max_cached_images}."  # noqa: S101
        assert 0 <= prob <= 1.0, f"The probability should be in range [0,1]. got {prob}."  # noqa: S101
        self.dynamic_scale = img_scale  # (H, W)
        self.ratio_range = ratio_range
        self.flip_ratio = flip_ratio
        self.pad_val = pad_val
        self.max_iters = max_iters
        self.bbox_clip_border = bbox_clip_border
        self.results_cache: list[DetDataEntity] = []

        self.max_cached_images = max_cached_images
        self.random_pop = random_pop
        self.prob = prob
        self.is_numpy_to_tvtensor = is_numpy_to_tvtensor

    @cache_randomness
    def get_indexes(self, cache: list) -> int:
        """Call function to collect indexes.

        Args:
            cache (list): The result cache.

        Returns:
            int: index.
        """
        for _ in range(self.max_iters):
            index = random.randint(0, len(cache) - 1)
            gt_bboxes_i = cache[index].bboxes
            if len(gt_bboxes_i) != 0:
                break
        return index

    def forward(self, *_inputs: DetDataEntity) -> DetDataEntity:
        """MixUp transform function."""
        # cache and pop images
        assert len(_inputs) == 1, "[tmp] Multiple entity is not supported yet."  # noqa: S101
        inputs = _inputs[0]

        self.results_cache.append(copy.deepcopy(inputs))
        if len(self.results_cache) > self.max_cached_images:
            index = random.randint(0, len(self.results_cache) - 1) if self.random_pop else 0
            self.results_cache.pop(index)

        if len(self.results_cache) <= 1:
            return self.convert(inputs)

        if random.uniform(0, 1) > self.prob:
            return self.convert(inputs)

        index = self.get_indexes(self.results_cache)
        retrieve_results = copy.deepcopy(self.results_cache[index])

        # TODO (mmdetection): refactor mixup to reuse these code.
        # https://github.com/open-mmlab/mmdetection/blob/v3.2.0/mmdet/datasets/transforms/transforms.py#L3721
        if retrieve_results.bboxes.shape[0] == 0:
            # empty bbox
            return self.convert(inputs)

        retrieve_img = to_np_image(retrieve_results.image)

        jit_factor = random.uniform(*self.ratio_range)
        is_flip = random.uniform(0, 1) > self.flip_ratio

        if len(retrieve_img.shape) == 3:
            out_img = (
                np.ones((self.dynamic_scale[0], self.dynamic_scale[1], 3), dtype=retrieve_img.dtype) * self.pad_val
            )
        else:
            out_img = np.ones(self.dynamic_scale, dtype=retrieve_img.dtype) * self.pad_val

        # 1. keep_ratio resize
        scale_ratio = min(self.dynamic_scale[0] / retrieve_img.shape[0], self.dynamic_scale[1] / retrieve_img.shape[1])
        retrieve_img = cv2.resize(
            retrieve_img,
            (int(retrieve_img.shape[1] * scale_ratio), int(retrieve_img.shape[0] * scale_ratio)),
            interpolation=cv2.INTER_LINEAR,
        )

        # 2. paste
        out_img[: retrieve_img.shape[0], : retrieve_img.shape[1]] = retrieve_img

        # 3. scale jit
        scale_ratio *= jit_factor
        out_img = cv2.resize(
            out_img,
            (int(out_img.shape[1] * jit_factor), int(out_img.shape[0] * jit_factor)),
            interpolation=cv2.INTER_LINEAR,
        )

        # 4. flip
        if is_flip:
            out_img = out_img[:, ::-1, :]

        # 5. random crop
        ori_img = to_np_image(inputs.image)
        origin_h, origin_w = out_img.shape[:2]
        target_h, target_w = ori_img.shape[:2]
        padded_img = np.ones((max(origin_h, target_h), max(origin_w, target_w), 3)) * self.pad_val
        padded_img[:origin_h, :origin_w] = out_img

        x_offset, y_offset = 0, 0
        if padded_img.shape[0] > target_h:
            y_offset = random.randint(0, padded_img.shape[0] - target_h)
        if padded_img.shape[1] > target_w:
            x_offset = random.randint(0, padded_img.shape[1] - target_w)
        padded_cropped_img = padded_img[y_offset : y_offset + target_h, x_offset : x_offset + target_w]

        # 6. adjust bbox
        retrieve_gt_bboxes = retrieve_results.bboxes
        retrieve_gt_bboxes = rescale_bboxes(retrieve_gt_bboxes, (scale_ratio, scale_ratio))

        if self.bbox_clip_border:
            retrieve_gt_bboxes = clip_bboxes(retrieve_gt_bboxes, (origin_h, origin_w))

        if is_flip:
            retrieve_gt_bboxes = flip_bboxes(retrieve_gt_bboxes, (origin_h, origin_w), direction="horizontal")

        # 7. filter
        cp_retrieve_gt_bboxes = retrieve_gt_bboxes.clone()
        cp_retrieve_gt_bboxes = translate_bboxes(cp_retrieve_gt_bboxes, (-x_offset, -y_offset))

        if self.bbox_clip_border:
            cp_retrieve_gt_bboxes = clip_bboxes(cp_retrieve_gt_bboxes, (target_h, target_w))

        # 8. mix up
        ori_img = ori_img.astype(np.float32)
        mixup_img = 0.5 * ori_img + 0.5 * padded_cropped_img.astype(np.float32)

        retrieve_gt_bboxes_labels = retrieve_results.labels

        mixup_gt_bboxes = torch.cat((inputs.bboxes, cp_retrieve_gt_bboxes), dim=0)
        mixup_gt_bboxes_labels = torch.cat((inputs.labels, retrieve_gt_bboxes_labels), dim=0)

        # remove outside bbox
        inside_inds = is_inside_bboxes(mixup_gt_bboxes, (target_h, target_w))
        mixup_gt_bboxes = mixup_gt_bboxes[inside_inds]
        mixup_gt_bboxes_labels = mixup_gt_bboxes_labels[inside_inds]

        inputs.image = mixup_img.astype(np.uint8)
        inputs.img_info = _resized_crop_image_info(
            inputs.img_info,
            mixup_img.shape[:2],
        )  # TODO (sungchul): need to add proper function
        inputs.bboxes = tv_tensors.BoundingBoxes(mixup_gt_bboxes, format="XYXY", canvas_size=mixup_img.shape[:2])
        inputs.labels = mixup_gt_bboxes_labels
        return self.convert(inputs)

    def __repr__(self):
        repr_str = self.__class__.__name__
        repr_str += f"(dynamic_scale={self.dynamic_scale}, "
        repr_str += f"ratio_range={self.ratio_range}, "
        repr_str += f"flip_ratio={self.flip_ratio}, "
        repr_str += f"pad_val={self.pad_val}, "
        repr_str += f"max_iters={self.max_iters}, "
        repr_str += f"bbox_clip_border={self.bbox_clip_border}, "
        repr_str += f"max_cached_images={self.max_cached_images}, "
        repr_str += f"random_pop={self.random_pop}, "
        repr_str += f"prob={self.prob})"
        return repr_str


class YOLOXHSVRandomAug(tvt_v2.Transform, NumpytoTVTensorMixin):
    """Implementation of mmdet.datasets.transforms.YOLOXHSVRandomAug with torchvision format.

    Reference : https://github.com/open-mmlab/mmdetection/blob/v3.2.0/mmdet/datasets/transforms/transforms.py#L2905-L2961

    TODO : update masks for instance segmentation
    TODO : optimize logic to torcivision pipeline

    Args:
        hue_delta (int): delta of hue. Defaults to 5.
        saturation_delta (int): delta of saturation. Defaults to 30.
        value_delta (int): delat of value. Defaults to 30.
        is_numpy_to_tvtensor(bool): Whether convert outputs to tensor. Defaults to False.
    """

    def __init__(
        self,
        hue_delta: int = 5,
        saturation_delta: int = 30,
        value_delta: int = 30,
        is_numpy_to_tvtensor: bool = False,
    ) -> None:
        super().__init__()

        self.hue_delta = hue_delta
        self.saturation_delta = saturation_delta
        self.value_delta = value_delta
        self.is_numpy_to_tvtensor = is_numpy_to_tvtensor

    @cache_randomness
    def _get_hsv_gains(self) -> np.ndarray:
        hsv_gains = np.random.uniform(-1, 1, 3) * [
            self.hue_delta,
            self.saturation_delta,
            self.value_delta,
        ]
        # random selection of h, s, v
        hsv_gains *= random.randint(0, 2, 3)
        # prevent overflow
        return hsv_gains.astype(np.int16)

    def forward(self, *_inputs: T_OTXDataEntity) -> T_OTXDataEntity:
        """Forward for random hsv transform."""
        assert len(_inputs) == 1, "[tmp] Multiple entity is not supported yet."  # noqa: S101
        inputs = _inputs[0]

        img = to_np_image(inputs.image)
        hsv_gains = self._get_hsv_gains()
        # TODO (sungchul): OTX det models except for YOLOX-S, L, X consume RGB images but mmdet assumes they are BGR.
        img_hsv = cv2.cvtColor(img, cv2.COLOR_BGR2HSV).astype(np.int16)

        img_hsv[..., 0] = (img_hsv[..., 0] + hsv_gains[0]) % 180
        img_hsv[..., 1] = np.clip(img_hsv[..., 1] + hsv_gains[1], 0, 255)
        img_hsv[..., 2] = np.clip(img_hsv[..., 2] + hsv_gains[2], 0, 255)
        cv2.cvtColor(img_hsv.astype(img.dtype), cv2.COLOR_HSV2BGR, dst=img)

        inputs.image = img
        return self.convert(inputs)

    def __repr__(self):
        repr_str = self.__class__.__name__
        repr_str += f"(hue_delta={self.hue_delta}, "
        repr_str += f"saturation_delta={self.saturation_delta}, "
        repr_str += f"value_delta={self.value_delta})"
        return repr_str


class Pad(tvt_v2.Transform, NumpytoTVTensorMixin):
    """Implementation of mmdet.datasets.transforms.Pad with torchvision format.

    Reference : https://github.com/open-mmlab/mmdetection/blob/v3.2.0/mmdet/datasets/transforms/transforms.py#L705-L784

    TODO : update masks for instance segmentation
    TODO : optimize logic to torcivision pipeline

    Args:
        size (tuple, optional): Fixed padding size.
            Expected padding shape (width, height). Defaults to None.
        size_divisor (int, optional): The divisor of padded size. Defaults to
            None.
        pad_to_square (bool): Whether to pad the image into a square.
            Currently only used for YOLOX. Defaults to False.
        pad_val (Number | dict[str, Number], optional) - Padding value for if
            the pad_mode is "constant".  If it is a single number, the value
            to pad the image is the number and to pad the semantic
            segmentation map is 255. If it is a dict, it should have the
            following keys:

            - img: The value to pad the image.
            - seg: The value to pad the semantic segmentation map.
            Defaults to dict(img=0, seg=255).
        padding_mode (str): Type of padding. Should be: constant, edge,
            reflect or symmetric. Defaults to 'constant'.

            - constant: pads with a constant value, this value is specified
              with pad_val.
            - edge: pads with the last value at the edge of the image.
            - reflect: pads with reflection of image without repeating the last
              value on the edge. For example, padding [1, 2, 3, 4] with 2
              elements on both sides in reflect mode will result in
              [3, 2, 1, 2, 3, 4, 3, 2].
            - symmetric: pads with reflection of image repeating the last value
              on the edge. For example, padding [1, 2, 3, 4] with 2 elements on
              both sides in symmetric mode will result in
              [2, 1, 1, 2, 3, 4, 4, 3]
        is_numpy_to_tvtensor(bool): Whether convert outputs to tensor. Defaults to False.
    """

    border_type: ClassVar = {
        "constant": cv2.BORDER_CONSTANT,
        "edge": cv2.BORDER_REPLICATE,
        "reflect": cv2.BORDER_REFLECT_101,
        "symmetric": cv2.BORDER_REFLECT,
    }

    def __init__(
        self,
        size: tuple[int, int] | None = None,  # (H, W)
        size_divisor: int | None = None,
        pad_to_square: bool = False,
        pad_val: int | float | dict | None = None,
        padding_mode: str = "constant",
<<<<<<< HEAD
        transform_mask: bool = False,
=======
>>>>>>> 2fc77776
        is_numpy_to_tvtensor: bool = False,
    ) -> None:
        super().__init__()

        self.size = size
        self.size_divisor = size_divisor
        pad_val = pad_val or {"img": 0, "seg": 255}
        if isinstance(pad_val, int):
            pad_val = {"img": pad_val, "seg": 255}
        assert isinstance(pad_val, dict), "pad_val "  # noqa: S101
        self.pad_val = pad_val
        self.pad_to_square = pad_to_square

        if pad_to_square:
            assert size is None, "The size and size_divisor must be None when pad2square is True"  # noqa: S101
        else:
            assert size is not None or size_divisor is not None, "only one of size and size_divisor should be valid"  # noqa: S101
            assert size is None or size_divisor is None  # noqa: S101
        assert padding_mode in ["constant", "edge", "reflect", "symmetric"]  # noqa: S101
        self.padding_mode = padding_mode
<<<<<<< HEAD
        self.transform_mask = transform_mask
=======
>>>>>>> 2fc77776
        self.is_numpy_to_tvtensor = is_numpy_to_tvtensor

    def _pad_img(self, inputs: T_OTXDataEntity) -> T_OTXDataEntity:
        """Pad images according to ``self.size``."""
        img = to_np_image(inputs.image)
        pad_val = self.pad_val.get("img", 0)

        size: tuple[int, int]
        if self.pad_to_square:
            max_size = max(img.shape[:2])
            size = (max_size, max_size)

        if self.size_divisor is not None:
            if not self.pad_to_square:
                size = (img.shape[0], img.shape[1])
            pad_h = int(np.ceil(size[0] / self.size_divisor)) * self.size_divisor
            pad_w = int(np.ceil(size[1] / self.size_divisor)) * self.size_divisor
            size = (pad_h, pad_w)
        elif self.size is not None:
            size = self.size

        if isinstance(pad_val, int) and img.ndim == 3:
            pad_val = tuple(pad_val for _ in range(img.shape[2]))

        width = max(size[1] - img.shape[1], 0)
        height = max(size[0] - img.shape[0], 0)
        padding = [0, 0, width, height]

        padded_img = cv2.copyMakeBorder(
            img,
            padding[1],
            padding[3],
            padding[0],
            padding[2],
            self.border_type[self.padding_mode],
            value=pad_val,
        )

        inputs.image = padded_img
        inputs.img_info = _pad_image_info(inputs.img_info, padding)
        return self.convert(inputs)

    def _pad_masks(self, inputs: InstanceSegDataEntity) -> InstanceSegDataEntity:
        """Pad masks according to inputs.image_info.padding."""
        if (masks := getattr(inputs, "masks", None)) is not None and len(masks) > 0:
            masks = masks.numpy() if not isinstance(masks, np.ndarray) else masks

            pad_val = self.pad_val.get("masks", 0)
            padding = inputs.img_info.padding

            padded_masks = np.stack(
                [
                    cv2.copyMakeBorder(
                        mask,
                        padding[1],
                        padding[3],
                        padding[0],
                        padding[2],
                        self.border_type[self.padding_mode],
                        value=pad_val,
                    )
                    for mask in masks
                ]
            )

            inputs.masks = padded_masks

        return inputs

    def forward(self, *_inputs: T_OTXDataEntity) -> T_OTXDataEntity:
        """Forward function to pad images."""
        assert len(_inputs) == 1, "[tmp] Multiple entity is not supported yet."  # noqa: S101
        inputs = _inputs[0]

        inputs = self._pad_img(inputs)
        if self.transform_mask:
            inputs = self._pad_masks(inputs)

        return self.convert(inputs)


tvt_v2.PerturbBoundingBoxes = PerturbBoundingBoxes
tvt_v2.PadtoSquare = PadtoSquare
tvt_v2.ResizetoLongestEdge = ResizetoLongestEdge


class TorchVisionTransformLib:
    """Helper to support TorchVision transforms (only V2) in OTX."""

    @classmethod
    def list_available_transforms(cls) -> list[type[tvt_v2.Transform]]:
        """List available TorchVision transform (only V2) classes."""
        return [
            obj
            for name in dir(tvt_v2)
            if (obj := getattr(tvt_v2, name)) and isclass(obj) and issubclass(obj, tvt_v2.Transform)
        ]

    @classmethod
    def generate(cls, config: SubsetConfig) -> Compose:
        """Generate TorchVision transforms from the configuration."""
        if isinstance(config.transforms, tvt_v2.Compose):
            return config.transforms

        transforms = []
        for cfg_transform in config.transforms:
            transform = cls._dispatch_transform(cfg_transform)
            transforms.append(transform)

        return tvt_v2.Compose(transforms)

    @classmethod
    def _dispatch_transform(cls, cfg_transform: DictConfig | dict | tvt_v2.Transform) -> tvt_v2.Transform:
        if isinstance(cfg_transform, (DictConfig, dict)):
            transform = instantiate_class(args=(), init=cfg_transform)

        elif isinstance(cfg_transform, tvt_v2.Transform):
            transform = cfg_transform
        else:
            msg = (
                "TorchVisionTransformLib accepts only three types "
                "for config.transforms: DictConfig | dict | tvt_v2.Transform. "
                f"However, its type is {type(cfg_transform)}."
            )
            raise TypeError(msg)

        return transform<|MERGE_RESOLUTION|>--- conflicted
+++ resolved
@@ -460,13 +460,9 @@
             bboxes are allowed to cross the border of images. Therefore, we
             don't need to clip the gt bboxes in these cases. Defaults to True.
         interpolation (str): Interpolation method for cv2. Defaults to 'bilinear'.
-<<<<<<< HEAD
         interpolation_mask (str): Interpolation method for mask. Defaults to 'nearest'.
         transform_bbox (bool): Whether to transform bounding boxes. Defaults to False.
         transform_mask (bool): Whether to transform masks. Defaults to False.
-=======
-        transform_bbox (bool): Whether to transform bounding boxes. Defaults to False.
->>>>>>> 2fc77776
         is_numpy_to_tvtensor(bool): Whether convert outputs to tensor. Defaults to False.
     """
 
@@ -485,13 +481,9 @@
         keep_ratio: bool = False,
         clip_object_border: bool = True,
         interpolation: str = "bilinear",
-<<<<<<< HEAD
         interpolation_mask: str = "nearest",
         transform_bbox: bool = False,
         transform_mask: bool = False,
-=======
-        transform_bbox: bool = False,
->>>>>>> 2fc77776
         is_numpy_to_tvtensor: bool = False,
     ) -> None:
         super().__init__()
@@ -552,7 +544,6 @@
             inputs.bboxes = tv_tensors.BoundingBoxes(bboxes, format="XYXY", canvas_size=inputs.img_info.img_shape)
         return inputs
 
-<<<<<<< HEAD
     def _resize_masks(self, inputs: InstanceSegDataEntity, scale_factor: tuple[float, float]) -> InstanceSegDataEntity:
         """Resize masks with inputs.img_info.scale_factor."""
         if (masks := getattr(inputs, "masks", None)) is not None and len(masks) > 0:
@@ -575,10 +566,6 @@
 
     def forward(self, *_inputs: T_OTXDataEntity) -> T_OTXDataEntity:
         """Transform function to resize images, bounding boxes, and masks."""
-=======
-    def forward(self, *_inputs: T_OTXDataEntity) -> T_OTXDataEntity:
-        """Transform function to resize images and bounding boxes."""
->>>>>>> 2fc77776
         assert len(_inputs) == 1, "[tmp] Multiple entity is not supported yet."  # noqa: S101
         inputs = _inputs[0]
 
@@ -586,12 +573,9 @@
         if self.transform_bbox:
             inputs = self._resize_bboxes(inputs, scale_factor)  # type: ignore[arg-type, assignment]
 
-<<<<<<< HEAD
         if self.transform_mask:
             inputs = self._resize_masks(inputs, scale_factor)  # type: ignore[arg-type, assignment]
 
-=======
->>>>>>> 2fc77776
         return self.convert(inputs)
 
     def __repr__(self) -> str:
@@ -982,10 +966,6 @@
             # flip image
             img = to_np_image(inputs.image)
             img = np.ascontiguousarray(flip_image(img, direction=cur_dir))
-<<<<<<< HEAD
-=======
-
->>>>>>> 2fc77776
             inputs.image = img
 
             # flip bboxes
@@ -993,7 +973,6 @@
                 bboxes = flip_bboxes(bboxes, inputs.img_info.img_shape, direction=cur_dir)
                 inputs.bboxes = tv_tensors.BoundingBoxes(bboxes, format="XYXY", canvas_size=img.shape[:2])
 
-<<<<<<< HEAD
             # flip masks
             if (masks := getattr(inputs, "masks", None)) is not None and len(masks) > 0:
                 masks = masks.numpy() if not isinstance(masks, np.ndarray) else masks
@@ -1016,8 +995,6 @@
                     flipped_masks.append(Polygon(points=p.tolist()))
                 inputs.polygons = flipped_masks
 
-=======
->>>>>>> 2fc77776
         return self.convert(inputs)
 
     def __repr__(self) -> str:
@@ -1906,10 +1883,7 @@
         pad_to_square: bool = False,
         pad_val: int | float | dict | None = None,
         padding_mode: str = "constant",
-<<<<<<< HEAD
         transform_mask: bool = False,
-=======
->>>>>>> 2fc77776
         is_numpy_to_tvtensor: bool = False,
     ) -> None:
         super().__init__()
@@ -1930,10 +1904,7 @@
             assert size is None or size_divisor is None  # noqa: S101
         assert padding_mode in ["constant", "edge", "reflect", "symmetric"]  # noqa: S101
         self.padding_mode = padding_mode
-<<<<<<< HEAD
         self.transform_mask = transform_mask
-=======
->>>>>>> 2fc77776
         self.is_numpy_to_tvtensor = is_numpy_to_tvtensor
 
     def _pad_img(self, inputs: T_OTXDataEntity) -> T_OTXDataEntity:
