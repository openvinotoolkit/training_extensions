--- conflicted
+++ resolved
@@ -8,16 +8,11 @@
 from inspect import isclass
 from typing import TYPE_CHECKING, Any
 
-<<<<<<< HEAD
+import torch
 import torchvision.transforms.v2 as tvt_v2
 from lightning.pytorch.cli import instantiate_class
-=======
-import hydra
-import torch
-import torchvision.transforms.v2 as tvt_v2
 from torchvision import tv_tensors
 from torchvision.transforms.v2 import functional as F  # noqa: N812
->>>>>>> 40317d4f
 
 if TYPE_CHECKING:
     from torchvision.transforms.v2 import Compose
