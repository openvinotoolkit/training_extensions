--- conflicted
+++ resolved
@@ -44,25 +44,23 @@
         msg = "Unsupported data entity type"
         raise TypeError(msg)
 
-<<<<<<< HEAD
     def _pack_common_inputs(self, results: dict) -> dict[str, Any]:
         transformed = super().transform(results)
+        image = tv_tensors.Image(transformed.get("inputs"))
         data_samples = transformed["data_samples"]
-        img_shape = data_samples.img_shape
-=======
+
         # Some MM* transforms return (H, W, C), not (H, W)
         img_shape = data_samples.img_shape if len(data_samples.img_shape) == 2 else data_samples.img_shape[:2]
         ori_shape = data_samples.ori_shape
         pad_shape = data_samples.metainfo.get("pad_shape", img_shape)
         scale_factor = data_samples.metainfo.get("scale_factor", (1.0, 1.0))
->>>>>>> e75aabe0
 
         return {
-            "image": tv_tensors.Image(transformed.get("inputs")),
+            "image": image,
             "img_shape": img_shape,
-            "ori_shape": data_samples.ori_shape,
-            "pad_shape": data_samples.metainfo.get("pad_shape", img_shape),
-            "scale_factor": data_samples.metainfo.get("scale_factor", (1.0, 1.0)),
+            "ori_shape": ori_shape,
+            "pad_shape": pad_shape,
+            "scale_factor": scale_factor,
             "labels": results["__otx__"].labels,
         }
 
@@ -70,18 +68,18 @@
         """Pack multiclass classification inputs."""
         packed_common_inputs = self._pack_common_inputs(results)
 
-<<<<<<< HEAD
-        return MulticlassClsDataEntity(
+        data_entity = MulticlassClsDataEntity(
             image=packed_common_inputs["image"],
             img_info=ImageInfo(
                 img_idx=0,
                 img_shape=packed_common_inputs["img_shape"],
                 ori_shape=packed_common_inputs["ori_shape"],
-                pad_shape=packed_common_inputs["pad_shape"],
                 scale_factor=packed_common_inputs["scale_factor"],
             ),
             labels=packed_common_inputs["labels"],
         )
+        data_entity.img_info.pad_shape = packed_common_inputs["pad_shape"]
+        return data_entity
 
     def _pack_multilabel_inputs(self, results: dict) -> MultilabelClsDataEntity:
         """Pack multilabel classification inputs.
@@ -93,45 +91,36 @@
         """
         packed_common_inputs = self._pack_common_inputs(results)
 
-        return MultilabelClsDataEntity(
+        data_entity = MultilabelClsDataEntity(
             image=packed_common_inputs["image"],
             img_info=ImageInfo(
                 img_idx=0,
                 img_shape=packed_common_inputs["img_shape"],
                 ori_shape=packed_common_inputs["ori_shape"],
-                pad_shape=packed_common_inputs["pad_shape"],
                 scale_factor=packed_common_inputs["scale_factor"],
             ),
             labels=packed_common_inputs["labels"],
         )
-
+        data_entity.img_info.pad_shape = packed_common_inputs["pad_shape"]
+        return data_entity
+    
     def _pack_hlabel_inputs(self, results: dict) -> HlabelClsDataEntity:
         """Pack hlabel classification inputs."""
         packed_common_inputs = self._pack_common_inputs(results)
         otx_data_entity = results["__otx__"]
 
-        return HlabelClsDataEntity(
+        data_entity = HlabelClsDataEntity(
             image=packed_common_inputs["image"],
             img_info=ImageInfo(
                 img_idx=0,
                 img_shape=packed_common_inputs["img_shape"],
                 ori_shape=packed_common_inputs["ori_shape"],
-                pad_shape=packed_common_inputs["pad_shape"],
                 scale_factor=packed_common_inputs["scale_factor"],
-=======
-        data_entity = MulticlassClsDataEntity(
-            image=image,
-            img_info=ImageInfo(
-                img_idx=0,
-                img_shape=img_shape,
-                ori_shape=ori_shape,
-                scale_factor=scale_factor,
->>>>>>> e75aabe0
             ),
             labels=packed_common_inputs["labels"],
             hlabel_info=otx_data_entity.hlabel_info,
         )
-        data_entity.img_info.pad_shape = pad_shape
+        data_entity.img_info.pad_shape = packed_common_inputs["pad_shape"]
         return data_entity
 
 
