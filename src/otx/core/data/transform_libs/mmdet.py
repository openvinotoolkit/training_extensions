# Copyright (C) 2023 Intel Corporation
# SPDX-License-Identifier: Apache-2.0
#
"""Helper to support MMDET data transform functions."""

from __future__ import annotations

from copy import deepcopy
from typing import TYPE_CHECKING, Callable

import numpy as np
import torch
from datumaro import Polygon
from mmcv.transforms import BaseTransform
from mmdet.datasets.transforms import LoadAnnotations as MMDetLoadAnnotations
from mmdet.datasets.transforms import PackDetInputs as MMDetPackDetInputs
from mmdet.registry import TRANSFORMS
from mmdet.structures.mask import BitmapMasks, PolygonMasks
from torchvision import tv_tensors

from otx.core.data.entity.base import ImageInfo
from otx.core.data.entity.detection import DetDataEntity
from otx.core.data.entity.instance_segmentation import InstanceSegDataEntity
from otx.core.data.entity.visual_prompting import VisualPromptingDataEntity

from .mmcv import MMCVTransformLib

if TYPE_CHECKING:
    from mmdet.structures.det_data_sample import DetDataSample
    from mmengine.registry import Registry

    from otx.core.config.data import SubsetConfig


@TRANSFORMS.register_module(force=True)
class LoadAnnotations(MMDetLoadAnnotations):
    """Class to override MMDet LoadAnnotations."""

    def transform(self, results: dict) -> dict:
        """Transform OTXDataEntity to MMDet annotation data entity format."""
        if (otx_data_entity := results.get("__otx__")) is None:
            msg = "__otx__ key should be passed from the previous pipeline (LoadImageFromFile)"
            raise RuntimeError(msg)

        if self.with_bbox and isinstance(
            otx_data_entity,
            (DetDataEntity, InstanceSegDataEntity, VisualPromptingDataEntity),
        ):
            gt_bboxes = otx_data_entity.bboxes.numpy()
            results["gt_bboxes"] = gt_bboxes
        if self.with_label and isinstance(
            otx_data_entity,
            (DetDataEntity, InstanceSegDataEntity, VisualPromptingDataEntity),
        ):
            gt_bboxes_labels = otx_data_entity.labels.numpy()
            results["gt_bboxes_labels"] = gt_bboxes_labels
            results["gt_ignore_flags"] = np.zeros_like(gt_bboxes_labels, dtype=np.bool_)
        if self.with_mask and isinstance(otx_data_entity, (InstanceSegDataEntity, VisualPromptingDataEntity)):
            height, width = results["ori_shape"]
            gt_masks = self._generate_gt_masks(otx_data_entity, height, width)
            results["gt_masks"] = gt_masks
        return results

    def _generate_gt_masks(
        self,
        otx_data_entity: InstanceSegDataEntity | VisualPromptingDataEntity,
        height: int,
        width: int,
    ) -> BitmapMasks | PolygonMasks:
        """Generate ground truth masks based on the given otx_data_entity.

        Args:
            otx_data_entity (OTXDataEntity): The data entity containing the masks or polygons.
            height (int): The height of the masks.
            width (int): The width of the masks.

        Returns:
            gt_masks (BitmapMasks or PolygonMasks): The generated ground truth masks.
        """
        if len(otx_data_entity.masks):
            gt_masks = BitmapMasks(otx_data_entity.masks.numpy(), height, width)
        else:
            gt_masks = PolygonMasks(
                [[np.array(polygon.points)] for polygon in otx_data_entity.polygons],
                height,
                width,
            )
        return gt_masks


@TRANSFORMS.register_module(force=True)
class PackDetInputs(MMDetPackDetInputs):
    """Class to override PackDetInputs LoadAnnotations."""

    def transform(self, results: dict) -> DetDataEntity | InstanceSegDataEntity | VisualPromptingDataEntity:
        """Pack MMDet data entity into DetDataEntity, InstanceSegDataEntity, or VisualPromptingDataEntity."""
        otx_data_entity = results["__otx__"]

        if isinstance(otx_data_entity, DetDataEntity):
            return self.pack_det_inputs(results)
        if isinstance(otx_data_entity, InstanceSegDataEntity):
            return self.pack_inst_inputs(results)
        if isinstance(otx_data_entity, VisualPromptingDataEntity):
            return self.pack_visprompt_inputs(results)
        msg = "Unsupported data entity type"
        raise TypeError(msg)

    def pack_det_inputs(self, results: dict) -> DetDataEntity:
        """Pack MMDet data entity into DetDataEntity."""
        transformed = super().transform(results)
        data_samples = transformed["data_samples"]
        image_info = self.create_image_info(src_image_info=results["__otx__"].img_info, data_samples=data_samples)

        bboxes = self.convert_bboxes(data_samples.gt_instances.bboxes, image_info.img_shape)
        labels = data_samples.gt_instances.labels

        return DetDataEntity(
            image=tv_tensors.Image(transformed.get("inputs")),
            img_info=image_info,
            bboxes=bboxes,
            labels=labels,
        )

    def pack_inst_inputs(self, results: dict) -> InstanceSegDataEntity:
        """Pack MMDet data entity into InstanceSegDataEntity."""
        transformed = super().transform(results)
        data_samples = transformed["data_samples"]
        image_info = self.create_image_info(src_image_info=results["__otx__"].img_info, data_samples=data_samples)

        bboxes = self.convert_bboxes(data_samples.gt_instances.bboxes, image_info.img_shape)
        labels = data_samples.gt_instances.labels

        masks, polygons = self.convert_masks_and_polygons(data_samples.gt_instances.masks)

        return InstanceSegDataEntity(
            image=tv_tensors.Image(transformed.get("inputs")),
            img_info=image_info,
            bboxes=bboxes,
            masks=masks,
            labels=labels,
            polygons=polygons,
        )

<<<<<<< HEAD
    def pack_visprompt_inputs(self, results: dict) -> VisualPromptingDataEntity:
        """Pack MMDet data entity into VisualPromptingDataEntity."""
        transformed = super().transform(results)
        data_samples = transformed["data_samples"]
        img_shape, ori_shape, pad_shape, scale_factor = self.extract_metadata(data_samples)

        bboxes = self.convert_bboxes(data_samples.gt_instances.bboxes, img_shape)
        labels = data_samples.gt_instances.labels
        image_info = self.create_image_info(0, img_shape, ori_shape, pad_shape, scale_factor)

        # masks, polygons = self.convert_masks_and_polygons(data_samples.gt_instances.masks)

        return VisualPromptingDataEntity(
            image=tv_tensors.Image(transformed.get("inputs")),
            img_info=image_info,
            bboxes=bboxes,
            masks=None,
            labels=labels,
            polygons=None,  # type: ignore[arg-type]
        )

    def extract_metadata(
=======
    def create_image_info(
>>>>>>> c1cec1a3
        self,
        src_image_info: ImageInfo,
        data_samples: DetDataSample,
    ) -> ImageInfo:
        """Create ImageInfo instance from data_samples."""
        # Some MM* transforms return (H, W, C), not (H, W)
        img_shape = data_samples.img_shape if len(data_samples.img_shape) == 2 else data_samples.img_shape[:2]
        ori_shape = data_samples.ori_shape if len(data_samples.ori_shape) == 2 else data_samples.ori_shape[:2]
        pad_shape = data_samples.metainfo.get("pad_shape", img_shape)
        if len(pad_shape) == 3:
            pad_shape = pad_shape[:2]
        scale_factor = data_samples.metainfo.get("scale_factor", (1.0, 1.0))

        image_info = deepcopy(src_image_info)
        image_info.img_shape = img_shape
        image_info.ori_shape = ori_shape
        image_info.scale_factor = scale_factor
        image_info.pad_shape = pad_shape

        return image_info

    def convert_bboxes(self, original_bboxes: torch.Tensor, img_shape: tuple[int, int]) -> tv_tensors.BoundingBoxes:
        """Convert bounding boxes to tv_tensors.BoundingBoxes format."""
        return tv_tensors.BoundingBoxes(
            original_bboxes.float(),
            format=tv_tensors.BoundingBoxFormat.XYXY,
            canvas_size=img_shape,
        )

    def convert_masks_and_polygons(self, masks: BitmapMasks | PolygonMasks) -> tuple[tv_tensors.Mask, list[Polygon]]:
        """Convert masks and polygons to the desired format."""
        if isinstance(masks, BitmapMasks):
            masks_tensor = tv_tensors.Mask(masks.to_ndarray(), dtype=torch.int8)
        else:
            masks_tensor = tv_tensors.Mask(torch.empty(0))

        polygons = [Polygon(polygon[0]) for polygon in masks.masks] if isinstance(masks, PolygonMasks) else []

        return masks_tensor, polygons


@TRANSFORMS.register_module()
class PerturbBoundingBoxes(BaseTransform):
    """Perturb bounding boxes with random offset values.

    Args:
        offset (int): Offset value to be used for bounding boxes perturbation.
    """

    def __init__(self, offset: int):
        self.offset = offset

    def transform(self, results: dict) -> dict:
        """Insert random perturbation into bounding boxes."""
        height, width = results["img_shape"]
        perturbed_bboxes: list[np.ndarray] = []
        for bbox in results["gt_bboxes"]:
            perturbed_bbox = self.get_perturbed_bbox(bbox, width, height, self.offset)
            perturbed_bboxes.append(perturbed_bbox)
        results["gt_bboxes"] = np.stack(perturbed_bboxes, axis=0)
        return results

    def get_perturbed_bbox(
        self,
        bbox: np.ndarray,
        width: int,
        height: int,
        offset_bbox: int = 0,
    ) -> list[int]:
        """Generate bounding box.

        Args:
            bbox (np.ndarray): Bounding box coordinates.
            width (int): Width of image.
            height (int): Height of image.
            offset_bbox (int): Offset to apply to the bounding box, defaults to 0.

        Returns:
            List[int]: Generated bounding box.
        """

        def get_randomness(length: int) -> int:
            if offset_bbox == 0:
                return 0
            return np.random.normal(0, min(length * 0.1, offset_bbox))  # noqa: NPY002

        x1, y1, x2, y2 = bbox
        return np.array(
            [
                max(0, x1 + get_randomness(width)),
                max(0, y1 + get_randomness(height)),
                min(width, x2 + get_randomness(width)),
                min(height, y2 + get_randomness(height)),
            ],
        )


class MMDetTransformLib(MMCVTransformLib):
    """Helper to support MMDET transforms in OTX."""

    @classmethod
    def get_builder(cls) -> Registry:
        """Transform builder obtained from MMDet."""
        return TRANSFORMS

    @classmethod
    def generate(cls, config: SubsetConfig) -> list[Callable]:
        """Generate MMDET transforms from the configuration."""
        transforms = super().generate(config)

        cls._check_mandatory_transforms(
            transforms,
            mandatory_transforms={LoadAnnotations, PackDetInputs},
        )

        return transforms<|MERGE_RESOLUTION|>--- conflicted
+++ resolved
@@ -141,7 +141,6 @@
             polygons=polygons,
         )
 
-<<<<<<< HEAD
     def pack_visprompt_inputs(self, results: dict) -> VisualPromptingDataEntity:
         """Pack MMDet data entity into VisualPromptingDataEntity."""
         transformed = super().transform(results)
@@ -164,9 +163,6 @@
         )
 
     def extract_metadata(
-=======
-    def create_image_info(
->>>>>>> c1cec1a3
         self,
         src_image_info: ImageInfo,
         data_samples: DetDataSample,
