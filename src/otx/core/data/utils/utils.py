# Copyright (C) 2024 Intel Corporation
# SPDX-License-Identifier: Apache-2.0
#
"""Utility functions for the data module."""
from __future__ import annotations

import logging
from collections import defaultdict
from typing import TYPE_CHECKING, Any

import cv2
import numpy as np
from datumaro.components.annotation import AnnotationType, Bbox, Polygon, _Shape

from otx.core.types import OTXTaskType

if TYPE_CHECKING:
    from datumaro import Dataset, DatasetSubset

    from otx.core.config.data import TileConfig


logger = logging.getLogger(__name__)

# Annotation type for each task
TASK_ANNO_TYPE = {
    OTXTaskType.INSTANCE_SEGMENTATION: Polygon,
    OTXTaskType.SEMANTIC_SEGMENTATION: Polygon,
    OTXTaskType.DETECTION: Bbox,
}


def compute_robust_statistics(values: np.array) -> dict[str, float]:
    """Computes robust statistics of given samples.

    Args:
        values (np.array): Array of samples

    Returns:
        dict[str, float]: Robust avg, min, max values
    """
    stat: dict = {}
    if values.size == 0:
        return stat

    avg_value = np.mean(values)
    std_value = np.std(values)
    avg_3std_min_value = avg_value - 3 * std_value
    avg_3std_max_value = avg_value + 3 * std_value
    min_value = np.min(values)
    max_value = np.max(values)

    # Refine min/max to reduce outlier effect
    robust_min_value = max(min_value, avg_3std_min_value)
    robust_max_value = min(max_value, avg_3std_max_value)

    stat["avg"] = float(avg_value)
    stat["std"] = float(std_value)
    stat["min"] = float(min_value)
    stat["max"] = float(max_value)
    stat["robust_min"] = float(robust_min_value)
    stat["robust_max"] = float(robust_max_value)
    return stat


def compute_robust_scale_statistics(values: np.array) -> dict[str, float]:
    """Computes robust statistics of scale values.

    Average of 0.5x scale and 2x scale should be 1x

    Args:
        values (np.array): Array of positive scale values

    Returns:
        dict[str, float]: Robust avg, min, max values
    """
    # Compute stat in log scale & convert back to original scale
    if values.size == 0:
        return {}

    stat = compute_robust_statistics(np.log(values))
    stat = {k: float(np.exp(v)) for k, v in stat.items()}
    # Normal scale std is easier to understand
    stat["std"] = float(np.std(values))
    return stat


def compute_robust_dataset_statistics(
    dataset: DatasetSubset,
    task: OTXTaskType = OTXTaskType.DETECTION,
    max_samples: int = 1000,
) -> dict[str, Any]:
    """Computes robust statistics of image & annotation sizes.

    Args:
        dataset (DatasetSubset): Input dataset.
        task (OTXTaskType, optional): Task type of the model. Defaults to OTXTaskType.DETECTION.
        max_samples (int, optional): Maximum number of dataset subsamples to analyze. Defaults to 1000.

    Returns:
        Dict[str, Any]: Robust avg, min, max values for images, and annotations optionally.
            ex) stat = {
                    "image": {
                        "height" : {"avg": ...},
                        "width" : {"avg": ...},
                    }
                    "annotation": {
                       "num_per_image": {"avg": ...},
                       "size_of_shape": {"avg": ...},
                    }
                }
    """
    stat: dict = {"image": {}, "annotation": {}}
    if len(dataset) == 0 or max_samples <= 0:
        return stat

    data_ids = [item.id for item in dataset]
    max_image_samples = min(max_samples, len(dataset))
    rng = np.random.default_rng(42)
    data_ids = rng.choice(data_ids, max_image_samples, replace=False)[:max_image_samples]

    height_arr = []
    width_arr = []
    for idx in data_ids:
        data = dataset.get(id=idx, subset=dataset.name)
        height, width = data.media.size
        height_arr.append(height)
        width_arr.append(width)
    stat["image"]["height"] = compute_robust_scale_statistics(np.array(height_arr))
    stat["image"]["width"] = compute_robust_scale_statistics(np.array(width_arr))
    label_names = dataset.as_dataset().categories()

    num_per_images: list[int] = []
    size_of_shapes: dict[str, list] = defaultdict(list)
    for idx in data_ids:
        data = dataset.get(id=idx, subset=dataset.name)
        annotations: dict[str, list] = defaultdict(list)
        for ann in data.annotations:
            if task is OTXTaskType.SEMANTIC_SEGMENTATION:
                # Skip background class
                if label_names and label_names[AnnotationType.label][ann.label].name == "background":
                    continue

                # convert foreground mask to multiple polygons
                contours, _ = cv2.findContours(ann.image.astype(np.uint8), cv2.RETR_EXTERNAL, cv2.CHAIN_APPROX_SIMPLE)
                annotations[Polygon].extend(
                    [Polygon(contour.flatten()) for contour in contours if len(contour) > 2],
                )
            else:
                annotations[ann.__class__].append(ann)

        num_per_images.append(max(len(val) for val in annotations.values()) if annotations else 0)

        if size_of_shapes and max(len(val) for val in size_of_shapes.values()) >= max_samples:
            continue

        for ann_type, anns in annotations.items():
            size_of_shapes[ann_type].extend(
                np.sqrt(area) for val in anns if isinstance(val, _Shape) and (area := val.get_area()) >= 1
            )

    stat["annotation"]["num_per_image"] = compute_robust_statistics(np.array(num_per_images))

    target_ann_type = TASK_ANNO_TYPE.get(task)
    if not target_ann_type:
        msg = (
            f"Task type {task} is not supported for computing annotation statistics. "
            "OTX will try to continue with annotation found in the dataset."
        )
        logger.warning(msg)
        target_ann_type = sorted(size_of_shapes.keys(), key=lambda x: len(size_of_shapes[x]), reverse=True)[0]
        logger.warning(f"Selected annotation type: {target_ann_type}")
    stat["annotation"]["size_of_shape"] = compute_robust_scale_statistics(np.array(size_of_shapes[target_ann_type]))
    return stat


_MIN_RECOGNIZABLE_OBJECT_SIZE = 32  # Minimum object size recognizable by NNs: typically 16 ~ 32
# meaning NxN input pixels being downscaled to 1x1 on feature map
_MIN_DETECTION_INPUT_SIZE = 256  # Minimum input size for object detection


def adapt_input_size_to_dataset(
    dataset: Dataset,
    task: OTXTaskType = OTXTaskType.DETECTION,
    base_input_size: int | tuple[int, int] | None = None,
    downscale_only: bool = True,
    input_size_multiplier: int | None = None,
) -> tuple[int, int] | None:
    """Compute appropriate model input size w.r.t. dataset statistics.

    Args:
        dataset (Dataset): Datumaro dataset including all subsets.
        task (OTXTaskType, optional): Task type of the model. Defaults to OTXTaskType.DETECTION.
        base_input_size (int | tuple[int, int] | None, optional): Base input size of the model. Defaults to None.
        downscale_only (bool, optional) : Whether to allow only smaller size than default setting. Defaults to True.
        input_size_multiplier (int | None, optional):
            Multiplier for input size. If it's set, return the input size which can be divisible by the value.
            Defaults to None.

    Returns:
        tuple[int, int] | None: Recommended input size based on dataset statistics.
    """
    if downscale_only and base_input_size is None:
        msg = "If downscale_only is set to True, base_input_size should be set but got None."
        raise ValueError(msg)

    if isinstance(base_input_size, int):
        base_input_size = (base_input_size, base_input_size)

    if (train_dataset := dataset.subsets().get("train")) is None:
        return None

    logger.info("Adapting model input size based on dataset stat")
    stat = compute_robust_dataset_statistics(train_dataset, task)
    max_image_size: list[int] = [
        stat["image"].get("height", {}).get("robust_max", 0),
        stat["image"].get("width", {}).get("robust_max", 0),
    ]
    min_object_size = None

    logger.info(f"-> Current base input size: {base_input_size}")

    if max_image_size[0] <= 0 or max_image_size[1] <= 0:
        return base_input_size

    image_size = max_image_size
    logger.info(f"-> Based on typical large image size: {image_size}")

    # Refine using annotation shape size stat
    # Fit to typical small object size (conservative)
    # -> "avg" size might be preferrable for efficiency
    min_object_size = stat.get("annotation", {}).get("size_of_shape", {}).get("robust_min", None)
    if min_object_size is not None and min_object_size > 0:
        image_size = [round(val * _MIN_RECOGNIZABLE_OBJECT_SIZE / min_object_size) for val in image_size]
        logger.info(f"-> Based on typical small object size {min_object_size}: {image_size}")
        if image_size[0] > max_image_size[0]:
            image_size = max_image_size
            logger.info(f"-> Restrict to max image size: {image_size}")
        if image_size[0] < _MIN_DETECTION_INPUT_SIZE or image_size[1] < _MIN_DETECTION_INPUT_SIZE:
            big_val_idx = 0 if image_size[0] > image_size[1] else 1
            small_val_idx = 1 - big_val_idx
            image_size[big_val_idx] = image_size[big_val_idx] * _MIN_DETECTION_INPUT_SIZE // image_size[small_val_idx]
            image_size[small_val_idx] = _MIN_DETECTION_INPUT_SIZE
            logger.info(f"-> Based on minimum object detection input size: {image_size}")

    if input_size_multiplier is not None:
        for i, val in enumerate(image_size):
            if val % input_size_multiplier != 0:
                image_size[i] = (val // input_size_multiplier + 1) * input_size_multiplier

    if downscale_only:

        def area(x: list[int] | tuple[int, int]) -> int:
            return x[0] * x[1]

        if base_input_size and area(image_size) >= area(base_input_size):
            logger.info(f"-> Downscale only: {image_size} -> {base_input_size}")
            return base_input_size

    image_size = tuple(int(val) for val in image_size)  # type: ignore[assignment]

    logger.info(f"-> Adapted input size: {image_size}")
    return image_size  # type: ignore[return-value]


def adapt_tile_config(tile_config: TileConfig, dataset: Dataset, task: OTXTaskType) -> None:
    """Config tile parameters.

    Adapt based on annotation statistics.
    i.e. tile size, tile overlap, ratio and max objects per sample

    Args:
        tile_config (TileConfig): tiling parameters of the model
        dataset (Dataset): Datumaro dataset including all subsets
        task (Task): task type of the model
    """
    if (train_dataset := dataset.subsets().get("train") or dataset.subsets().get("TRAINING")) is not None:
<<<<<<< HEAD
        stat = compute_robust_dataset_statistics(train_dataset)
=======
        stat = compute_robust_dataset_statistics(train_dataset, task=task)
>>>>>>> 3249377f
        max_num_objects = round(stat["annotation"]["num_per_image"]["max"])
        avg_size = stat["annotation"]["size_of_shape"]["avg"]
        min_size = stat["annotation"]["size_of_shape"]["robust_min"]
        max_size = stat["annotation"]["size_of_shape"]["robust_max"]
        logger.info(f"----> [stat] scale avg: {avg_size}")
        logger.info(f"----> [stat] scale min: {min_size}")
        logger.info(f"----> [stat] scale max: {max_size}")

        logger.warning("[Adaptive tiling pararms]")
        object_tile_ratio = tile_config.object_tile_ratio
        tile_size = int(avg_size / object_tile_ratio)
        tile_overlap = max_size / tile_size
        logger.info(f"----> avg_object_size: {avg_size}")
        logger.info(f"----> max_object_size: {max_size}")
        logger.warning(f"----> object_tile_ratio: {object_tile_ratio}")
        logger.warning(f"----> tile_size: {avg_size} / {object_tile_ratio} = {tile_size}")
        logger.warning(f"----> tile_overlap: {max_size} / {tile_size} = {tile_overlap}")

        if tile_overlap >= 0.9:
            # Use the average object area if the tile overlap is too large to prevent 0 stride.
            tile_overlap = min(avg_size / tile_size, 0.9)
            logger.warning(f"----> (too big) tile_overlap: {avg_size} / {tile_size} = min[{tile_overlap}, 0.9]")

        # TODO(Eugene): how to validate lower/upper_bound? dataclass? pydantic?
        # https://github.com/openvinotoolkit/training_extensions/pull/2903
        tile_config.tile_size = (tile_size, tile_size)
        tile_config.max_num_instances = max_num_objects
        tile_config.overlap = tile_overlap<|MERGE_RESOLUTION|>--- conflicted
+++ resolved
@@ -275,11 +275,7 @@
         task (Task): task type of the model
     """
     if (train_dataset := dataset.subsets().get("train") or dataset.subsets().get("TRAINING")) is not None:
-<<<<<<< HEAD
-        stat = compute_robust_dataset_statistics(train_dataset)
-=======
         stat = compute_robust_dataset_statistics(train_dataset, task=task)
->>>>>>> 3249377f
         max_num_objects = round(stat["annotation"]["num_per_image"]["max"])
         avg_size = stat["annotation"]["size_of_shape"]["avg"]
         min_size = stat["annotation"]["size_of_shape"]["robust_min"]
