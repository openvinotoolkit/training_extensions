# Copyright (C) 2023 Intel Corporation
# SPDX-License-Identifier: Apache-2.0
#
"""Factory classes for dataset and transforms."""

from __future__ import annotations

from typing import TYPE_CHECKING

from otx.core.data.dataset.tile import OTXTileDatasetFactory
from otx.core.types.task import OTXTaskType
from otx.core.types.transformer_libs import TransformLibType

from .dataset.base import OTXDataset, Transforms

if TYPE_CHECKING:
    from datumaro import DatasetSubset

    from otx.core.config.data import DataModuleConfig, InstSegDataModuleConfig, SubsetConfig
    from otx.core.data.mem_cache import MemCacheHandlerBase


__all__ = ["TransformLibFactory", "OTXDatasetFactory"]


class TransformLibFactory:
    """Factory class for transform."""

    @classmethod
    def generate(cls: type[TransformLibFactory], config: SubsetConfig) -> Transforms:
        """Create transforms from factory."""
        if config.transform_lib_type == TransformLibType.TORCHVISION:
            from .transform_libs.torchvision import TorchVisionTransformLib

            return TorchVisionTransformLib.generate(config)

        if config.transform_lib_type == TransformLibType.MMCV:
            from .transform_libs.mmcv import MMCVTransformLib

            return MMCVTransformLib.generate(config)

        if config.transform_lib_type == TransformLibType.MMPRETRAIN:
            from .transform_libs.mmpretrain import MMPretrainTransformLib

            return MMPretrainTransformLib.generate(config)

        if config.transform_lib_type == TransformLibType.MMDET:
            from .transform_libs.mmdet import MMDetTransformLib

            return MMDetTransformLib.generate(config)

        if config.transform_lib_type == TransformLibType.MMSEG:
            from .transform_libs.mmseg import MMSegTransformLib

            return MMSegTransformLib.generate(config)

        if config.transform_lib_type == TransformLibType.MMACTION:
            from .transform_libs.mmaction import MMActionTransformLib

            return MMActionTransformLib.generate(config)

        raise NotImplementedError(config.transform_lib_type)


class OTXDatasetFactory:
    """Factory class for OTXDataset."""

    @classmethod
    def create(
        cls: type[OTXDatasetFactory],
        task: OTXTaskType,
        dm_subset: DatasetSubset,
        mem_cache_handler: MemCacheHandlerBase,
        cfg_subset: SubsetConfig,
        cfg_data_module: DataModuleConfig | InstSegDataModuleConfig,
    ) -> OTXDataset:
        """Create OTXDataset."""
        transforms = TransformLibFactory.generate(cfg_subset)
        common_kwargs = {
            "dm_subset": dm_subset,
            "transforms": transforms,
            "mem_cache_handler": mem_cache_handler,
            "mem_cache_img_max_size": cfg_data_module.mem_cache_img_max_size,
            "image_color_channel": cfg_data_module.image_color_channel,
        }
        if task == OTXTaskType.MULTI_CLASS_CLS:
            from .dataset.classification import OTXMulticlassClsDataset

<<<<<<< HEAD
            dataset = OTXMulticlassClsDataset(
                dm_subset=dm_subset,
                transforms=transforms,
                mem_cache_handler=mem_cache_handler,
                mem_cache_img_max_size=cfg_data_module.mem_cache_img_max_size,
            )
=======
            return OTXMulticlassClsDataset(**common_kwargs)
>>>>>>> 6c35bf71

        if task == OTXTaskType.MULTI_LABEL_CLS:
            from .dataset.classification import OTXMultilabelClsDataset

<<<<<<< HEAD
            dataset = OTXMultilabelClsDataset(
                dm_subset=dm_subset,
                transforms=transforms,
                mem_cache_handler=mem_cache_handler,
                mem_cache_img_max_size=cfg_data_module.mem_cache_img_max_size,
            )
=======
            return OTXMultilabelClsDataset(**common_kwargs)
>>>>>>> 6c35bf71

        if task == OTXTaskType.H_LABEL_CLS:
            from .dataset.classification import OTXHlabelClsDataset

            return OTXHlabelClsDataset(**common_kwargs)

        if task == OTXTaskType.DETECTION:
            from .dataset.detection import OTXDetectionDataset

<<<<<<< HEAD
            dataset = OTXDetectionDataset(
                dm_subset=dm_subset,
                transforms=transforms,
                mem_cache_handler=mem_cache_handler,
                mem_cache_img_max_size=cfg_data_module.mem_cache_img_max_size,
            )
=======
            return OTXDetectionDataset(**common_kwargs)
>>>>>>> 6c35bf71

        if task == OTXTaskType.INSTANCE_SEGMENTATION:
            from .dataset.instance_segmentation import OTXInstanceSegDataset

            # NOTE: DataModuleConfig does not have include_polygons attribute
            include_polygons = getattr(cfg_data_module, "include_polygons", False)
<<<<<<< HEAD
            dataset = OTXInstanceSegDataset(
                dm_subset=dm_subset,
                transforms=transforms,
                mem_cache_handler=mem_cache_handler,
                mem_cache_img_max_size=cfg_data_module.mem_cache_img_max_size,
                include_polygons=include_polygons,
            )
=======
            return OTXInstanceSegDataset(include_polygons=include_polygons, **common_kwargs)
>>>>>>> 6c35bf71

        if task == OTXTaskType.SEMANTIC_SEGMENTATION:
            from .dataset.segmentation import OTXSegmentationDataset

<<<<<<< HEAD
            dataset = OTXSegmentationDataset(
                dm_subset=dm_subset,
                transforms=transforms,
                mem_cache_handler=mem_cache_handler,
                mem_cache_img_max_size=cfg_data_module.mem_cache_img_max_size,
            )
=======
            return OTXSegmentationDataset(**common_kwargs)
>>>>>>> 6c35bf71

        if task == OTXTaskType.ACTION_CLASSIFICATION:
            from .dataset.action_classification import OTXActionClsDataset

<<<<<<< HEAD
            dataset = OTXActionClsDataset(
                dm_subset=dm_subset,
                transforms=transforms,
                mem_cache_handler=mem_cache_handler,
                mem_cache_img_max_size=cfg_data_module.mem_cache_img_max_size,
            )
=======
            return OTXActionClsDataset(**common_kwargs)
>>>>>>> 6c35bf71

        if task == OTXTaskType.ACTION_DETECTION:
            from .dataset.action_detection import OTXActionDetDataset

<<<<<<< HEAD
            dataset = OTXActionDetDataset(
                dm_subset=dm_subset,
                transforms=transforms,
                mem_cache_handler=mem_cache_handler,
                mem_cache_img_max_size=cfg_data_module.mem_cache_img_max_size,
            )

        if cfg_data_module.tile_config.enable_tiler:
            return OTXTileDatasetFactory.create(
                task,
                dataset,
                cfg_data_module.tile_config,
            )
        return dataset
=======
            return OTXActionDetDataset(**common_kwargs)

        if task == OTXTaskType.VISUAL_PROMPTING:
            from .dataset.visual_prompting import OTXVisualPromptingDataset

            # NOTE: DataModuleConfig does not have include_polygons attribute
            include_polygons = getattr(cfg_data_module, "include_polygons", False)
            return OTXVisualPromptingDataset(include_polygons=include_polygons, **common_kwargs)

        raise NotImplementedError(task)
>>>>>>> 6c35bf71
<|MERGE_RESOLUTION|>--- conflicted
+++ resolved
@@ -86,30 +86,12 @@
         if task == OTXTaskType.MULTI_CLASS_CLS:
             from .dataset.classification import OTXMulticlassClsDataset
 
-<<<<<<< HEAD
-            dataset = OTXMulticlassClsDataset(
-                dm_subset=dm_subset,
-                transforms=transforms,
-                mem_cache_handler=mem_cache_handler,
-                mem_cache_img_max_size=cfg_data_module.mem_cache_img_max_size,
-            )
-=======
             return OTXMulticlassClsDataset(**common_kwargs)
->>>>>>> 6c35bf71
 
         if task == OTXTaskType.MULTI_LABEL_CLS:
             from .dataset.classification import OTXMultilabelClsDataset
 
-<<<<<<< HEAD
-            dataset = OTXMultilabelClsDataset(
-                dm_subset=dm_subset,
-                transforms=transforms,
-                mem_cache_handler=mem_cache_handler,
-                mem_cache_img_max_size=cfg_data_module.mem_cache_img_max_size,
-            )
-=======
             return OTXMultilabelClsDataset(**common_kwargs)
->>>>>>> 6c35bf71
 
         if task == OTXTaskType.H_LABEL_CLS:
             from .dataset.classification import OTXHlabelClsDataset
@@ -119,81 +101,28 @@
         if task == OTXTaskType.DETECTION:
             from .dataset.detection import OTXDetectionDataset
 
-<<<<<<< HEAD
-            dataset = OTXDetectionDataset(
-                dm_subset=dm_subset,
-                transforms=transforms,
-                mem_cache_handler=mem_cache_handler,
-                mem_cache_img_max_size=cfg_data_module.mem_cache_img_max_size,
-            )
-=======
             return OTXDetectionDataset(**common_kwargs)
->>>>>>> 6c35bf71
 
         if task == OTXTaskType.INSTANCE_SEGMENTATION:
             from .dataset.instance_segmentation import OTXInstanceSegDataset
 
             # NOTE: DataModuleConfig does not have include_polygons attribute
             include_polygons = getattr(cfg_data_module, "include_polygons", False)
-<<<<<<< HEAD
-            dataset = OTXInstanceSegDataset(
-                dm_subset=dm_subset,
-                transforms=transforms,
-                mem_cache_handler=mem_cache_handler,
-                mem_cache_img_max_size=cfg_data_module.mem_cache_img_max_size,
-                include_polygons=include_polygons,
-            )
-=======
             return OTXInstanceSegDataset(include_polygons=include_polygons, **common_kwargs)
->>>>>>> 6c35bf71
 
         if task == OTXTaskType.SEMANTIC_SEGMENTATION:
             from .dataset.segmentation import OTXSegmentationDataset
 
-<<<<<<< HEAD
-            dataset = OTXSegmentationDataset(
-                dm_subset=dm_subset,
-                transforms=transforms,
-                mem_cache_handler=mem_cache_handler,
-                mem_cache_img_max_size=cfg_data_module.mem_cache_img_max_size,
-            )
-=======
             return OTXSegmentationDataset(**common_kwargs)
->>>>>>> 6c35bf71
 
         if task == OTXTaskType.ACTION_CLASSIFICATION:
             from .dataset.action_classification import OTXActionClsDataset
 
-<<<<<<< HEAD
-            dataset = OTXActionClsDataset(
-                dm_subset=dm_subset,
-                transforms=transforms,
-                mem_cache_handler=mem_cache_handler,
-                mem_cache_img_max_size=cfg_data_module.mem_cache_img_max_size,
-            )
-=======
             return OTXActionClsDataset(**common_kwargs)
->>>>>>> 6c35bf71
 
         if task == OTXTaskType.ACTION_DETECTION:
             from .dataset.action_detection import OTXActionDetDataset
 
-<<<<<<< HEAD
-            dataset = OTXActionDetDataset(
-                dm_subset=dm_subset,
-                transforms=transforms,
-                mem_cache_handler=mem_cache_handler,
-                mem_cache_img_max_size=cfg_data_module.mem_cache_img_max_size,
-            )
-
-        if cfg_data_module.tile_config.enable_tiler:
-            return OTXTileDatasetFactory.create(
-                task,
-                dataset,
-                cfg_data_module.tile_config,
-            )
-        return dataset
-=======
             return OTXActionDetDataset(**common_kwargs)
 
         if task == OTXTaskType.VISUAL_PROMPTING:
@@ -203,5 +132,4 @@
             include_polygons = getattr(cfg_data_module, "include_polygons", False)
             return OTXVisualPromptingDataset(include_polygons=include_polygons, **common_kwargs)
 
-        raise NotImplementedError(task)
->>>>>>> 6c35bf71
+        raise NotImplementedError(task)