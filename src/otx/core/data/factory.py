--- conflicted
+++ resolved
@@ -122,27 +122,13 @@
         if task == OTXTaskType.ACTION_DETECTION:
             from .dataset.action_detection import OTXActionDetDataset
 
-<<<<<<< HEAD
-            return OTXActionDetDataset(
-                dm_subset=dm_subset,
-                transforms=transforms,
-                mem_cache_handler=mem_cache_handler,
-                mem_cache_img_max_size=cfg_data_module.mem_cache_img_max_size,
-            )
+            return OTXActionDetDataset(**common_kwargs)
 
         if task == OTXTaskType.VISUAL_PROMPTING:
             from .dataset.visual_prompting import OTXVisualPromptingDataset
 
             # NOTE: DataModuleConfig does not have include_polygons attribute
             include_polygons = getattr(cfg_data_module, "include_polygons", False)
-            return OTXVisualPromptingDataset(
-                dm_subset=dm_subset,
-                transforms=transforms,
-                mem_cache_handler=mem_cache_handler,
-                mem_cache_img_max_size=cfg_data_module.mem_cache_img_max_size,
-                include_polygons=include_polygons,
-            )
-=======
-            return OTXActionDetDataset(**common_kwargs)
->>>>>>> c1cec1a3
+            return OTXVisualPromptingDataset(include_polygons=include_polygons, **common_kwargs)
+
         raise NotImplementedError(task)