"""OTX Core Auto-Runner API."""

# Copyright (C) 2023 Intel Corporation
# SPDX-License-Identifier: Apache-2.0
from __future__ import annotations

from pathlib import Path
from typing import TypeVar

import yaml

from otx.v2.api.core.engine import Engine
from otx.v2.api.entities.task_type import TaskType, TrainType
from otx.v2.api.utils import set_tuple_constructor
from otx.v2.api.utils.auto_utils import configure_task_type, configure_train_type
from otx.v2.api.utils.decorators import add_subset_dataloader
from otx.v2.api.utils.importing import get_impl_class, get_otx_root_path
from otx.v2.api.utils.type_utils import str_to_task_type, str_to_train_type

ADAPTERS_ROOT = "otx.v2.adapters"
CONFIG_ROOT = f"{get_otx_root_path()}/v2/configs"
DEFAULT_FRAMEWORK_PER_TASK_TYPE: dict[TaskType, dict[str, str | dict]] = {
    TaskType.CLASSIFICATION: {
        "adapter": f"{ADAPTERS_ROOT}.torch.mmengine.mmpretrain",
        "default_config": {TrainType.Incremental: f"{CONFIG_ROOT}/classification/otx_mmpretrain_default.yaml"},
    },
    TaskType.DETECTION: {
        "adapter": f"{ADAPTERS_ROOT}.torch.mmengine.mmdet",
        "default_config": {TrainType.Incremental: f"{CONFIG_ROOT}/detection/otx_mmdet_default.yaml"},
    },
    TaskType.INSTANCE_SEGMENTATION: {
        "adapter": f"{ADAPTERS_ROOT}.torch.mmengine.mmdet",
        "default_config": {},
    },
    TaskType.ROTATED_DETECTION: {
        "adapter": f"{ADAPTERS_ROOT}.torch.mmengine.mmdet",
        "default_config": {},
    },
    TaskType.SEGMENTATION: {
        "adapter": f"{ADAPTERS_ROOT}.torch.mmengine.mmseg",
        "default_config": {TrainType.Incremental: f"{CONFIG_ROOT}/segmentation/otx_mmseg_default.yaml"},
    },
    TaskType.ACTION_CLASSIFICATION: {
        "adapter": f"{ADAPTERS_ROOT}.torch.mmengine.mmaction",
        "default_config": {
            TrainType.Incremental: f"{CONFIG_ROOT}/action_classification/otx_mmaction_classification_default.yaml",
        },
    },
    TaskType.ACTION_DETECTION: {
        "adapter": f"{ADAPTERS_ROOT}.torch.mmengine.mmaction",
        "default_config": {},
    },
    TaskType.ANOMALY_CLASSIFICATION: {
        "adapter": f"{ADAPTERS_ROOT}.torch.lightning",
        "default_config": {
            TrainType.Incremental: f"{CONFIG_ROOT}/lightning/otx_anomaly_classification_default.yaml",
        },
    },
    TaskType.ANOMALY_DETECTION: {
        "adapter": f"{ADAPTERS_ROOT}.torch.lightning",
        "default_config": {},
    },
    TaskType.ANOMALY_SEGMENTATION: {
        "adapter": f"{ADAPTERS_ROOT}.torch.lightning",
        "default_config": {},
    },
    TaskType.VISUAL_PROMPTING: {
        "adapter": f"{ADAPTERS_ROOT}.torch.lightning",
        "default_config": {
            TrainType.Incremental: f"{CONFIG_ROOT}/lightning/otx_visual_prompt_default.yaml",
        },
    },
}


ADAPTER_QUICK_LINK = {
    "mmpretrain": "torch.mmengine.mmpretrain",
    "mmdet": "torch.mmengine.mmdet",
    "mmseg": "torch.mmengine.mmseg",
<<<<<<< HEAD
    "anomalib": "torch.lightning",
=======
    "anomalib": "torch.lightning.anomalib",
    "mmaction": "torch.mmengine.mmaction",
>>>>>>> 253612d5
    "lightning": "torch.lightning",
}


def set_dataset_paths(config: dict, args: dict) -> dict:
    """Set the dataset paths in the given configuration dictionary based on the provided arguments.

    Args:
        config (dict): The configuration dictionary to update.
        args (dict): The arguments containing the dataset paths.

    Returns:
        dict: The updated configuration dictionary.
    """
    for key, value in args.items():
        if value is None:
            continue
        config["data"][key] = value
    return config


def set_adapters_from_string(
    framework: str,
    engine: bool = True,
    dataset: bool = True,
    get_model: bool = True,
    list_models: bool = True,
    model_configs: bool = True,
) -> dict:
    """Prepare Adapters API class & functions from string.

    Given a framework name, returns a dictionary containing the corresponding engine, dataset builder,
    get_model module, list_models module, and model_configs list. If the framework name is a quick link,
    the corresponding adapter is used. Otherwise, the framework name is used as the adapter.

    Args:
        framework (str): The name of the framework.
        engine (bool): Whether to include the engine in the result. Defaults to True.
        dataset (bool): Whether to include the dataset builder in the result. Defaults to True.
        get_model (bool): Whether to include the get_model module in the result. Defaults to True.
        list_models (bool): Whether to include the list_models module in the result. Defaults to True.
        model_configs (bool): Whether to include the model_configs list in the result. Defaults to True.

    Returns:
        dict: A dictionary containing the corresponding engine, dataset builder, get_model module,
        list_models module, and model_configs list.
    """
    result = {}
    if framework.lower() in ADAPTER_QUICK_LINK:
        adapter = f"{ADAPTERS_ROOT}.{ADAPTER_QUICK_LINK[framework.lower()]}"
    else:
        adapter = framework
    if engine:
        adapter_engine = f"{adapter}.Engine"
        sub_engine = get_impl_class(adapter_engine)
        result["engine"] = sub_engine
    if dataset:
        adapter_dataset = f"{adapter}.Dataset"
        dataset_builder = get_impl_class(adapter_dataset)
        result["dataset"] = dataset_builder
    if get_model:
        get_model_module = get_impl_class(f"{adapter}.get_model")
        result["get_model"] = get_model_module
    if list_models:
        list_models_module = get_impl_class(f"{adapter}.model.list_models")
        result["list_models"] = list_models_module
    if model_configs:
        model_configs_list = get_impl_class(f"{adapter}.model.MODEL_CONFIGS")
        result["model_configs"] = model_configs_list
    return result


@add_subset_dataloader(["train", "val", "test", "unlabeled"])
class AutoRunner:
    """A class for running automated machine learning tasks.

    Example:
        >>> runner = AutoRunner(
            work_dir="output/folder/path",
            train_data_roots="train/data/path",
        )
        >>> runner.train(max_epochs=2)
        {model: Model(), checkpoint: "output/latest/weights.pth"}
    """

    def __init__(
        self,
        *,
        framework: str | None = None,  # ADAPTER_QUICK_LINK.keys()
        task: str | TaskType | None = None,
        train_type: str | TrainType | None = None,
        work_dir: str | None = None,
        train_data_roots: str | None = None,
        train_ann_files: str | None = None,
        val_data_roots: str | None = None,
        val_ann_files: str | None = None,
        test_data_roots: str | None = None,
        test_ann_files: str | None = None,
        unlabeled_data_roots: str | None = None,
        unlabeled_file_list: str | None = None,
        data_format: str | None = None,
        config: dict | str | None = None,
    ) -> None:
        """AutoRunner, which is responsible for OTX's automated training APIs.

        This helps to select the most appropriate type of configuration through auto-detection
            based on framework, task, train_type, and data_roots.

        Args:
            framework (Optional[str], optional): Training frameworks. Refer to otx.v2.adapters. Defaults to None.
            task (Optional[Union[str, TaskType]]): Task of training. Refer to otx.v2.api.entities.task_type.TaskType.
                Defaults to None.
            train_type (Optional[Union[str, TrainType]], optional): Training Type.
                Refer to otx.v2.api.entities.task_type.TrainType. Defaults to None.
            work_dir (Optional[str], optional): Path to the workspace.
                This is where logs and outputs are stored. Defaults to None.
            train_data_roots (Optional[str], optional): The root path of the dataset to be used in the Train subset.
                Defaults to None.
            train_ann_files (Optional[str], optional): The annotation file path of the dataset
                to be used in the Train subset. Defaults to None.
            val_data_roots (Optional[str], optional): The root path of the dataset to be used in the Val subset.
                Defaults to None.
            val_ann_files (Optional[str], optional): The annotation file path of the dataset
                to be used in the validation subset.Defaults to None.
            test_data_roots (Optional[str], optional): The root path of the dataset to be used in the Test subset.
                Defaults to None.
            test_ann_files (Optional[str], optional): The annotation file path of the dataset
                to be used in the test subset. Defaults to None.
            unlabeled_data_roots (Optional[str], optional): The root path of the unlabeled dataset. Defaults to None.
            unlabeled_file_list (Optional[str], optional): The file path containing
                the list of images in the unlabeled dataset. Defaults to None.
            data_format (Optional[str], optional): The format of the dataset want to use. Defaults to None.
            config (Optional[Union[Dict, str]], optional): Path to a configuration file in yaml format.
                Defaults to None.

        Returns:
            None
        """
        self.config_path: str | None = None
        self.config = self._initial_config(config)
        self.engine: Engine
        self.framework: str
        self.task: TaskType
        self.train_type: TrainType
        self.work_dir = work_dir

        self.cache = {"model": None, "checkpoint": None}
        self.subset_dls: dict = {}

        self.config = set_dataset_paths(
            self.config,
            {
                "train_data_roots": train_data_roots,
                "train_ann_files": train_ann_files,
                "val_data_roots": val_data_roots,
                "val_ann_files": val_ann_files,
                "test_data_roots": test_data_roots,
                "test_ann_files": test_ann_files,
                "unlabeled_data_roots": unlabeled_data_roots,
                "unlabeled_file_list": unlabeled_file_list,
            },
        )
        self.data_format = data_format

        # Auto-Configuration
        dataset_kwargs = self.config.get("data", None)
        if dataset_kwargs is not None:
            if task is None and dataset_kwargs.get("task", None) is not None:
                _task = dataset_kwargs.get("task")
                task = str_to_task_type(_task) if isinstance(_task, str) else _task
            if train_type is None and dataset_kwargs.get("train_type", None) is not None:
                _train_type = dataset_kwargs.get("train_type")
                train_type = str_to_train_type(_train_type) if isinstance(_train_type, str) else _train_type
        self.auto_configuration(framework, task, train_type)

        self.adapters = set_adapters_from_string(self.framework)
        self.framework_engine = self.adapters.get("engine", None)
        self.dataset_class = self.adapters.get("dataset", None)
        self.get_model = self.adapters.get("get_model", None)
        self.list_models = self.adapters.get("list_models", None)
        self.config_list = self.adapters.get("model_configs", None)

        # Create Dataset Builder
        dataset_kwargs["task"] = self.task
        dataset_kwargs["train_type"] = self.train_type
        dataset_kwargs["data_format"] = self.data_format
        self.dataset = self.dataset_class(**dataset_kwargs)

    def _initial_config(self, config: dict | str | None) -> dict:
        if config is not None:
            if isinstance(config, str):
                self.config_path = config
                set_tuple_constructor()
                with Path(config).open() as file:
                    config = yaml.safe_load(file)
        else:
            config = {}
        if not isinstance(config, dict):
            msg = "Config sould file path of yaml or dictionary"
            raise TypeError(msg)
        if "data" not in config:
            config["data"] = {}
        if "model" not in config:
            config["model"] = {}
        return config

    def configure_model(self, model: str | (dict | (list | object)) | None) -> object:
        """Configure the model to be used for the auto runner.

        Args:
            model (Optional[Union[str, dict, list, object]]): The model to be used for the auto runner.
                Can be a string, dictionary, list, or object.

        Returns:
            object: The configured model object.
        """
        # Configure Model if model is None
        if model is None:
            if self.cache.get("model") is not None:
                model = self.cache.get("model")
            elif self.get_model is not None:
                model = self.get_model(model=self.config, num_classes=self.dataset.num_classes)
        elif isinstance(model, (str, dict)):
            model = self.get_model(model=model)
        return model

    def auto_configuration(
        self,
        framework: str | None,
        task: str | (TaskType | None),
        train_type: str | (TrainType | None),
    ) -> None:
        """Auto-Configuration function for AutoRunner.

        Automatically configures the task type, train type, and framework based on the provided arguments and the
        configuration file. If any of the arguments are None, the method will attempt to retrieve the values from
        the configuration file. If the framework argument is provided, it will be used to set the framework.
        Otherwise, the method will attempt to retrieve the framework from the configuration file.
        If the framework is not found in the configuration file,
        the default framework for the task type will be used.

        Args:
            framework (Optional[str]): The name of the framework to use.
            task (Union[str, TaskType, None]): The task type to use.
            train_type (Union[str, TrainType, None]): The train type to use.

        Returns:
            None
        """
        if task is None and "task" in self.config:
            task = self.config["task"]
        if train_type is None and "train_type" in self.config:
            train_type = self.config["train_type"]

        data_config = self.config.get("data", {})
        data_roots = data_config.get("train_data_roots", data_config.get("test_data_roots", None))
        if task is None:
            task, self.data_format = configure_task_type(data_roots, self.data_format)
        if train_type is None:
            train_type = configure_train_type(data_roots, data_config.get("unlabeled_data_roots", None))
        self.task = str_to_task_type(task) if isinstance(task, str) else task
        self.train_type = str_to_train_type(train_type) if isinstance(train_type, str) else train_type
        default_setting = DEFAULT_FRAMEWORK_PER_TASK_TYPE[self.task]
        if framework is not None:
            self.framework = framework
        elif not hasattr(self, "framework"):
            if "framework" in self.config:
                self.framework = self.config["framework"]
            elif isinstance(default_setting["adapter"], str):
                self.framework = default_setting["adapter"]
        if self.config_path is None:
            self.config_path = default_setting["default_config"][self.train_type]
            self.config = self._initial_config(self.config_path)

    def build_framework_engine(self) -> None:
        """Create the selected framework Engine."""
        # [TODO]: This is a temporary fix and the PR below will be fixed in the near future (before this PR merge).
        # https://github.com/openvinotoolkit/training_extensions/pull/2649
        if self.task in (TaskType.ANOMALY_CLASSIFICATION, TaskType.VISUAL_PROMPTING):
            self.engine = self.framework_engine(work_dir=self.work_dir, task=self.task)
        else:
            self.engine = self.framework_engine(work_dir=self.work_dir)

    def subset_dataloader(  # noqa: ANN201
        self,
        subset: str,
        pipeline: dict | list | None = None,
        batch_size: int | None = None,
        num_workers: int | None = None,
        **kwargs,
    ):
        """Return a DataLoader for a specific subset of the dataset.

        Args:
            subset (str): The name of the subset to load.
            pipeline (Optional[Union[dict, list]], optional): A pipeline of transforms to apply to the data.
                Defaults to None.
            batch_size (Optional[int], optional): The batch size to use. Defaults to None.
            num_workers (Optional[int], optional): The number of worker threads to use for loading the data.
                Defaults to None.
            **kwargs: Additional keyword arguments to pass to the DataLoader constructor.

        Returns:
            DataLoader: A DataLoader for the specified subset of the dataset.
        """
        subset_dl = self.dataset.subset_dataloader(
            subset=subset,
            pipeline=pipeline,
            batch_size=batch_size,
            num_workers=num_workers,
            **kwargs,
        )
        self.subset_dls[subset] = subset_dl
        return subset_dl

    def train(
        self,
        model: str | (dict | (list | object)) | None = None,
        train_dataloader: TypeVar | None = None,
        val_dataloader: TypeVar | None = None,
        optimizer: dict | TypeVar | None = None,
        checkpoint: str | Path | None = None,
        max_iters: int | None = None,
        max_epochs: int | None = None,
        distributed: bool | None = None,
        seed: int | None = None,
        deterministic: bool | None = None,
        precision: str | None = None,
        val_interval: int | None = None,
        **kwargs,
    ) -> dict:
        """Train the model using the data loaders and optimizer.

        Args:
            model (Optional[Union[str, dict, list, object]]):  The models available in each framework's Engine.
                Defaults to None.
            train_dataloader (Optional[TypeVar]): The data loader for training data.
            val_dataloader (Optional[TypeVar]): The data loader for validation data.
            optimizer (Optional[Union[dict, TypeVar]]): The optimizer to use for training.
            checkpoint (Optional[Union[str, Path]]): The path to save the model checkpoint.
            max_iters (Optional[int]): The maximum number of iterations to train for.
            max_epochs (Optional[int]): The maximum number of epochs to train for.
            distributed (Optional[bool]): Whether to use distributed training.
            seed (Optional[int]): The random seed to use for training.
            deterministic (Optional[bool]): Whether to use deterministic training.
            precision (Optional[str]): The precision to use for training.
            val_interval (Optional[int]): The interval at which to perform validation.
            **kwargs (Any): This allows to add arguments that can be accepted by the train function
                of each framework engine.

        Returns:
            dict: A dictionary containing the results of the training.
        """
        dataloader_cfg = {
            "batch_size": kwargs.pop("batch_size", None),
            "num_workers": kwargs.pop("num_workers", None),
        }

        # Configure if dataloader is None
        if train_dataloader is None:
            if "train" in self.subset_dls:
                train_dataloader = self.subset_dls["train"]
            else:
                train_dataloader = self.subset_dataloader(subset="train", config=self.config, **dataloader_cfg)
        if val_dataloader is None:
            if "val" in self.subset_dls:
                val_dataloader = self.subset_dls["val"]
            else:
                val_dataloader = self.subset_dataloader(subset="val", config=self.config, **dataloader_cfg)

        model = self.configure_model(model)

        # Configure Engine
        if not hasattr(self, "engine"):
            self.build_framework_engine()
        results = self.engine.train(
            model=model,
            train_dataloader=train_dataloader,
            val_dataloader=val_dataloader,
            optimizer=optimizer,
            checkpoint=checkpoint,
            max_iters=max_iters,
            max_epochs=max_epochs,
            distributed=distributed,
            seed=seed,
            deterministic=deterministic,
            precision=precision,
            val_interval=val_interval,
            **kwargs,
        )
        # Model Cache Update (Training only)
        self.cache = results
        return results

    def validate(
        self,
        model: str | (dict | (list | object)) | None = None,
        val_dataloader: dict | object | None = None,
        checkpoint: str | Path | None = None,
        precision: str | None = None,
        **kwargs,
    ) -> dict:
        """Validate the given model on the validation dataset using the specified dataloader and checkpoint.

        If no val dataloader is provided, the val dataloader is obtained from the subset dataloaders
        using the "val" subset. If no such subset exists, a new dataloader is created using the
        "val" subset configuration from the current instance's configuration.

        Args:
            model (Optional[Union[str, dict, list, object]], optional): The model to validate. Defaults to None.
            val_dataloader (Optional[Union[dict, object]], optional): The dataloader to use for validation.
                Defaults to None.
            checkpoint (Optional[Union[str, Path]], optional): The checkpoint to use for validation. Defaults to None.
            precision (Optional[str], optional): The precision to use for validation. Defaults to None.
            **kwargs: Additional keyword arguments to pass to the validation engine.

        Returns:
            dict: A dictionary containing the validation results.
        """
        if val_dataloader is None:
            if self.subset_dls.get("val", None) is not None:
                val_dataloader = self.subset_dls["val"]
            else:
                val_dataloader = self.subset_dataloader(subset="val", config=self.config)

        model = self.configure_model(model)
        if checkpoint is None and self.cache.get("checkpoint") is not None:
            checkpoint = self.cache.get("checkpoint")

        # Configure Engine
        if not hasattr(self, "engine"):
            self.build_framework_engine()

        return self.engine.validate(
            model=model,
            val_dataloader=val_dataloader,
            checkpoint=checkpoint,
            precision=precision,
            **kwargs,
        )

    def test(
        self,
        model: str | (dict | (list | object)) | None = None,
        test_dataloader: dict | object | None = None,
        checkpoint: str | Path | None = None,
        precision: str | None = None,
        **kwargs,
    ) -> dict:
        """Test the given model on the test dataset using the provided test dataloader.

        If no test dataloader is provided, the test dataloader is obtained from the subset dataloaders
        using the "test" subset. If no such subset exists, a new dataloader is created using the
        "test" subset configuration from the current instance's configuration.

        Args:
            model (Optional[Union[str, dict, list, object]]): The model to test. If None, the model
                is obtained from the current instance's configuration.
            test_dataloader (Optional[Union[dict, object]]): The dataloader to use for testing.
                If None, the dataloader is obtained from the subset dataloaders using the "test" subset.
            checkpoint (Optional[Union[str, Path]]): The path to the checkpoint to use for testing.
                If None, the checkpoint is obtained from the current instance's cache.
            precision (Optional[str]): The precision to use for testing. If None, the default precision
                is used.
            **kwargs: Additional keyword arguments to pass to the engine's test method.

        Returns:
            dict: A dictionary containing the test results.
        """
        if test_dataloader is None:
            if self.subset_dls.get("test", None) is not None:
                test_dataloader = self.subset_dls["test"]
            else:
                test_dataloader = self.subset_dataloader(subset="test", config=self.config)
        model = self.configure_model(model)
        if checkpoint is None and self.cache.get("checkpoint") is not None:
            checkpoint = self.cache.get("checkpoint")

        # Configure Engine
        if not hasattr(self, "engine"):
            self.build_framework_engine()

        return self.engine.test(
            model=model,
            test_dataloader=test_dataloader,
            checkpoint=checkpoint,
            precision=precision,
            **kwargs,
        )

    def predict(
        self,
        img: str | (Path | object) | None,
        model: str | (dict | (list | object)) | None = None,
        checkpoint: str | Path | None = None,
        **kwargs,
    ) -> list:
        """Predict the output of the given image using the specified model and checkpoint.

        Args:
            img (Optional[Union[str, Path, object]]): The image to predict the output for.
            model (Optional[Union[str, dict, list, object]]): The model to use for prediction.
            checkpoint (Optional[Union[str, Path]]): The checkpoint to use for prediction.
            **kwargs: Additional keyword arguments to pass to the prediction engine.

        Returns:
            list: A list of predicted outputs for the given image.
        """
        model = self.configure_model(model)
        if checkpoint is None and self.cache.get("checkpoint") is not None:
            checkpoint = self.cache.get("checkpoint")

        # Configure Engine
        if not hasattr(self, "engine"):
            self.build_framework_engine()

        return self.engine.predict(
            model=model,
            img=img,
            checkpoint=checkpoint,
            **kwargs,
        )

    def export(
        self,
        model: str | (dict | (list | object)) | None = None,
        checkpoint: str | Path | None = None,
        precision: str = "float32",
        **kwargs,
    ) -> dict:
        """Export the model to a specified checkpoint.

        Args:
            model (Optional[Union[str, dict, list, object]], optional): The model to export. Defaults to None.
            checkpoint (Optional[Union[str, Path]], optional): The checkpoint to export the model to.
                Defaults to None.
            precision (str, optional): The precision of the exported model. Defaults to "float32".
            **kwargs: Additional keyword arguments to pass to the engine's export method.

        Returns:
            dict: A dictionary containing information about the exported model.
        """
        model = self.configure_model(model)
        if checkpoint is None and self.cache.get("checkpoint") is not None:
            checkpoint = self.cache.get("checkpoint")

        # Configure Engine
        if not hasattr(self, "engine"):
            self.build_framework_engine()

        return self.engine.export(
            model=model,
            checkpoint=checkpoint,
            precision=precision,
            **kwargs,
        )<|MERGE_RESOLUTION|>--- conflicted
+++ resolved
@@ -77,12 +77,8 @@
     "mmpretrain": "torch.mmengine.mmpretrain",
     "mmdet": "torch.mmengine.mmdet",
     "mmseg": "torch.mmengine.mmseg",
-<<<<<<< HEAD
     "anomalib": "torch.lightning",
-=======
-    "anomalib": "torch.lightning.anomalib",
     "mmaction": "torch.mmengine.mmaction",
->>>>>>> 253612d5
     "lightning": "torch.lightning",
 }
 
