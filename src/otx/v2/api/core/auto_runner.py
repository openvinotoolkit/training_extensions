--- conflicted
+++ resolved
@@ -76,11 +76,8 @@
     "mmdet": "torch.mmengine.mmdet",
     "mmseg": "torch.mmengine.mmseg",
     "anomalib": "torch.lightning.anomalib",
-<<<<<<< HEAD
     "mmaction": "torch.mmengine.mmaction",
-=======
     "lightning": "torch.lightning",
->>>>>>> 4396ea87
 }
 
 
