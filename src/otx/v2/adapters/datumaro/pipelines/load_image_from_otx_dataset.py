--- conflicted
+++ resolved
@@ -75,20 +75,14 @@
             img = img.astype(np.float32)
         shape = img.shape
 
-
         filename = f"Dataset item index {results['index']}"
         results["filename"] = filename
         results["ori_filename"] = filename
         results["img"] = img
-<<<<<<< HEAD
         results["img_shape"] = shape[:2]
         results["ori_shape"] = shape[:2]
-=======
-        results["img_shape"] = shape
-        results["ori_shape"] = shape
         results["height"] = shape[0]
         results["width"] = shape[1]
->>>>>>> 376ce9c1
         # Set initial values for default meta_keys
         results["pad_shape"] = shape[:2]
         num_channels = 1 if len(shape) < 3 else shape[2]
