--- conflicted
+++ resolved
@@ -5,34 +5,21 @@
 
 from __future__ import annotations
 
-<<<<<<< HEAD
-from pathlib import Path
-from typing import Iterable
+from typing import TYPE_CHECKING, Iterable
 
-import yaml
 from omegaconf import DictConfig, OmegaConf
-from torch.utils.data import DataLoader as TorchDataLoader
-from torch.utils.data import Dataset as TorchDataset
-from torch.utils.data import Sampler
 
+from otx.v2.adapters.torch.dataset import BaseTorchDataset
 from otx.v2.adapters.torch.lightning.modules.datasets import OTXVisualPromptingDataset
 from otx.v2.adapters.torch.lightning.modules.datasets.pipelines import collate_fn
-from otx.v2.api.core.dataset import BaseDataset
 from otx.v2.api.entities.task_type import TaskType
-from otx.v2.api.utils import set_tuple_constructor
 from otx.v2.api.utils.decorators import add_subset_dataloader
 from otx.v2.api.utils.type_utils import str_to_subset_type
-=======
-from typing import TYPE_CHECKING
-
-from otx.v2.adapters.torch.dataset import BaseTorchDataset
-from otx.v2.api.utils.decorators import add_subset_dataloader
 
 if TYPE_CHECKING:
-    import albumentations as al
-    from omegaconf import DictConfig
+    from torch.utils.data import DataLoader as TorchDataLoader
     from torch.utils.data import Dataset as TorchDataset
->>>>>>> e5618c97
+    from torch.utils.data import Sampler
 
 SUBSET_LIST = ["train", "val", "test"]
 
@@ -61,7 +48,6 @@
         Returns:
             TorchDataset | None: The built TorchDataset, or None if the dataset is empty.
         """
-<<<<<<< HEAD
         if not self.initialize:
             self._initialize()
 
@@ -92,7 +78,7 @@
             )
         raise NotImplementedError
 
-    def build_dataloader(
+    def _build_dataloader(
         self,
         dataset: TorchDataset | None,
         batch_size: int | None = 1,
@@ -129,7 +115,7 @@
 
         # Currently, copy from mm's
         input_collate_fn = kwargs.pop("collate_fn", collate_fn)
-        return TorchDataLoader(
+        return super()._build_dataloader(
             dataset,
             batch_size=batch_size,
             sampler=sampler,
@@ -140,83 +126,4 @@
             drop_last=drop_last,
             persistent_workers=persistent_workers,
             **kwargs,
-        )
-
-    def subset_dataloader(
-        self,
-        subset: str,
-        pipeline: dict | list | None = None,
-        batch_size: int | None = None,
-        num_workers: int | None = None,
-        config: str | dict | None = None,
-        shuffle: bool = True,
-        pin_memory: bool = False,
-        drop_last: bool = False,
-        sampler: Sampler | Iterable | None = None,
-        persistent_workers: bool = False,
-        **kwargs,
-    ) -> TorchDataLoader:
-        """Return a PyTorch DataLoader for the specified subset of the dataset.
-
-        Args:
-            subset (str): The subset of the dataset to load. Must be one of "train", "val", "test", or "predict".
-            pipeline (dict | list | None, optional): A pipeline of transformations to apply to the data.
-            batch_size (Optional[int]): The batch size to use for the DataLoader. If not provided, will be
-                determined by the configuration file or default to 1.
-            num_workers (Optional[int]): The number of worker processes to use for loading the data. If not
-                provided, will be determined by the configuration file or default to 0.
-            config (Optional[Union[str, dict]]): The configuration file or dictionary to use for determining
-                the batch size and number of workers. If a string is provided, it will be treated as a path to
-                a YAML file.
-            shuffle (bool): Whether to shuffle the data before loading.
-            pin_memory (bool): Whether to pin the memory of the loaded data to improve performance.
-            drop_last (bool): Whether to drop the last batch if it is smaller than the specified batch size.
-            sampler (Optional[Union[Sampler, Iterable]]): A sampler to use for loading the data.
-            persistent_workers (bool): Whether to keep the worker processes alive between batches to improve
-                performance.
-            **kwargs: Additional keyword arguments to pass to the DataLoader constructor.
-
-        Returns:
-            A PyTorch DataLoader for the specified subset of the dataset.
-        """
-        _config: dict = {}
-        if isinstance(config, str):
-            set_tuple_constructor()
-            with Path(config).open() as f:
-                _config = yaml.safe_load(f)
-        elif config is not None:
-            _config = config
-
-        dataset = self.build_dataset(subset=subset, pipeline=pipeline, config=_config)
-        if batch_size is None:
-            batch_size = _config.get("batch_size", 1)
-        if num_workers is None:
-            num_workers = _config.get("num_workers", 0)
-
-        return self.build_dataloader(
-            dataset=dataset,
-            batch_size=batch_size,
-            num_workers=num_workers,
-            shuffle=shuffle,
-            pin_memory=pin_memory,
-            drop_last=drop_last,
-            sampler=sampler,
-            persistent_workers=persistent_workers,
-            **kwargs,
-        )
-
-    @property
-    def num_classes(self) -> int:
-        """Return the number of classes in the dataset.
-
-        If the dataset has not been initialized, this method will call the _initialize method to initialize it.
-
-        Returns:
-            int: The number of classes in the dataset.
-        """
-        if not self.initialize:
-            self._initialize()
-        return len(self.label_schema.get_labels(include_empty=False))
-=======
-        raise NotImplementedError
->>>>>>> e5618c97
+        )