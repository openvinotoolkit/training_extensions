--- conflicted
+++ resolved
@@ -613,12 +613,6 @@
         # Patch input's configuration
         if isinstance(deploy_config_dict, dict):
             deploy_config_dict = Config(deploy_config_dict)
-<<<<<<< HEAD
-=======
-        data_preprocessor = self.dumped_config.get("model", {}).get("data_preprocessor", None)
-        mean = data_preprocessor["mean"] if data_preprocessor is not None else [123.675, 116.28, 103.53]
-        std = data_preprocessor["std"] if data_preprocessor is not None else [58.395, 57.12, 57.375]
->>>>>>> 39ab6c60
         data_preprocessor = self.dumped_config.get("model", {}).get("data_preprocessor", {})
         mean = data_preprocessor.get("mean", [123.675, 116.28, 103.53])
         std = data_preprocessor.get("std", [58.395, 57.12, 57.375])
@@ -642,15 +636,6 @@
 
         return exporter.export()
 
-<<<<<<< HEAD
-    def _update_codebase_config(self, codebase: str | None, task: str | None, deploy_config_dict: dict) -> None:
-        """Update specific codebase config.
-
-        Args:
-            codebase(str): mmX codebase framework
-            task(str): mmdeploy task
-            deploy_config_dict(dict): Config dict for deployment
-=======
     def _update_codebase_config(
         self,
         deploy_config_dict: dict,
@@ -663,7 +648,6 @@
             deploy_config_dict(dict): Config dict for deployment
             codebase(str): mmX codebase framework
             task(str): mmdeploy task
->>>>>>> 39ab6c60
         """
         codebase = codebase if codebase is not None else self.registry.name
         codebase_config = {"type": codebase, "task": task}
