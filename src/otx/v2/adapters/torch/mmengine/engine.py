--- conflicted
+++ resolved
@@ -580,16 +580,10 @@
             deploy_config_dict = {}
 
         # CODEBASE_COFIG Update
-<<<<<<< HEAD
-        if codebase_config is None:
-            self._update_codebase_config(codebase, task, deploy_config_dict)
-
-=======
         if "codebase_config" not in deploy_config_dict:
             codebase = codebase if codebase is not None else self.registry.name
             codebase_config = {"type": codebase, "task": task}
             deploy_config_dict["codebase_config"] = codebase_config
->>>>>>> 376ce9c1
         # IR_COFIG Update
         if "ir_config" not in deploy_config_dict:
             ir_config = {
