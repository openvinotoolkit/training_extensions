--- conflicted
+++ resolved
@@ -23,20 +23,18 @@
         "torch.mmengine.mmpretrain",
         "torch.mmengine.mmdeploy",
     ],
-<<<<<<< HEAD
+    "visual_prompt": [
+        "openvino",
+        "datumaro",
+        "torch.lightning",
+    ],
     "segmentation": [
         "openvino",
         "datumaro",
         "torch.mmengine",
         "torch.mmengine.mmseg",
         "torch.mmengine.mmdeploy",
-=======
-    "visual_prompt": [
-        "openvino",
-        "datumaro",
-        "torch.lightning",
->>>>>>> 0b02860b
-    ],
+    ]
 }
 
 
