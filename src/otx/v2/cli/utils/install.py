--- conflicted
+++ resolved
@@ -38,12 +38,8 @@
 
 # NOTE: We might need to move this to a more centralized location and use it for other modules as well.
 # NOTE: In this case, requirement fileanames are to be renamed.
-<<<<<<< HEAD
 SUPPORTED_TASKS = ["classification", "anomaly", "action", "visual_prompt"]
-=======
-SUPPORTED_TASKS = ["classification", "anomaly", "visual_prompt", "detection"]
-
->>>>>>> 39ab6c60
+
 
 def get_requirements_from_file(filenames: str | list[str]) -> list[Requirement]:
     """Get requirements from requirements.txt file.
