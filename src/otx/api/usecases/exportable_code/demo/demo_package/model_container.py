"""ModelContainer class used for loading the model in the model wrapper."""
# Copyright (C) 2022 Intel Corporation
# SPDX-License-Identifier: Apache-2.0
#

import importlib
import json
from pathlib import Path
from typing import Any, Optional, Tuple, Union

import numpy as np
from openvino.model_api.adapters import OpenvinoAdapter, create_core
from openvino.model_api.models import ImageModel, Model
from openvino.model_api.tilers import DetectionTiler, InstanceSegmentationTiler

from otx.api.entities.label_schema import LabelSchemaEntity
from otx.api.entities.model_template import TaskType
from otx.api.serialization.label_mapper import LabelSchemaMapper
from otx.api.utils.detection_utils import detection2array
from otx.api.utils.tiler import Tiler

from .utils import get_model_path, get_parameters


class ModelContainer:
    """Class for storing the model wrapper based on Model API and needed parameters of model.

    Args:
        model_dir (Path): path to model directory
    """

    def __init__(self, model_dir: Path, device="CPU") -> None:
        model_adapter = OpenvinoAdapter(create_core(), get_model_path(model_dir / "model.xml"), device=device)

        try:
            config_data = model_adapter.model.get_rt_info(["otx_config"])
            if type(config_data) != str:
                # OV 2023.0 return OVAny which needs to be casted with astype()
                config_data = config_data.astype(str)
            self.parameters = json.loads(config_data)
        except RuntimeError:
            self.parameters = get_parameters(model_dir / "config.json")

        self._labels = LabelSchemaMapper.backward(self.parameters["model_parameters"]["labels"])
        self._task_type = TaskType[self.parameters["converter_type"]]

        self.segm = bool(
            self._task_type is TaskType.ROTATED_DETECTION or self._task_type is TaskType.INSTANCE_SEGMENTATION
        )

        self.model_parameters = self.parameters["model_parameters"]
<<<<<<< HEAD

        if self._task_type in (
            TaskType.ANOMALY_CLASSIFICATION,
            TaskType.ANOMALY_DETECTION,
            TaskType.ANOMALY_SEGMENTATION,
        ):
            # The anomaly task requires non-empty labels.
            # modelapi_labels key is used as a workaround as labels key is used for labels in OTX SDK format
            self.model_parameters["labels"] = (
                self.model_parameters.pop("modelapi_labels")
                if "modelapi_labels" in self.model_parameters
                else ["Normal", "Anomaly"]
            )
        else:
            self.model_parameters["labels"] = []
=======
        # model already contains correct labels
        self.model_parameters.pop("labels")
>>>>>>> 6d3dd348

        self._initialize_wrapper()
        self.core_model = Model.create_model(
            model_adapter,
            self.parameters["type_of_model"],
            self.model_parameters,
            preload=True,
        )

        self.tiler = self.setup_tiler(model_dir, device)

    def setup_tiler(self, model_dir, device) -> Optional[Union[DetectionTiler, InstanceSegmentationTiler]]:
        """Setup tiler for model.

        Args:
            model_dir (str): model directory
            device (str): device to run model on
        Returns:
            Optional: Tiler object or None
        """
        if not self.parameters.get("tiling_parameters") or not self.parameters["tiling_parameters"]["enable_tiling"]:
            return None

        classifier = None
        if self.parameters["tiling_parameters"].get("enable_tile_classifier", False):
            adapter = OpenvinoAdapter(create_core(), get_model_path(model_dir / "tile_classifier.xml"), device=device)
            classifier = ImageModel(inference_adapter=adapter, configuration={}, preload=True)

        tiler_config = {
            "tile_size": int(
                self.parameters["tiling_parameters"]["tile_size"]
                * self.parameters["tiling_parameters"]["tile_ir_scale_factor"]
            ),
            "tiles_overlap": self.parameters["tiling_parameters"]["tile_overlap"]
            / self.parameters["tiling_parameters"]["tile_ir_scale_factor"],
            "max_pred_number": self.parameters["tiling_parameters"]["tile_max_number"],
        }

        if self.segm:
            return InstanceSegmentationTiler(self.core_model, tiler_config, tile_classifier_model=classifier)
        else:
            return DetectionTiler(self.core_model, tiler_config)

    @property
    def task_type(self) -> TaskType:
        """Task type property."""
        return self._task_type

    @property
    def labels(self) -> LabelSchemaEntity:
        """Labels property."""
        return self._labels

    @staticmethod
    def _initialize_wrapper() -> None:
        """Load the model class."""
        try:
            importlib.import_module("model_wrappers")
        except ModuleNotFoundError:
            print("Using model wrapper from ModelAPI")

    def infer(self, frame):
        """Infer with original image.

        Args:
            frame (np.ndarray): image
        Returns:
            annotation_scene (AnnotationScene): prediction
            frame_meta (Dict): dict with original shape
        """
        # getting result include preprocessing, infer, postprocessing for sync infer
        predictions = self.core_model(frame)
        frame_meta = {"original_shape": frame.shape}

        # MaskRCNN returns tuple so no need to process
        if self._task_type == TaskType.DETECTION:
            predictions = detection2array(predictions.objects)
        return predictions, frame_meta

    def infer_tile(self, frame):
        """Infer by patching full image to tiles.

        Args:
            frame (np.ndarray): image
        Returns:
            annotation_scene (AnnotationScene): prediction
            frame_meta (Dict): dict with original shape
        """

        detections = self.tiler(frame)
        return detections, {"original_shape": frame.shape}

    def __call__(self, input_data: np.ndarray) -> Tuple[Any, dict]:
        """Infer entry wrapper."""
        if self.tiler:
            return self.infer_tile(input_data)
        return self.infer(input_data)<|MERGE_RESOLUTION|>--- conflicted
+++ resolved
@@ -48,8 +48,8 @@
             self._task_type is TaskType.ROTATED_DETECTION or self._task_type is TaskType.INSTANCE_SEGMENTATION
         )
 
+        # labels for modelAPI wrappers can be empty, because unused in pre- and postprocessing
         self.model_parameters = self.parameters["model_parameters"]
-<<<<<<< HEAD
 
         if self._task_type in (
             TaskType.ANOMALY_CLASSIFICATION,
@@ -65,10 +65,6 @@
             )
         else:
             self.model_parameters["labels"] = []
-=======
-        # model already contains correct labels
-        self.model_parameters.pop("labels")
->>>>>>> 6d3dd348
 
         self._initialize_wrapper()
         self.core_model = Model.create_model(
