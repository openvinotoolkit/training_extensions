--- conflicted
+++ resolved
@@ -1,8 +1,4 @@
 openvino==2023.0
-openvino-model-api==0.1.8
-<<<<<<< HEAD
+openvino-model-api==0.1.9
 otx==1.5.0
-=======
-otx==1.4.5
->>>>>>> 1a91b0b4
 numpy>=1.21.0,<=1.23.5  # np.bool was removed in 1.24.0 which was used in openvino runtime