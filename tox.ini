[tox]
isolated_build = true
skip_missing_interpreters = true
envlist =
    pre-commit
    pre-merge


[testenv]
basepython = python3
passenv =
    ftp_proxy
    HTTP_PROXY
    HTTPS_PROXY
    CUDA_VISIBLE_DEVICES
    SNYK_ENDPOINT
    SNYK_TOKEN
deps =
    torch @ https://download.pytorch.org/whl/cu117/torch-1.13.1%2Bcu117-cp38-cp38-linux_x86_64.whl
    torchvision @ https://download.pytorch.org/whl/cu117/torchvision-0.14.1%2Bcu117-cp38-cp38-linux_x86_64.whl
    torchtext @ https://download.pytorch.org/whl/torchtext-0.14.1-cp38-cp38-linux_x86_64.whl
    mmcv-full @ https://download.openmmlab.com/mmcv/dist/cu117/torch1.13.0/mmcv_full-1.7.0-cp38-cp38-manylinux1_x86_64.whl
    -r{toxinidir}/requirements/api.txt
    -r{toxinidir}/requirements/base.txt
    -r{toxinidir}/requirements/openvino.txt
    -r{toxinidir}/requirements/anomaly.txt
    -r{toxinidir}/requirements/classification.txt
    -r{toxinidir}/requirements/detection.txt
    -r{toxinidir}/requirements/segmentation.txt
    -r{toxinidir}/requirements/action.txt


[testenv:pre-commit]
deps =
    {[testenv]deps}
    -r{toxinidir}/requirements/dev.txt
skip_install = true
commands =
    pre-commit run --all-files


[testenv:pre-merge]
deps =
    {[testenv]deps}
    -r{toxinidir}/requirements/dev.txt
use_develop = true
commands =
    coverage erase
    coverage run -m pytest -ra --showlocals --junitxml={toxworkdir}/test-results.xml {posargs:tests/unit tests/integration}
    coverage report -m --fail-under=0
    coverage xml -o {toxworkdir}/coverage.xml

[testenv:pre-merge-cls]
deps =
    torch @ https://download.pytorch.org/whl/cu117/torch-1.13.1%2Bcu117-cp38-cp38-linux_x86_64.whl
    torchvision @ https://download.pytorch.org/whl/cu117/torchvision-0.14.1%2Bcu117-cp38-cp38-linux_x86_64.whl
    torchtext @ https://download.pytorch.org/whl/torchtext-0.14.1-cp38-cp38-linux_x86_64.whl
    mmcv-full @ https://download.openmmlab.com/mmcv/dist/cu117/torch1.13.0/mmcv_full-1.7.0-cp38-cp38-manylinux1_x86_64.whl
    -r{toxinidir}/requirements/api.txt
    -r{toxinidir}/requirements/base.txt
    -r{toxinidir}/requirements/openvino.txt
    -r{toxinidir}/requirements/classification.txt
    -r{toxinidir}/requirements/dev.txt
use_develop = true
commands =
    coverage erase
    coverage run -m pytest -ra --showlocals --junitxml={toxworkdir}/test-results.xml tests/integration/cli/classification
    coverage report -m --fail-under=0
    coverage xml -o {toxworkdir}/coverage.xml

[testenv:pre-merge-det]
deps =
    torch @ https://download.pytorch.org/whl/cu117/torch-1.13.1%2Bcu117-cp38-cp38-linux_x86_64.whl
    torchvision @ https://download.pytorch.org/whl/cu117/torchvision-0.14.1%2Bcu117-cp38-cp38-linux_x86_64.whl
    torchtext @ https://download.pytorch.org/whl/torchtext-0.14.1-cp38-cp38-linux_x86_64.whl
    mmcv-full @ https://download.openmmlab.com/mmcv/dist/cu117/torch1.13.0/mmcv_full-1.7.0-cp38-cp38-manylinux1_x86_64.whl
    -r{toxinidir}/requirements/api.txt
    -r{toxinidir}/requirements/base.txt
    -r{toxinidir}/requirements/openvino.txt
    -r{toxinidir}/requirements/detection.txt
    -r{toxinidir}/requirements/dev.txt
use_develop = true
commands =
    coverage erase
    coverage run -m pytest -ra --showlocals --junitxml={toxworkdir}/test-results.xml tests/integration/cli/detection
    coverage report -m --fail-under=0
    coverage xml -o {toxworkdir}/coverage.xml

[testenv:pre-merge-seg]
deps =
    torch @ https://download.pytorch.org/whl/cu117/torch-1.13.1%2Bcu117-cp38-cp38-linux_x86_64.whl
    torchvision @ https://download.pytorch.org/whl/cu117/torchvision-0.14.1%2Bcu117-cp38-cp38-linux_x86_64.whl
    torchtext @ https://download.pytorch.org/whl/torchtext-0.14.1-cp38-cp38-linux_x86_64.whl
    mmcv-full @ https://download.openmmlab.com/mmcv/dist/cu117/torch1.13.0/mmcv_full-1.7.0-cp38-cp38-manylinux1_x86_64.whl
    -r{toxinidir}/requirements/api.txt
    -r{toxinidir}/requirements/base.txt
    -r{toxinidir}/requirements/openvino.txt
    -r{toxinidir}/requirements/segmentation.txt
    -r{toxinidir}/requirements/dev.txt
use_develop = true
commands =
    coverage erase
    coverage run -m pytest -ra --showlocals --junitxml={toxworkdir}/test-results.xml tests/integration/cli/segmentation
    coverage report -m --fail-under=0
    coverage xml -o {toxworkdir}/coverage.xml

[testenv:pre-merge-action]
deps =
    torch @ https://download.pytorch.org/whl/cu117/torch-1.13.1%2Bcu117-cp38-cp38-linux_x86_64.whl
    torchvision @ https://download.pytorch.org/whl/cu117/torchvision-0.14.1%2Bcu117-cp38-cp38-linux_x86_64.whl
    torchtext @ https://download.pytorch.org/whl/torchtext-0.14.1-cp38-cp38-linux_x86_64.whl
    mmcv-full @ https://download.openmmlab.com/mmcv/dist/cu117/torch1.13.0/mmcv_full-1.7.0-cp38-cp38-manylinux1_x86_64.whl
    -r{toxinidir}/requirements/api.txt
    -r{toxinidir}/requirements/base.txt
    -r{toxinidir}/requirements/openvino.txt
    -r{toxinidir}/requirements/action.txt
    -r{toxinidir}/requirements/dev.txt
use_develop = true
commands =
    coverage erase
    coverage run -m pytest -ra --showlocals --junitxml={toxworkdir}/test-results.xml tests/integration/cli/action
    coverage report -m --fail-under=0
    coverage xml -o {toxworkdir}/coverage.xml

[testenv:pre-merge-anomaly]
deps =
    torch @ https://download.pytorch.org/whl/cu117/torch-1.13.1%2Bcu117-cp38-cp38-linux_x86_64.whl
    torchvision @ https://download.pytorch.org/whl/cu117/torchvision-0.14.1%2Bcu117-cp38-cp38-linux_x86_64.whl
    torchtext @ https://download.pytorch.org/whl/torchtext-0.14.1-cp38-cp38-linux_x86_64.whl
    mmcv-full @ https://download.openmmlab.com/mmcv/dist/cu117/torch1.13.0/mmcv_full-1.7.0-cp38-cp38-manylinux1_x86_64.whl
    -r{toxinidir}/requirements/api.txt
    -r{toxinidir}/requirements/base.txt
    -r{toxinidir}/requirements/openvino.txt
    -r{toxinidir}/requirements/anomaly.txt
    -r{toxinidir}/requirements/dev.txt
use_develop = true
commands =
    coverage erase
    coverage run -m pytest -ra --showlocals --junitxml={toxworkdir}/test-results.xml tests/integration/cli/anomaly
    coverage report -m --fail-under=0
    coverage xml -o {toxworkdir}/coverage.xml
<<<<<<< HEAD
=======

[testenv:fuzzing-test]
deps =
    {[testenv:pre-merge]deps}
    atheris
use_develop = true
commands =
    coverage erase
    - coverage run tests/fuzzing/cli_fuzzing.py {posargs:-dict=tests/fuzzing/assets/cli/operations.dict -artifact_prefix={toxworkdir}/ -print_final_stats=1 -atheris_runs=100000}
    coverage report --precision=2
    ; coverage html -d {toxworkdir}/htmlcov

>>>>>>> 376ee8e6

[testenv:build-doc]
deps =
    {[testenv]deps}
    -r{toxinidir}/requirements/docs.txt
use_develop = true
change_dir = {toxinidir}/docs
allowlist_externals =
    make
commands =
    make html


[testenv:build-pkg]
deps =
    build==0.10.0
    -r{toxinidir}/requirements/dev.txt
    torch @ https://download.pytorch.org/whl/cu117/torch-1.13.1%2Bcu117-cp38-cp38-linux_x86_64.whl
    torchvision @ https://download.pytorch.org/whl/cu117/torchvision-0.14.1%2Bcu117-cp38-cp38-linux_x86_64.whl
skip_install = true
allowlist_externals =
    rm
commands =
    rm -rf ./dist
    python -m build --sdist
    python -m pip install dist/otx-1.0.0.tar.gz[full]
    # python -m pip install otx[full]==1.0.0
    pytest {posargs:tests/unit tests/integration/cli}


[testenv:snyk-scan]
allowlist_externals =
    bash
    curl
    wget
    chmod
    rm
    *snyk*
use_develop = true
commands =
    bash -c "pip freeze > snyk-req.txt"
    curl https://static.snyk.io/cli/latest/snyk-linux -o {toxworkdir}/snyk
    chmod +x {toxworkdir}/snyk
    {toxworkdir}/snyk config set endpoint={env:SNYK_ENDPOINT}
    {toxworkdir}/snyk config set disable-analytics=1
    - {toxworkdir}/snyk test --file=snyk-req.txt --package-manager=pip --sarif-file-output={toxworkdir}/snyk.sarif --json-file-output={toxworkdir}/snyk.json
    - {toxworkdir}/snyk monitor --file=snyk-req.txt --package-manager=pip
    wget -P .tox/ https://github.com/snyk/snyk-to-html/releases/download/v2.3.6/snyk-to-html-linux
    chmod +x {toxworkdir}/snyk-to-html-linux
    {toxworkdir}/snyk-to-html-linux -i {toxworkdir}/snyk.json -o {toxworkdir}/snyk.html -d
    rm {toxworkdir}/snyk
    rm {toxworkdir}/snyk-to-html-linux
    rm snyk-req.txt

[testenv:weekly-test]
deps =
    {[testenv]deps}
    -r{toxinidir}/requirements/dev.txt
use_develop = true
commands =
    coverage erase
    coverage run -m pytest -ra --showlocals --junitxml={toxworkdir}/weekly-test-results.xml {posargs:tests/regression}
    python tests/regression/summarize_test_results.py --output_path {toxworkdir}


[testenv:bandit-scan]
skip_install = true
deps = 
    bandit
allowlist_externals =
    bandit
commands =
    - bandit -r -c {toxinidir}/ipas_default.config {toxinidir}/ -f txt -o {toxworkdir}/bandit-report.txt<|MERGE_RESOLUTION|>--- conflicted
+++ resolved
@@ -139,8 +139,6 @@
     coverage run -m pytest -ra --showlocals --junitxml={toxworkdir}/test-results.xml tests/integration/cli/anomaly
     coverage report -m --fail-under=0
     coverage xml -o {toxworkdir}/coverage.xml
-<<<<<<< HEAD
-=======
 
 [testenv:fuzzing-test]
 deps =
@@ -153,7 +151,6 @@
     coverage report --precision=2
     ; coverage html -d {toxworkdir}/htmlcov
 
->>>>>>> 376ee8e6
 
 [testenv:build-doc]
 deps =
@@ -221,7 +218,7 @@
 
 [testenv:bandit-scan]
 skip_install = true
-deps = 
+deps =
     bandit
 allowlist_externals =
     bandit
