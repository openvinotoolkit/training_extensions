[tox]
isolated_build = true
skip_missing_interpreters = true

[pytest]
addopts = --csv=.tox/tests-{env:TOXENV_TASK}-{env:TOXENV_PYVER}.csv

[testenv]
setenv =
    TOX_WORK_DIR={toxworkdir}
task =
    all: "all"
    action: "action"
    classification: "classification"
    multi_cls_classification: "multi_cls_classification"
    multi_label_classification: "multi_label_classification"
    hlabel_classification: "hlabel_classification"
    detection: "detection"
    rotated_detection: "rotated_detection"
    keypoint_detection: "keypoint_detection"
    instance_segmentation: "instance_segmentation"
    semantic_segmentation: "semantic_segmentation"
    visual_prompting_all: "visual_prompting_all"
    visual_prompting: "visual_prompting"
    zero_shot_visual_prompting: "visual_prompting"
    anomaly: "anomaly"
<<<<<<< HEAD
=======
    anomaly_classification: "anomaly_classification"
>>>>>>> a5470fc3
    anomaly_detection: "anomaly_detection"
    anomaly_segmentation: "anomaly_segmentation"
passenv =
    ftp_proxy
    HTTP_PROXY
    HTTPS_PROXY
    CUDA_VISIBLE_DEVICES
    CI_DATA_ROOT

[testenv:pre-commit]
deps =
    pre-commit==2.20.0
skip_install = true
commands =
    pre-commit run --all-files


[testenv:unit-test-{py310, py311}]
deps =
    .[base,dev]
commands =
    ; Run Unit-Test with coverage report.
    pytest tests/unit \
        --cov=otx \
        --cov-report=xml:{toxworkdir}/coverage_{envname}.xml \
        --cov-report=term-missing \
        --cov-fail-under=0 \
        {posargs}


[testenv:integration-test-{all, action, classification, multi_cls_classification, multi_label_classification, hlabel_classification, detection, rotated_detection, keypoint_detection, instance_segmentation, semantic_segmentation, visual_prompting_all, visual_prompting, zero_shot_visual_prompting, anomaly_classification, anomaly_detection, anomaly_segmentation}]
setenv =
    CUBLAS_WORKSPACE_CONFIG=:4096:8
deps =
    .[base,dev]
commands =
    python -m pytest tests/integration -ra --showlocals --csv={toxworkdir}/{envname}.csv --task {[testenv]task} --open-subprocess {posargs}


[testenv:e2e-test-{all, action, classification, detection, rotated_detection, keypoint_detection, instance_segmentation, semantic_segmentation, visual_prompting, anomaly}]
setenv =
    CUBLAS_WORKSPACE_CONFIG=:4096:8
deps =
    .[base,dev]
commands =
    python -m pytest tests/e2e -ra --showlocals --csv={toxworkdir}/{envname}.csv --task {[testenv]task} --open-subprocess {posargs}


[testenv:perf-benchmark]
deps =
    .[base,dev]
commands =
    pytest -ra --showlocals --csv={toxworkdir}/{envname}-test.csv {posargs:tests/perf}


[testenv:build-doc]
deps =
    {[testenv:unit-test-py310]deps}
    .[base,docs]
change_dir = {toxinidir}/docs
allowlist_externals =
    make
commands =
    make html


[testenv:bandit-scan]
skip_install = true
deps =
    bandit
allowlist_externals =
    bandit
commands =
    - bandit -r -c .ci/ipas_default.config {toxinidir}/ -f txt -o {toxworkdir}/bandit-report.txt


[testenv:fuzzing]
deps =
    .[base,dev]
    atheris
    coverage
extras = full
commands_pre =
    ; [TODO]: Needs to be fixed so that this is not duplicated for each test run
    otx install -v
allowlist_externals =
    /bin/bash
commands =
    coverage erase
    coverage run tests/fuzzing/cli_fuzzing.py {posargs:-artifact_prefix={toxworkdir}/ -jobs=8 -print_final_stats=1 -runs=62500 -dict={toxinidir}/tests/fuzzing/assets/cli/commands.dict}
    coverage report --precision=2
    /bin/bash -c 'rm {toxinidir}/fuzz-*.log'<|MERGE_RESOLUTION|>--- conflicted
+++ resolved
@@ -23,11 +23,7 @@
     visual_prompting_all: "visual_prompting_all"
     visual_prompting: "visual_prompting"
     zero_shot_visual_prompting: "visual_prompting"
-    anomaly: "anomaly"
-<<<<<<< HEAD
-=======
-    anomaly_classification: "anomaly_classification"
->>>>>>> a5470fc3
+    anomaly_classification: "anomaly"
     anomaly_detection: "anomaly_detection"
     anomaly_segmentation: "anomaly_segmentation"
 passenv =
