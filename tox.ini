--- conflicted
+++ resolved
@@ -58,7 +58,6 @@
     pre-commit run --all-files
 
 
-<<<<<<< HEAD
 [testenv:pre-commit-v2]
 deps =
     -r{toxinidir}/requirements/dev.txt
@@ -67,10 +66,7 @@
     pre-commit run --all-files
 
 
-[testenv:tests-{all,ano,cls,det,iseg,iseg_t,seg,act,visprompt}-{py38,py39,py310}]
-=======
 [testenv:tests-{all,ano,cls,det,iseg,iseg_t,seg,act,visprompt}-{py38,py39,py310}-{pt1,pt2}]
->>>>>>> 6d44fc03
 deps =
     {[testenv]deps}
     -r{toxinidir}/requirements/dev.txt
