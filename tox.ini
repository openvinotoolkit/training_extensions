--- conflicted
+++ resolved
@@ -39,11 +39,6 @@
 commands_pre =
     ; [TODO]: Needs to be fixed so that this is not duplicated for each test run
     otx install -v
-<<<<<<< HEAD
-    ; temporary as Anomalib v1 is not available on PyPI
-    pip install git+https://github.com/openvinotoolkit/anomalib.git@e78091883a620229c277a79674a904d9f785f8d5
-=======
->>>>>>> a616ce9e
 commands =
     ; Run Unit-Test with coverage report.
     pytest tests/unit \
@@ -62,11 +57,6 @@
 commands_pre =
     ; [TODO]: Needs to be fixed so that this is not duplicated for each test run
     otx install -v
-<<<<<<< HEAD
-    ; temporary as Anomalib v1 is not available on PyPI
-    pip install git+https://github.com/openvinotoolkit/anomalib.git@e78091883a620229c277a79674a904d9f785f8d5
-=======
->>>>>>> a616ce9e
 commands =
     python -m pytest tests/integration -ra --showlocals --csv={toxworkdir}/{envname}.csv --task {[testenv]task} --open-subprocess {posargs}
 
@@ -76,11 +66,6 @@
 commands_pre =
     ; [TODO]: Needs to be fixed so that this is not duplicated for each test run
     otx install -v
-<<<<<<< HEAD
-    ; temporary as Anomalib v1 is not available on PyPI
-    pip install git+https://github.com/openvinotoolkit/anomalib.git@e78091883a620229c277a79674a904d9f785f8d5
-=======
->>>>>>> a616ce9e
 commands =
     pytest -ra --showlocals --csv={toxworkdir}/{envname}.csv {posargs:tests/perf}
 
