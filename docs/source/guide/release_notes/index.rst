--- conflicted
+++ resolved
@@ -4,7 +4,6 @@
 .. toctree::
    :maxdepth: 1
 
-<<<<<<< HEAD
 v1.5.0 (4Q23)
 -------------
 
@@ -25,15 +24,13 @@
 - Optimize data loading by merging load & resize operations w/ caching support for cls/det/iseg/sseg
 - Support torch==2.0.1
 - Set "Auto" as default input size mode
-=======
+
 v1.4.5 (1Q24)
 -------------
 
 - Filter invalid polygon shapes
 - Fix a bug to set reverse_input_channels for OpenVINO models
 - Remove unreferenced dependency of protobuf
->>>>>>> 1a91b0b4
-
 
 v1.4.4 (4Q23)
 -------------
