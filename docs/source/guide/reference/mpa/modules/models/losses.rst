--- conflicted
+++ resolved
@@ -9,42 +9,6 @@
    :members:
    :undoc-members:
 
-<<<<<<< HEAD
-.. automodule:: otx.mpa.modules.models.losses.base_pixel_loss
-   :members:
-   :undoc-members:
-
-.. automodule:: otx.mpa.modules.models.losses.base_weighted_loss
-   :members:
-   :undoc-members:
-
-.. automodule:: otx.mpa.modules.models.losses.cross_entropy_loss_with_ignore
-   :members:
-   :undoc-members:
-
-.. automodule:: otx.mpa.modules.models.losses.mpa_pixel_base
-=======
-.. automodule:: otx.mpa.modules.models.losses.asymmetric_angular_loss_with_ignore
-   :members:
-   :undoc-members:
-
-.. automodule:: otx.mpa.modules.models.losses.asymmetric_loss_with_ignore
-   :members:
-   :undoc-members:
-
-.. automodule:: otx.mpa.modules.models.losses.barlowtwins_loss
-   :members:
-   :undoc-members:
-
-.. automodule:: otx.mpa.modules.models.losses.cross_entropy_loss
-   :members:
-   :undoc-members:
-
-.. automodule:: otx.mpa.modules.models.losses.ib_loss
->>>>>>> f8e1ced6
-   :members:
-   :undoc-members:
-
 .. automodule:: otx.mpa.modules.models.losses.utils
    :members:
    :undoc-members: