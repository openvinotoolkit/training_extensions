#!/usr/bin/env bash
set -v
set -x

work_dir=$(realpath "$(dirname $0)")

venv_dir=$1
PYTHON_NAME=$2

if [ -z "$venv_dir" ]; then
  venv_dir=$(realpath -m ${work_dir}/venv)
else
  venv_dir=$(realpath -m "$venv_dir")
fi

if [[ -z $PYTHON_NAME ]]; then
  # the default option -- note that the minimal version of
  # python that is suitable for this repo is python3.8,
  # whereas the default python3 may point to python3.6
  PYTHON_NAME=python3
fi

PYTHON_VERSION=$($PYTHON_NAME --version | sed -e "s/^Python \([0-9]\.[0-9]\)\..*/\1/") || exit 1
if [[ $PYTHON_VERSION != "3.8" && $PYTHON_VERSION != "3.9" ]]; then
  echo "Wrong version of python: '$PYTHON_VERSION'"
  exit 1
fi

<<<<<<< HEAD
if [[ -z $ANOMALIB_REPO ]]; then
  echo "The environment variable ANOMALIB_REPO is not set -- it is required for creating virtual environment"
  exit 1
fi

=======
>>>>>>> cc8cea4f
if [[ -z $OTE_SDK_PATH ]]; then
  echo "The environment variable OTE_SDK_PATH is not set -- it is required for creating virtual environment"
  exit 1
fi

cd ${work_dir}

if [[ -e ${venv_dir} ]]; then
  echo
  echo "Virtualenv already exists. Use command to start working:"
  echo "$ . ${venv_dir}/bin/activate"
  exit
fi

# Create virtual environment
$PYTHON_NAME -m venv ${venv_dir} --prompt="anomalib"

if ! [ -e "${venv_dir}/bin/activate" ]; then
  echo "The virtual environment was not created."
  exit
fi

. ${venv_dir}/bin/activate

# Get CUDA version.
CUDA_HOME_CANDIDATE=/usr/local/cuda
if [ -z "${CUDA_HOME}" ] && [ -d ${CUDA_HOME_CANDIDATE} ]; then
  echo "Exporting CUDA_HOME as ${CUDA_HOME_CANDIDATE}"
  export CUDA_HOME=${CUDA_HOME_CANDIDATE}
fi

if [ -e "$CUDA_HOME" ]; then
  if [ -e "$CUDA_HOME/version.txt" ]; then
    # Get CUDA version from version.txt file.
    CUDA_VERSION=$(cat $CUDA_HOME/version.txt | sed -e "s/^.*CUDA Version *//" -e "s/ .*//")
  else
    # Get CUDA version from directory name.
    CUDA_HOME_DIR=`readlink -f $CUDA_HOME`
    CUDA_HOME_DIR=`basename $CUDA_HOME_DIR`
    CUDA_VERSION=`echo $CUDA_HOME_DIR | cut -d "-" -f 2`
  fi
fi

# install PyTorch
export TORCH_VERSION=1.8.1
export TORCHVISION_VERSION=0.9.1

if [[ -z ${CUDA_VERSION} ]]; then
  echo "CUDA was not found, installing dependencies in CPU-only mode. If you want to use CUDA, set CUDA_HOME and CUDA_VERSION beforehand."
else
  # Remove dots from CUDA version string, if any.
  CUDA_VERSION_CODE=$(echo ${CUDA_VERSION} | sed -e "s/\.//" -e "s/\(...\).*/\1/")
  echo "Using CUDA_VERSION ${CUDA_VERSION}"
  if [[ "${CUDA_VERSION_CODE}" != "111" ]] ; then
    echo "CUDA version must be 11.1"
    exit 1
  fi
  if [[ "${CUDA_VERSION_CODE}" == "111" ]] ; then
    if [[ "${TORCH_VERSION}" != "1.8.1" ]] ; then
      echo "if CUDA version is 11.1, then PyTorch must be 1.8.1"
      exit 1
    fi
  fi
fi

CONSTRAINTS_FILE=$(tempfile)
cat constraints.txt >> ${CONSTRAINTS_FILE}
export PIP_CONSTRAINT=${CONSTRAINTS_FILE}

pip install --upgrade pip || exit 1
pip install wheel || exit 1
pip install --upgrade setuptools || exit 1

if [[ -z $CUDA_VERSION_CODE ]]; then
  pip install torch==${TORCH_VERSION}+cpu torchvision==${TORCHVISION_VERSION}+cpu -f https://download.pytorch.org/whl/torch_stable.html || exit 1
  echo torch==${TORCH_VERSION}+cpu >> ${CONSTRAINTS_FILE}
  echo torchvision==${TORCHVISION_VERSION}+cpu >> ${CONSTRAINTS_FILE}
else
  pip install torch==${TORCH_VERSION}+cu${CUDA_VERSION_CODE} torchvision==${TORCHVISION_VERSION}+cu${CUDA_VERSION_CODE} -f https://download.pytorch.org/whl/lts/1.8/torch_lts.html || exit 1
  echo torch==${TORCH_VERSION}+cu${CUDA_VERSION_CODE} >> ${CONSTRAINTS_FILE}
  echo torchvision==${TORCHVISION_VERSION}+cu${CUDA_VERSION_CODE} >> ${CONSTRAINTS_FILE}
fi

<<<<<<< HEAD
# Install Anomalib
pip install -e $ANOMALIB_REPO || exit 1

# Install requirements.
pip install -r $ANOMALIB_REPO/requirements/requirements.txt -c ${CONSTRAINTS_FILE} || exit 1

pip install -e . -c ${CONSTRAINTS_FILE} || exit 1
ANOMALIB_OTE_DIR=$(realpath .)
echo "export ANOMALIB_OTE_DIR=${ANOMALIB_OTE_DIR}" >> ${venv_dir}/bin/activate

# Install OpenVINO requirements
pip install -r $ANOMALIB_REPO/requirements/requirements_openvino_mo.txt -c ${CONSTRAINTS_FILE} || exit 1
=======
pip install -r requirements.txt
pip install -e .
>>>>>>> cc8cea4f

pip install -e $OTE_SDK_PATH  || exit 1

deactivate

echo "Activate a virtual environment to start working:"
echo "$ . ${venv_dir}/bin/activate"<|MERGE_RESOLUTION|>--- conflicted
+++ resolved
@@ -26,14 +26,6 @@
   exit 1
 fi
 
-<<<<<<< HEAD
-if [[ -z $ANOMALIB_REPO ]]; then
-  echo "The environment variable ANOMALIB_REPO is not set -- it is required for creating virtual environment"
-  exit 1
-fi
-
-=======
->>>>>>> cc8cea4f
 if [[ -z $OTE_SDK_PATH ]]; then
   echo "The environment variable OTE_SDK_PATH is not set -- it is required for creating virtual environment"
   exit 1
@@ -117,23 +109,8 @@
   echo torchvision==${TORCHVISION_VERSION}+cu${CUDA_VERSION_CODE} >> ${CONSTRAINTS_FILE}
 fi
 
-<<<<<<< HEAD
-# Install Anomalib
-pip install -e $ANOMALIB_REPO || exit 1
-
-# Install requirements.
-pip install -r $ANOMALIB_REPO/requirements/requirements.txt -c ${CONSTRAINTS_FILE} || exit 1
-
-pip install -e . -c ${CONSTRAINTS_FILE} || exit 1
-ANOMALIB_OTE_DIR=$(realpath .)
-echo "export ANOMALIB_OTE_DIR=${ANOMALIB_OTE_DIR}" >> ${venv_dir}/bin/activate
-
-# Install OpenVINO requirements
-pip install -r $ANOMALIB_REPO/requirements/requirements_openvino_mo.txt -c ${CONSTRAINTS_FILE} || exit 1
-=======
 pip install -r requirements.txt
 pip install -e .
->>>>>>> cc8cea4f
 
 pip install -e $OTE_SDK_PATH  || exit 1
 
