"""
OpenVINO Anomaly Task
"""

# Copyright (C) 2021 Intel Corporation
#
# Licensed under the Apache License, Version 2.0 (the "License");
# you may not use this file except in compliance with the License.
# You may obtain a copy of the License at
#
# http://www.apache.org/licenses/LICENSE-2.0
#
# Unless required by applicable law or agreed to in writing,
# software distributed under the License is distributed on an "AS IS" BASIS,
# WITHOUT WARRANTIES OR CONDITIONS OF ANY KIND, either express or implied.
# See the License for the specific language governing permissions
# and limitations under the License.

import logging
import os
import struct
import tempfile
from typing import Optional, Union

import numpy as np
from addict import Dict as ADDict
from anomalib.core.model.inference import OpenVINOInferencer
from compression.api import DataLoader
from compression.engines.ie_engine import IEEngine
from compression.graph import load_model, save_model
from compression.graph.model_utils import compress_model_weights, get_nodes_by_type
from compression.pipeline.initializer import create_pipeline
from omegaconf import ListConfig
from omegaconf.dictconfig import DictConfig

from ote_anomalib.config import get_anomalib_config
from ote_anomalib.data import LabelNames
from ote_sdk.entities.annotation import Annotation
from ote_sdk.entities.datasets import DatasetEntity
from ote_sdk.entities.inference_parameters import InferenceParameters
from ote_sdk.entities.model import ModelEntity
from ote_sdk.entities.optimization_parameters import OptimizationParameters
from ote_sdk.entities.resultset import ResultSetEntity
from ote_sdk.entities.scored_label import ScoredLabel
from ote_sdk.entities.shapes.rectangle import Rectangle
from ote_sdk.entities.task_environment import TaskEnvironment
from ote_sdk.serialization.label_mapper import label_schema_to_bytes
from ote_sdk.usecases.evaluation.metrics_helper import MetricsHelper
from ote_sdk.usecases.tasks.interfaces.evaluate_interface import IEvaluationTask
from ote_sdk.usecases.tasks.interfaces.inference_interface import IInferenceTask
from ote_sdk.usecases.tasks.interfaces.optimization_interface import (
    IOptimizationTask,
    OptimizationType,
)

logger = logging.getLogger(__name__)


class OTEOpenVINOAnomalyDataloader(DataLoader):
    """
    Dataloader for loading OTE dataset into OTE OpenVINO Inferencer

    Args:
        dataset (DatasetEntity): OTE dataset entity
        inferencer (OpenVINOInferencer): OpenVINO Inferencer
    """

    def __init__(
        self,
        config: Union[DictConfig, ListConfig],
        dataset: DatasetEntity,
        inferencer: OpenVINOInferencer,
    ):
        super().__init__(config=config)
        self.dataset = dataset
        self.inferencer = inferencer

    def __getitem__(self, index):
        image = self.dataset[index].numpy
        annotation = self.dataset[index].annotation_scene
        inputs = self.inferencer.pre_process(image)

        return (index, annotation), inputs

    def __len__(self):
        return len(self.dataset)


class OpenVINOAnomalyClassificationTask(IInferenceTask, IEvaluationTask, IOptimizationTask):
    """
    OpenVINO inference task

    Args:
        task_environment (TaskEnvironment): task environment of the trained anomaly model
    """

    def __init__(self, task_environment: TaskEnvironment) -> None:
        self.task_environment = task_environment
        self.config = self.get_config()
        self.inferencer = self.load_inferencer()
        labels = task_environment.get_labels()
        self.normal_label = [label for label in labels if label.name == LabelNames.normal][0]
        self.anomalous_label = [label for label in labels if label.name == LabelNames.anomalous][0]

    def get_config(self) -> Union[DictConfig, ListConfig]:
        """
        Get Anomalib Config from task environment

        Returns:
            Union[DictConfig, ListConfig]: Anomalib config
        """
        task_name = self.task_environment.model_template.name
        ote_config = self.task_environment.get_hyper_parameters()
        config = get_anomalib_config(task_name=task_name, ote_config=ote_config)
        return config

    def infer(self, dataset: DatasetEntity, inference_parameters: InferenceParameters) -> DatasetEntity:
        """Perform Inference.

        Args:
            dataset (DatasetEntity): Inference dataset
            inference_parameters (InferenceParameters): Inference parameters.

        Returns:
            DatasetEntity: Output dataset storing inference predictions.
        """
        if self.task_environment.model is None:
            raise Exception("task_environment.model is None. Cannot access threshold to calculate labels.")
        # This always assumes that threshold is available in the task environment's model
        for dataset_item in dataset:
            meta_data = self.get_meta_data()
            anomaly_map, pred_score = self.inferencer.predict(dataset_item.numpy, superimpose=False, meta_data=meta_data)

            pred_label = pred_score >= 0.5
            assigned_label = self.anomalous_label if pred_label else self.normal_label
            shape = Annotation(
                Rectangle(x1=0, y1=0, x2=1, y2=1),
                labels=[ScoredLabel(assigned_label, probability=float(pred_score))],
            )
            dataset_item.append_annotations([shape])

        return dataset

    def get_meta_data(self):
        threshold = struct.unpack("f", (self.task_environment.model.get_data("threshold")))
        image_mean = np.frombuffer(self.task_environment.model.get_data("image_mean"), dtype=np.float32)
        image_std = np.frombuffer(self.task_environment.model.get_data("image_std"), dtype=np.float32)
        pixel_mean = np.frombuffer(self.task_environment.model.get_data("pixel_mean"), dtype=np.float32).reshape(
            self.config.model.input_size
        )
        pixel_std = np.frombuffer(self.task_environment.model.get_data("pixel_std"), dtype=np.float32).reshape(
            self.config.model.input_size
        )
        meta_data = dict(
            threshold=threshold,
            image_mean=image_mean,
            image_std=image_std,
            pixel_mean=pixel_mean,
            pixel_std=pixel_std
        )
        return meta_data

    def evaluate(self, output_resultset: ResultSetEntity, evaluation_metric: Optional[str] = None):
        """Evaluate the performance of the model.

        Args:
            output_resultset (ResultSetEntity): Result set storing ground truth and predicted dataset.
            evaluation_metric (Optional[str], optional): Evaluation metric. Defaults to None.
        """
        output_resultset.performance = MetricsHelper.compute_f_measure(output_resultset).get_performance()

    def optimize(
        self,
        optimization_type: OptimizationType,
        dataset: DatasetEntity,
        output_model: ModelEntity,
        optimization_parameters: Optional[OptimizationParameters],
    ):
        """Optimize the model.

        Args:
            optimization_type (OptimizationType): Type of optimization [POT or NNCF]
            dataset (DatasetEntity): Input Dataset.
            output_model (ModelEntity): Output model.
            optimization_parameters (Optional[OptimizationParameters]): Optimization parameters.

        Raises:
            ValueError: [description]
        """
        if optimization_type is not OptimizationType.POT:
            raise ValueError("POT is the only supported optimization type for OpenVINO models")

        data_loader = OTEOpenVINOAnomalyDataloader(config=self.config, dataset=dataset, inferencer=self.inferencer)

        with tempfile.TemporaryDirectory() as tempdir:
            xml_path = os.path.join(tempdir, "model.xml")
            bin_path = os.path.join(tempdir, "model.bin")

            self.__save_weights(xml_path, self.task_environment.model.get_data("openvino.xml"))
            self.__save_weights(bin_path, self.task_environment.model.get_data("openvino.bin"))

            model_config = {
                "model_name": "openvino_model",
                "model": xml_path,
                "weights": bin_path,
            }
            model = load_model(model_config)

            if get_nodes_by_type(model, ["FakeQuantize"]):
                logger.warning("Model is already optimized by POT")
                return

        hparams = self.task_environment.get_hyper_parameters()

        algorithms = [
            {
                "name": "DefaultQuantization",
                "params": {
                    "target_device": "ANY",
                    "preset": hparams.pot_parameters.preset.name.lower(),
                    "stat_subset_size": min(hparams.pot_parameters.stat_subset_size, len(data_loader)),
                },
            }
        ]

        engine = IEEngine(config=ADDict({"device": "CPU"}), data_loader=data_loader, metric=None)

        compressed_model = create_pipeline(algorithms, engine).run(model)
        compress_model_weights(compressed_model)

        with tempfile.TemporaryDirectory() as tempdir:
            save_model(compressed_model, tempdir, model_name="model")
            self.__load_weights(path=os.path.join(tempdir, "model.xml"), output_model=output_model, key="openvino.xml")
            self.__load_weights(path=os.path.join(tempdir, "model.bin"), output_model=output_model, key="openvino.bin")

        output_model.set_data("label_schema.json", label_schema_to_bytes(self.task_environment.label_schema))
        output_model.set_data("threshold", self.task_environment.model.get_data("threshold"))
<<<<<<< HEAD
=======
        output_model.model_status = ModelStatus.SUCCESS
>>>>>>> 4691543c

        self.task_environment.model = output_model
        self.inferencer = self.load_inferencer()

    def load_inferencer(self) -> OpenVINOInferencer:
        """
        Create the OpenVINO inferencer object

        Returns:
            OpenVINOInferencer object
        """
        return OpenVINOInferencer(
            config=self.config,
            path=(
                self.task_environment.model.get_data("openvino.xml"),
                self.task_environment.model.get_data("openvino.bin"),
            ),
        )

    @staticmethod
    def __save_weights(path: str, data: bytes) -> None:
        """Write data to file

        Args:
            path (str): Path of output file
            data (bytes): Data to write
        """
        with open(path, "wb") as file:
            file.write(data)

    @staticmethod
    def __load_weights(path: str, output_model: ModelEntity, key: str) -> None:
        """
        Load weights into output model

        Args:
            path (str): Path to weights
            output_model (ModelEntity): Model to which the weights are assigned
            key (str): Key of the output model into which the weights are assigned
        """
        with open(path, "rb") as file:
            output_model.set_data(key, file.read())<|MERGE_RESOLUTION|>--- conflicted
+++ resolved
@@ -235,10 +235,7 @@
 
         output_model.set_data("label_schema.json", label_schema_to_bytes(self.task_environment.label_schema))
         output_model.set_data("threshold", self.task_environment.model.get_data("threshold"))
-<<<<<<< HEAD
-=======
         output_model.model_status = ModelStatus.SUCCESS
->>>>>>> 4691543c
 
         self.task_environment.model = output_model
         self.inferencer = self.load_inferencer()
