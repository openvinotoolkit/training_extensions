# Copyright (C) 2021 Intel Corporation
#
# Licensed under the Apache License, Version 2.0 (the "License");
# you may not use this file except in compliance with the License.
# You may obtain a copy of the License at
#
# http://www.apache.org/licenses/LICENSE-2.0
#
# Unless required by applicable law or agreed to in writing,
# software distributed under the License is distributed on an "AS IS" BASIS,
# WITHOUT WARRANTIES OR CONDITIONS OF ANY KIND, either express or implied.
# See the License for the specific language governing permissions
# and limitations under the License.

import copy
import fcntl

from typing import Dict, Any, Optional
import numpy as np
import os
import shutil

from ote_sdk.entities.label import Domain
from ote_sdk.utils.argument_checks import check_input_parameters_type

from mmdet.datasets.builder import PIPELINES

from ..datasets import get_annotation_mmdet_format


# Clean up cache directory per process launch
_CACHE_DIR = "/tmp/img-cache"
shutil.rmtree(_CACHE_DIR, ignore_errors=True)
os.makedirs(_CACHE_DIR)


@PIPELINES.register_module()
class LoadImageFromOTEDataset:
    """
    Pipeline element that loads an image from a OTE Dataset on the fly. Can do conversion to float 32 if needed.

    Expected entries in the 'results' dict that should be passed to this pipeline element are:
        results['dataset_item']: dataset_item from which to load the image
        results['dataset_id']: id of the dataset to which the item belongs
        results['index']: index of the item in the dataset

    :param to_float32: optional bool, True to convert images to fp32. defaults to False
    """

    @check_input_parameters_type()
    def __init__(self, to_float32: bool = False):
        self.to_float32 = to_float32
        self._pid = os.getpid()

    @staticmethod
    def _is_video_frame(media):
        return "VideoFrame" in repr(media)
        #return "Image" in repr(media)  # Uncomment for test

    def _get_cached_image(self, results: Dict[str, Any]):
        if self._is_video_frame(results["dataset_item"].media):
            subset = results["dataset_item"].subset
            index = results["index"]
            filename = os.path.join(_CACHE_DIR, f"{self._pid}-{subset}-{index:06d}.npy")
            if os.path.exists(filename):
                # Might be slower than dict key checking, but persitent
                # FIXME: faster cache checking?
                print(f"Loading cache {filename}")
                return np.load(filename)

        img = results["dataset_item"].numpy  # this takes long for VideoFrame
        if self.to_float32:
            img = img.astype(np.float32)

        if self._is_video_frame(results["dataset_item"].media):
            print(f"Saving cache {filename}")
            np.save(filename, img)

        return img

    @staticmethod
    def _is_video_frame(media):
        return "VideoFrame" in repr(media)

    def _get_cached_image(self, results: Dict[str, Any]):
        if self._is_video_frame(results["dataset_item"].media):
            subset = results["dataset_item"].subset
            index = results["index"]
            filename = os.path.join(_CACHE_DIR, f"{subset}-{index:06d}.npy")
            if os.path.exists(filename):
                # Might be slower than dict key checking, but persitent
                with open(filename, "rb") as f:
                    fcntl.flock(f, fcntl.LOCK_EX)
                    cached_img = np.load(f)
                    fcntl.flock(f, fcntl.LOCK_UN)
                    return cached_img

        img = results["dataset_item"].numpy  # this takes long for VideoFrame
        if self.to_float32:
            img = img.astype(np.float32)

        if self._is_video_frame(results["dataset_item"].media) and not os.path.exists(filename):
            with open(filename, "wb") as f:
                fcntl.flock(f, fcntl.LOCK_EX)
                np.save(f, img)
                fcntl.flock(f, fcntl.LOCK_UN)
        return img

    @check_input_parameters_type()
    def __call__(self, results: Dict[str, Any]):
        # Get image (possibly from cache)
<<<<<<< HEAD
        img = self._get_cached_image(results)
=======
        img =  self._get_cached_image(results)
>>>>>>> 9f7bf4af
        shape = img.shape

        assert shape[0] == results["height"], f"{shape[0]} != {results['height']}"
        assert shape[1] == results["width"], f"{shape[1]} != {results['width']}"

        # Fill outputs
        filename = f"Dataset item index {results['index']}"
        results["filename"] = filename
        results["ori_filename"] = filename
        results["img"] = img
        results["img_shape"] = shape
        results["ori_shape"] = shape
        # Set initial values for default meta_keys
        results["pad_shape"] = shape
        num_channels = 1 if len(shape) < 3 else shape[2]
        results["img_norm_cfg"] = dict(
            mean=np.zeros(num_channels, dtype=np.float32),
            std=np.ones(num_channels, dtype=np.float32),
            to_rgb=False,
        )
        results["img_fields"] = ["img"]

        return results


@PIPELINES.register_module()
class LoadAnnotationFromOTEDataset:
    """
    Pipeline element that loads an annotation from a OTE Dataset on the fly.

    Expected entries in the 'results' dict that should be passed to this pipeline element are:
        results['dataset_item']: dataset_item from which to load the annotation
        results['ann_info']['label_list']: list of all labels in the project

    """

    @check_input_parameters_type()
    def __init__(self, min_size : int, with_bbox: bool = True, with_label: bool = True, with_mask: bool = False, with_seg: bool = False,
                 poly2mask: bool = True, with_text: bool = False, domain: Optional[Domain] = None):
        self.with_bbox = with_bbox
        self.with_label = with_label
        self.with_mask = with_mask
        self.with_seg = with_seg
        self.poly2mask = poly2mask
        self.with_text = with_text
        self.domain = domain
        self.min_size = min_size

    @staticmethod
    def _load_bboxes(results, ann_info):
        results['bbox_fields'].append('gt_bboxes')
        results['gt_bboxes'] = copy.deepcopy(ann_info['bboxes'])
        return results

    @staticmethod
    def _load_labels(results, ann_info):
        results['gt_labels'] = copy.deepcopy(ann_info['labels'])
        return results

    @staticmethod
    def _load_masks(results, ann_info):
        results['mask_fields'].append('gt_masks')
        results['gt_masks'] = copy.deepcopy(ann_info['masks'])
        return results

    @check_input_parameters_type()
    def __call__(self, results: Dict[str, Any]):
        dataset_item = results['dataset_item']
        label_list = results['ann_info']['label_list']
        ann_info = get_annotation_mmdet_format(dataset_item, label_list, self.domain, self.min_size)
        if self.with_bbox:
            results = self._load_bboxes(results, ann_info)
            if results is None or len(results['gt_bboxes']) == 0:
                return None
        if self.with_label:
            results = self._load_labels(results, ann_info)
        if self.with_mask:
            results = self._load_masks(results, ann_info)
        return results<|MERGE_RESOLUTION|>--- conflicted
+++ resolved
@@ -109,11 +109,7 @@
     @check_input_parameters_type()
     def __call__(self, results: Dict[str, Any]):
         # Get image (possibly from cache)
-<<<<<<< HEAD
         img = self._get_cached_image(results)
-=======
-        img =  self._get_cached_image(results)
->>>>>>> 9f7bf4af
         shape = img.shape
 
         assert shape[0] == results["height"], f"{shape[0]} != {results['height']}"
