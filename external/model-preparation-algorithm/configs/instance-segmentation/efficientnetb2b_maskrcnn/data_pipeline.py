dataset_type = "CocoDataset"
img_size = (1024, 1024)

<<<<<<< HEAD
img_norm_cfg = dict(mean=(103.53, 116.28, 123.675), std=(1.0, 1.0, 1.0), to_rgb=False)
=======
img_norm_cfg = dict(mean=(103.53, 116.28, 123.675), std=(1.0, 1.0, 1.0), to_rgb=True)
>>>>>>> 9fd4ec70

train_pipeline = [
    dict(type="LoadImageFromFile"),
    dict(type="LoadAnnotations", with_bbox=True, with_mask=True, poly2mask=False),
    dict(type="Resize", img_scale=img_size, keep_ratio=False),
    dict(type="RandomFlip", flip_ratio=0.5),
    dict(type="Normalize", **img_norm_cfg),
    dict(type="Pad", size_divisor=32),
    dict(type="DefaultFormatBundle"),
    dict(type="Collect", keys=["img", "gt_bboxes", "gt_labels", "gt_masks"]),
]

test_pipeline = [
    dict(type="LoadImageFromFile"),
    dict(
        type="MultiScaleFlipAug",
        img_scale=img_size,
        flip=False,
        transforms=[
            dict(type="Resize", keep_ratio=False),
            dict(type="RandomFlip"),
            dict(type="Normalize", **img_norm_cfg),
            dict(type="Pad", size_divisor=32),
            dict(type="ImageToTensor", keys=["img"]),
            dict(type="Collect", keys=["img"]),
        ],
    ),
]

__dataset_type = "CocoDataset"
__data_root = "data/coco/"

__samples_per_gpu = 4

data = dict(
    samples_per_gpu=__samples_per_gpu,
    workers_per_gpu=2,
    train=dict(
        type=__dataset_type,
        ann_file=__data_root + "annotations/instances_train2017.json",
        img_prefix=__data_root + "train2017/",
        pipeline=train_pipeline,
    ),
    val=dict(
        type=__dataset_type,
        ann_file=__data_root + "annotations/instances_val2017.json",
        img_prefix=__data_root + "val2017/",
        test_mode=True,
        pipeline=test_pipeline,
    ),
    test=dict(
        type=__dataset_type,
        ann_file=__data_root + "annotations/instances_val2017.json",
        img_prefix=__data_root + "val2017/",
        test_mode=True,
        pipeline=test_pipeline,
    ),
)<|MERGE_RESOLUTION|>--- conflicted
+++ resolved
@@ -1,11 +1,7 @@
 dataset_type = "CocoDataset"
 img_size = (1024, 1024)
 
-<<<<<<< HEAD
-img_norm_cfg = dict(mean=(103.53, 116.28, 123.675), std=(1.0, 1.0, 1.0), to_rgb=False)
-=======
 img_norm_cfg = dict(mean=(103.53, 116.28, 123.675), std=(1.0, 1.0, 1.0), to_rgb=True)
->>>>>>> 9fd4ec70
 
 train_pipeline = [
     dict(type="LoadImageFromFile"),
