--- conflicted
+++ resolved
@@ -29,11 +29,7 @@
         default_value: 4
         auto_hpo_state: POSSIBLE
       learning_rate:
-<<<<<<< HEAD
-        default_value: 0.0025
-=======
         default_value: 0.0001
->>>>>>> 6af3a80b
         auto_hpo_state: POSSIBLE
       learning_rate_warmup_iters:
         default_value: 10
