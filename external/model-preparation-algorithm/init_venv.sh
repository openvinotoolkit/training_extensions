--- conflicted
+++ resolved
@@ -129,15 +129,6 @@
 pip install -e ../mmsegmentation/submodule || exit 1
 pip install -e submodule || exit 1
 
-<<<<<<< HEAD
-MPA_DIR=$(realpath submodule)
-echo "export MPA_DIR=${MPA_DIR}" >> "${venv_dir}"/bin/activate
-
-# Install OTE CLI
-pip install -e ../../ote_cli || exit 1
-
-=======
->>>>>>> 444e6e4c
 # Build NNCF extensions
 echo "Build NNCF extensions ..."
 python -c "import nncf"
