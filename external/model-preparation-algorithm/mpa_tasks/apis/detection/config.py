# Copyright (C) 2022 Intel Corporation
# SPDX-License-Identifier: Apache-2.0
#

from attr import attrs
from mpa_tasks.apis import BaseConfig, LearningRateSchedule
from ote_sdk.configuration.elements import (
    add_parameter_group,
    selectable,
    string_attribute,
)


@attrs
class DetectionConfig(BaseConfig):
    header = string_attribute("Configuration for an object detection task of MPA")
    description = header

    @attrs
    class __LearningParameters(BaseConfig.BaseLearningParameters):
        header = string_attribute("Learning Parameters")
        description = header

        learning_rate_schedule = selectable(
            default_value=LearningRateSchedule.COSINE,
            header="Learning rate schedule",
            description="Specify learning rate scheduling for the MMDetection task. "
            "When training for a small number of epochs (N < 10), the fixed "
            "schedule is recommended. For training for 10 < N < 25 epochs, "
            "step-wise or exponential annealing might give better results. "
            "Finally, for training on large datasets for at least 20 "
            "epochs, cyclic annealing could result in the best model.",
            editable=True,
            visible_in_ui=True,
        )

    @attrs
    class __Postprocessing(BaseConfig.BasePostprocessing):
        header = string_attribute("Postprocessing")
        description = header

    @attrs
    class __NNCFOptimization(BaseConfig.BaseNNCFOptimization):
        header = string_attribute("Optimization by NNCF")
        description = header

    @attrs
    class __POTParameter(BaseConfig.BasePOTParameter):
        header = string_attribute("POT Parameters")
        description = header

    @attrs
    class __AlgoBackend(BaseConfig.BaseAlgoBackendParameters):
        header = string_attribute("Parameters for the MPA algo-backend")
<<<<<<< HEAD
=======
        description = header

    @attrs
    class __TilingParameters(BaseConfig.BaseTilingParameters):
        header = string_attribute("Tiling Parameters")
>>>>>>> 9fd4ec70
        description = header

    tiling_parameters = add_parameter_group(__TilingParameters)
    learning_parameters = add_parameter_group(__LearningParameters)
    postprocessing = add_parameter_group(__Postprocessing)
    nncf_optimization = add_parameter_group(__NNCFOptimization)
    pot_parameters = add_parameter_group(__POTParameter)
    algo_backend = add_parameter_group(__AlgoBackend)<|MERGE_RESOLUTION|>--- conflicted
+++ resolved
@@ -52,14 +52,11 @@
     @attrs
     class __AlgoBackend(BaseConfig.BaseAlgoBackendParameters):
         header = string_attribute("Parameters for the MPA algo-backend")
-<<<<<<< HEAD
-=======
         description = header
 
     @attrs
     class __TilingParameters(BaseConfig.BaseTilingParameters):
         header = string_attribute("Tiling Parameters")
->>>>>>> 9fd4ec70
         description = header
 
     tiling_parameters = add_parameter_group(__TilingParameters)
