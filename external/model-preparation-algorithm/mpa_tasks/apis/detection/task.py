--- conflicted
+++ resolved
@@ -177,7 +177,6 @@
             # recipe = os.path.join(recipe_root, 'pretrain.yaml')
             raise NotImplementedError(f'train type {train_type} is not implemented yet.')
         elif train_type == TrainType.Incremental:
-<<<<<<< HEAD
             if self._model_name.split('-')[0] == 'YOLOX':
                 recipe = os.path.join(recipe_root, 'imbalance_yolox.py')
             elif self.model_name.split('-')[0] == 'SSD':
@@ -187,9 +186,6 @@
             else:
                 raise NotImplementedError(f'{self._model_name} is not implemented')
             # raise NotImplementedError(f'train type {train_type} is not implemented yet.')
-=======
-            recipe = os.path.join(recipe_root, 'imbalance.py')
->>>>>>> 12be3ac0
         else:
             raise NotImplementedError(f'train type {train_type} is not implemented yet.')
 
