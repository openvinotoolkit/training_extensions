# Copyright (C) 2022 Intel Corporation
# SPDX-License-Identifier: Apache-2.0
#

import io
import os
from collections import defaultdict
from typing import Iterable, List, Optional, Tuple

import cv2
import numpy as np
import torch
from detection_tasks.apis.detection import OTEDetectionNNCFTask
from detection_tasks.apis.detection.config_utils import remove_from_config
from detection_tasks.apis.detection.ote_utils import (
    InferenceProgressCallback,
    TrainingProgressCallback,
)
from detection_tasks.extension.utils.hooks import OTELoggerHook
from mmcv.utils import ConfigDict
from mpa import MPAConstants
from mpa.utils.config_utils import MPAConfig
from mpa.utils.logger import get_logger
from mpa_tasks.apis import BaseTask, TrainType
from mpa_tasks.apis.detection import DetectionConfig
from ote_sdk.configuration import cfg_helper
from ote_sdk.configuration.helper.utils import ids_to_strings
from ote_sdk.entities.annotation import Annotation
from ote_sdk.entities.datasets import DatasetEntity
from ote_sdk.entities.id import ID
from ote_sdk.entities.inference_parameters import InferenceParameters
from ote_sdk.entities.label import Domain
from ote_sdk.entities.metrics import (
    BarChartInfo,
    BarMetricsGroup,
    CurveMetric,
    LineChartInfo,
    LineMetricsGroup,
    MetricsGroup,
    ScoreMetric,
    VisualizationType,
)
from ote_sdk.entities.model import (
    ModelEntity,
    ModelFormat,
    ModelOptimizationType,
    ModelPrecision,
)
from ote_sdk.entities.model_template import TaskType, parse_model_template
from ote_sdk.entities.result_media import ResultMediaEntity
from ote_sdk.entities.resultset import ResultSetEntity
from ote_sdk.entities.scored_label import ScoredLabel
from ote_sdk.entities.shapes.polygon import Point, Polygon
from ote_sdk.entities.shapes.rectangle import Rectangle
from ote_sdk.entities.subset import Subset
from ote_sdk.entities.task_environment import TaskEnvironment
from ote_sdk.entities.tensor import TensorEntity
from ote_sdk.entities.train_parameters import TrainParameters, default_progress_callback
from ote_sdk.serialization.label_mapper import label_schema_to_bytes
from ote_sdk.usecases.evaluation.metrics_helper import MetricsHelper
from ote_sdk.usecases.tasks.interfaces.evaluate_interface import IEvaluationTask
from ote_sdk.usecases.tasks.interfaces.export_interface import ExportType, IExportTask
from ote_sdk.usecases.tasks.interfaces.inference_interface import IInferenceTask
from ote_sdk.usecases.tasks.interfaces.training_interface import ITrainingTask
from ote_sdk.usecases.tasks.interfaces.unload_interface import IUnload
from ote_sdk.utils.argument_checks import check_input_parameters_type
from ote_sdk.utils.vis_utils import get_actmap

logger = get_logger()

TASK_CONFIG = DetectionConfig


class DetectionInferenceTask(BaseTask, IInferenceTask, IExportTask, IEvaluationTask, IUnload):
    def __init__(self, task_environment: TaskEnvironment):
        # self._should_stop = False
        super().__init__(TASK_CONFIG, task_environment)

    def infer(
        self,
        dataset: DatasetEntity,
        inference_parameters: Optional[InferenceParameters] = None,
    ) -> DatasetEntity:
        logger.info("infer()")

        update_progress_callback = default_progress_callback
        if inference_parameters is not None:
            update_progress_callback = inference_parameters.update_progress

        self._time_monitor = InferenceProgressCallback(len(dataset), update_progress_callback)
        # If confidence threshold is adaptive then up-to-date value should be stored in the model
        # and should not be changed during inference. Otherwise user-specified value should be taken.
        if not self._hyperparams.postprocessing.result_based_confidence_threshold:
            self.confidence_threshold = self._hyperparams.postprocessing.confidence_threshold
        logger.info(f"Confidence threshold {self.confidence_threshold}")

        prediction_results, _ = self._infer_detector(dataset, inference_parameters)
        self._add_predictions_to_dataset(prediction_results, dataset, self.confidence_threshold)
        logger.info("Inference completed")
        return dataset

    def _infer_detector(
        self,
        dataset: DatasetEntity,
        inference_parameters: Optional[InferenceParameters] = None,
    ) -> Tuple[Iterable, float]:
        """Inference wrapper

        This method triggers the inference and returns `prediction_results` zipped with prediction results,
        feature vectors, and saliency maps. `metric` is returned as a float value if InferenceParameters.is_evaluation
        is set to true, otherwise, `None` is returned.

        Args:
            dataset (DatasetEntity): the validation or test dataset to be inferred with
            inference_parameters (Optional[InferenceParameters], optional): Option to run evaluation or not.
                If `InferenceParameters.is_evaluation=True` then metric is returned, otherwise, both metric and
                saliency maps are empty. Defaults to None.

        Returns:
            Tuple[Iterable, float]: Iterable prediction results for each sample and metric for on the given dataset
        """
        stage_module = "DetectionInferrer"
        self._data_cfg = self._init_test_data_cfg(dataset)
        dump_features = True
        dump_saliency_map = not inference_parameters.is_evaluation if inference_parameters else True
        results = self._run_task(
            stage_module,
            mode="train",
            dataset=dataset,
            eval=inference_parameters.is_evaluation if inference_parameters else False,
            dump_features=dump_features,
            dump_saliency_map=dump_saliency_map,
        )
        # TODO: InferenceProgressCallback register
        logger.debug(f"result of run_task {stage_module} module = {results}")
        output = results["outputs"]
        metric = output["metric"]
        predictions = output["detections"]
        assert len(output["detections"]) == len(output["feature_vectors"]) == len(output["saliency_maps"]), (
            "Number of elements should be the same, however, number of outputs are "
            f"{len(output['detections'])}, {len(output['feature_vectors'])}, and {len(output['saliency_maps'])}"
        )
        prediction_results = zip(predictions, output["feature_vectors"], output["saliency_maps"])
        return prediction_results, metric

    def evaluate(
        self,
        output_result_set: ResultSetEntity,
        evaluation_metric: Optional[str] = None,
    ):
        logger.info("called evaluate()")
        if evaluation_metric is not None:
            logger.warning(
                f"Requested to use {evaluation_metric} metric, " "but parameter is ignored. Use F-measure instead."
            )
        metric = MetricsHelper.compute_f_measure(output_result_set)
        logger.info(f"F-measure after evaluation: {metric.f_measure.value}")
        output_result_set.performance = metric.get_performance()
        logger.info("Evaluation completed")

    def unload(self):
        """
        Unload the task
        """
        self.finalize()

    def export(self, export_type: ExportType, output_model: ModelEntity):
        # copied from OTE inference_task.py
        logger.info("Exporting the model")
        if export_type != ExportType.OPENVINO:
            raise RuntimeError(f"not supported export type {export_type}")
        output_model.model_format = ModelFormat.OPENVINO
        output_model.optimization_type = ModelOptimizationType.MO

        stage_module = "DetectionExporter"
        results = self._run_task(stage_module, mode="train", precision="FP32", export=True)
        results = results.get("outputs")
        logger.debug(f"results of run_task = {results}")
        if results is None:
            logger.error(f"error while exporting model {results.get('msg')}")
        else:
            bin_file = results.get("bin")
            xml_file = results.get("xml")
            if xml_file is None or bin_file is None:
                raise RuntimeError("invalid status of exporting. bin and xml should not be None")
            with open(bin_file, "rb") as f:
                output_model.set_data("openvino.bin", f.read())
            with open(xml_file, "rb") as f:
                output_model.set_data("openvino.xml", f.read())
            output_model.set_data(
                "confidence_threshold",
                np.array([self.confidence_threshold], dtype=np.float32).tobytes(),
            )
            output_model.precision = [ModelPrecision.FP32]
            output_model.optimization_methods = self._optimization_methods
            output_model.set_data(
                "label_schema.json",
                label_schema_to_bytes(self._task_environment.label_schema),
            )
        logger.info("Exporting completed")

    def _init_recipe_hparam(self) -> dict:
        warmup_iters = int(self._hyperparams.learning_parameters.learning_rate_warmup_iters)
        lr_config = (
            ConfigDict(warmup_iters=warmup_iters)
            if warmup_iters > 0
            else ConfigDict(warmup_iters=warmup_iters, warmup=None)
        )

        if self._hyperparams.learning_parameters.enable_early_stopping:
            early_stop = ConfigDict(
                start=int(self._hyperparams.learning_parameters.early_stop_start),
                patience=int(self._hyperparams.learning_parameters.early_stop_patience),
                iteration_patience=int(self._hyperparams.learning_parameters.early_stop_iteration_patience),
            )
        else:
            early_stop = False

        return ConfigDict(
            optimizer=ConfigDict(lr=self._hyperparams.learning_parameters.learning_rate),
            lr_config=lr_config,
            early_stop=early_stop,
            use_adaptive_interval=self._hyperparams.learning_parameters.use_adaptive_interval,
            data=ConfigDict(
                samples_per_gpu=int(self._hyperparams.learning_parameters.batch_size),
                workers_per_gpu=int(self._hyperparams.learning_parameters.num_workers),
            ),
            runner=ConfigDict(max_epochs=int(self._hyperparams.learning_parameters.num_iters)),
        )

    def _init_recipe(self):
        logger.info("called _init_recipe()")

        recipe_root = os.path.join(MPAConstants.RECIPES_PATH, "stages/detection")
        if self._task_type.domain in {
            Domain.INSTANCE_SEGMENTATION,
            Domain.ROTATED_DETECTION,
        }:
            recipe_root = os.path.join(MPAConstants.RECIPES_PATH, "stages/instance-segmentation")

        train_type = self._hyperparams.algo_backend.train_type
        logger.info(f"train type = {train_type}")

        recipe = os.path.join(recipe_root, "imbalance.py")
        if train_type == TrainType.SemiSupervised:
            recipe = os.path.join(recipe_root, "unbiased_teacher.py")
        elif train_type == TrainType.SelfSupervised:
            # recipe = os.path.join(recipe_root, 'pretrain.yaml')
            raise NotImplementedError(f"train type {train_type} is not implemented yet.")
        elif train_type == TrainType.Incremental:
            recipe = os.path.join(recipe_root, "imbalance.py")
        else:
            # raise NotImplementedError(f'train type {train_type} is not implemented yet.')
            # FIXME: Temporary remedy for CVS-88098
            logger.warning(f"train type {train_type} is not implemented yet.")

        self._recipe_cfg = MPAConfig.fromfile(recipe)
        self._patch_data_pipeline()
        self._patch_datasets(self._recipe_cfg, self._task_type.domain)  # for OTE compatibility
        self._patch_evaluation(self._recipe_cfg)  # for OTE compatibility
        logger.info(f"initialized recipe = {recipe}")

    def _init_model_cfg(self):
        base_dir = os.path.abspath(os.path.dirname(self.template_file_path))
        model_cfg = MPAConfig.fromfile(os.path.join(base_dir, "model.py"))
        if len(self._anchors) != 0:
            self._update_anchors(model_cfg.model.bbox_head.anchor_generator, self._anchors)
        return model_cfg

    def _init_test_data_cfg(self, dataset: DatasetEntity):
        data_cfg = ConfigDict(
            data=ConfigDict(
                train=ConfigDict(
                    ote_dataset=None,
                    labels=self._labels,
                ),
                test=ConfigDict(
                    ote_dataset=dataset,
                    labels=self._labels,
                ),
            )
        )
        return data_cfg

    def _add_predictions_to_dataset(self, prediction_results, dataset, confidence_threshold=0.0):
        """Loop over dataset again to assign predictions. Convert from MMDetection format to OTE format."""
        for dataset_item, (all_results, feature_vector, saliency_map) in zip(dataset, prediction_results):
            width = dataset_item.width
            height = dataset_item.height

            shapes = []
            if self._task_type == TaskType.DETECTION:
                shapes = self._det_add_predictions_to_dataset(all_results, width, height, confidence_threshold)
            elif self._task_type in {
                TaskType.INSTANCE_SEGMENTATION,
                TaskType.ROTATED_DETECTION,
            }:
                shapes = self._ins_seg_add_predictions_to_dataset(all_results, width, height, confidence_threshold)
            else:
                raise RuntimeError(f"MPA results assignment not implemented for task: {self._task_type}")

            dataset_item.append_annotations(shapes)

            if feature_vector is not None:
                active_score = TensorEntity(name="representation_vector", numpy=feature_vector.reshape(-1))
                dataset_item.append_metadata_item(active_score, model=self._task_environment.model)

            if saliency_map is not None:
                saliency_map = get_actmap(saliency_map, (dataset_item.width, dataset_item.height))
                saliency_map_media = ResultMediaEntity(
                    name="Saliency Map",
                    type="saliency_map",
                    annotation_scene=dataset_item.annotation_scene,
                    numpy=saliency_map,
                    roi=dataset_item.roi,
                )
                dataset_item.append_metadata_item(saliency_map_media, model=self._task_environment.model)

    def _patch_data_pipeline(self):
        base_dir = os.path.abspath(os.path.dirname(self.template_file_path))
        data_pipeline_path = os.path.join(base_dir, "data_pipeline.py")
        if os.path.exists(data_pipeline_path):
            data_pipeline_cfg = MPAConfig.fromfile(data_pipeline_path)
            self._recipe_cfg.merge_from_dict(data_pipeline_cfg)

    @staticmethod
    def _patch_datasets(config: MPAConfig, domain=Domain.DETECTION):
        # Copied from ote/apis/detection/config_utils.py
        # Added 'unlabeled' data support

        def patch_color_conversion(pipeline):
            # Default data format for OTE is RGB, while mmdet uses BGR, so negate the color conversion flag.
            for pipeline_step in pipeline:
                if pipeline_step.type == "Normalize":
                    to_rgb = False
                    if "to_rgb" in pipeline_step:
                        to_rgb = pipeline_step.to_rgb
                    to_rgb = not bool(to_rgb)
                    pipeline_step.to_rgb = to_rgb
                elif pipeline_step.type == "MultiScaleFlipAug":
                    patch_color_conversion(pipeline_step.transforms)

        assert "data" in config
        for subset in ("train", "val", "test", "unlabeled"):
            cfg = config.data.get(subset, None)
            if not cfg:
                continue
            if cfg.type == "RepeatDataset" or cfg.type == "MultiImageMixDataset":
                cfg = cfg.dataset
            cfg.type = "MPADetDataset"
            cfg.domain = domain
            cfg.ote_dataset = None
            cfg.labels = None
            remove_from_config(cfg, "ann_file")
            remove_from_config(cfg, "img_prefix")
            remove_from_config(cfg, "classes")  # Get from DatasetEntity
            for pipeline_step in cfg.pipeline:
                if pipeline_step.type == "LoadImageFromFile":
                    pipeline_step.type = "LoadImageFromOTEDataset"
                if pipeline_step.type == "LoadAnnotations":
                    pipeline_step.type = "LoadAnnotationFromOTEDataset"
                    pipeline_step.domain = domain
                    pipeline_step.min_size = cfg.pop("min_size", -1)
                if subset == "train" and pipeline_step.type == "Collect":
                    pipeline_step = BaseTask._get_meta_keys(pipeline_step)
            patch_color_conversion(cfg.pipeline)

    @staticmethod
    def _patch_evaluation(config: MPAConfig):
        cfg = config.evaluation
        # CocoDataset.evaluate -> CustomDataset.evaluate
        cfg.pop("classwise", None)
        cfg.metric = "mAP"
        cfg.save_best = "mAP"
        # EarlyStoppingHook
        config.early_stop_metric = "mAP"

    def _det_add_predictions_to_dataset(self, all_results, width, height, confidence_threshold):
        shapes = []
        for label_idx, detections in enumerate(all_results):
            for i in range(detections.shape[0]):
                probability = float(detections[i, 4])
                coords = detections[i, :4].astype(float).copy()
                coords /= np.array([width, height, width, height], dtype=float)
                coords = np.clip(coords, 0, 1)

                if probability < confidence_threshold:
                    continue

                assigned_label = [ScoredLabel(self._labels[label_idx], probability=probability)]
                if coords[3] - coords[1] <= 0 or coords[2] - coords[0] <= 0:
                    continue

                shapes.append(
                    Annotation(
                        Rectangle(x1=coords[0], y1=coords[1], x2=coords[2], y2=coords[3]),
                        labels=assigned_label,
                    )
                )
        return shapes

    def _ins_seg_add_predictions_to_dataset(self, all_results, width, height, confidence_threshold):
        shapes = []
        for label_idx, (boxes, masks) in enumerate(zip(*all_results)):
            for mask, probability in zip(masks, boxes[:, 4]):
                mask = mask.astype(np.uint8)
                probability = float(probability)
                contours, hierarchies = cv2.findContours(mask, cv2.RETR_CCOMP, cv2.CHAIN_APPROX_SIMPLE)
                if hierarchies is None:
                    continue
                for contour, hierarchy in zip(contours, hierarchies[0]):
                    if hierarchy[3] != -1:
                        continue
                    if len(contour) <= 2 or probability < confidence_threshold:
                        continue
                    if self._task_type == TaskType.INSTANCE_SEGMENTATION:
                        points = [Point(x=point[0][0] / width, y=point[0][1] / height) for point in contour]
                    else:
                        box_points = cv2.boxPoints(cv2.minAreaRect(contour))
                        points = [Point(x=point[0] / width, y=point[1] / height) for point in box_points]
                    labels = [ScoredLabel(self._labels[label_idx], probability=probability)]
                    polygon = Polygon(points=points)
                    if cv2.contourArea(contour) > 0 and polygon.get_area() > 1e-12:
                        shapes.append(Annotation(polygon, labels=labels, id=ID(f"{label_idx:08}")))
        return shapes

    @staticmethod
    def _update_anchors(origin, new):
        logger.info("Updating anchors")
        origin["heights"] = new["heights"]
        origin["widths"] = new["widths"]


class DetectionTrainTask(DetectionInferenceTask, ITrainingTask):
    def save_model(self, output_model: ModelEntity):
        logger.info("called save_model")
        buffer = io.BytesIO()
        hyperparams_str = ids_to_strings(cfg_helper.convert(self._hyperparams, dict, enum_to_str=True))
        labels = {label.name: label.color.rgb_tuple for label in self._labels}
        model_ckpt = torch.load(self._model_ckpt)
        modelinfo = {
<<<<<<< HEAD
            'model': model_ckpt, 'config': hyperparams_str, 'labels': labels,
            'confidence_threshold': self.confidence_threshold, 'VERSION': 1
=======
            "model": model_ckpt["state_dict"],
            "config": hyperparams_str,
            "labels": labels,
            "confidence_threshold": self.confidence_threshold,
            "VERSION": 1,
>>>>>>> 7b184d37
        }
        if hasattr(self._model_cfg.model, "bbox_head") and hasattr(self._model_cfg.model.bbox_head, "anchor_generator"):
            if getattr(
                self._model_cfg.model.bbox_head.anchor_generator,
                "reclustering_anchors",
                False,
            ):
                modelinfo["anchors"] = {}
                self._update_anchors(
                    modelinfo["anchors"],
                    self._model_cfg.model.bbox_head.anchor_generator,
                )

        torch.save(modelinfo, buffer)
        output_model.set_data("weights.pth", buffer.getvalue())
        output_model.set_data(
            "label_schema.json",
            label_schema_to_bytes(self._task_environment.label_schema),
        )
        output_model.precision = self._precision

    def cancel_training(self):
        """
        Sends a cancel training signal to gracefully stop the optimizer. The signal consists of creating a
        '.stop_training' file in the current work_dir. The runner checks for this file periodically.
        The stopping mechanism allows stopping after each iteration, but validation will still be carried out. Stopping
        will therefore take some time.
        """
        logger.info("Cancel training requested.")
        self._should_stop = True
        if self.cancel_interface is not None:
            self.cancel_interface.cancel()
        else:
            logger.info("but training was not started yet. reserved it to cancel")
            self.reserved_cancel = True

    def train(
        self,
        dataset: DatasetEntity,
        output_model: ModelEntity,
        train_parameters: Optional[TrainParameters] = None,
    ):
        logger.info("train()")
        # Check for stop signal when training has stopped.
        # If should_stop is true, training was cancelled and no new
        if self._should_stop:
            logger.info("Training cancelled.")
            self._should_stop = False
            self._is_training = False
            return

        # Set OTE LoggerHook & Time Monitor
        update_progress_callback = default_progress_callback
        if train_parameters is not None:
            update_progress_callback = train_parameters.update_progress
        self._time_monitor = TrainingProgressCallback(update_progress_callback)
        self._learning_curves = defaultdict(OTELoggerHook.Curve)

        stage_module = "DetectionTrainer"
        self._data_cfg = self._init_train_data_cfg(dataset)
        self._is_training = True
<<<<<<< HEAD
        results = self._run_task(stage_module, mode='train', dataset=dataset, parameters=train_parameters, resume=self._resume)
=======
        results = self._run_task(stage_module, mode="train", dataset=dataset, parameters=train_parameters)
>>>>>>> 7b184d37

        # Check for stop signal when training has stopped. If should_stop is true, training was cancelled and no new
        if self._should_stop:
            logger.info("Training cancelled.")
            self._should_stop = False
            self._is_training = False
            return

        # get output model
        model_ckpt = results.get("final_ckpt")
        if model_ckpt is None:
            logger.error("cannot find final checkpoint from the results.")
            # output_model.model_status = ModelStatus.FAILED
            return
        else:
            # update checkpoint to the newly trained model
            self._model_ckpt = model_ckpt

        # Update anchors
        if hasattr(self._model_cfg.model, "bbox_head") and hasattr(self._model_cfg.model.bbox_head, "anchor_generator"):
            if getattr(
                self._model_cfg.model.bbox_head.anchor_generator,
                "reclustering_anchors",
                False,
            ):
                self._update_anchors(self._anchors, self._model_cfg.model.bbox_head.anchor_generator)

        # get prediction on validation set
        val_dataset = dataset.get_subset(Subset.VALIDATION)
        val_preds, val_map = self._infer_detector(val_dataset, InferenceParameters(is_evaluation=True))

        preds_val_dataset = val_dataset.with_empty_annotations()
        self._add_predictions_to_dataset(val_preds, preds_val_dataset, 0.0)

        result_set = ResultSetEntity(
            model=output_model,
            ground_truth_dataset=val_dataset,
            prediction_dataset=preds_val_dataset,
        )

        # adjust confidence threshold
        if self._hyperparams.postprocessing.result_based_confidence_threshold:
            logger.info("Adjusting the confidence threshold")
            metric = MetricsHelper.compute_f_measure(result_set, vary_confidence_threshold=True)
            best_confidence_threshold = metric.best_confidence_threshold.value
            if best_confidence_threshold is None:
                raise ValueError("Cannot compute metrics: Invalid confidence threshold!")
            logger.info(f"Setting confidence threshold to {best_confidence_threshold} based on results")
            self.confidence_threshold = best_confidence_threshold
        else:
            metric = MetricsHelper.compute_f_measure(result_set, vary_confidence_threshold=False)

        # compose performance statistics
        performance = metric.get_performance()
        performance.dashboard_metrics.extend(self._generate_training_metrics(self._learning_curves, val_map))
        logger.info(f"Final model performance: {str(performance)}")
        # save resulting model
        self.save_model(output_model)
        output_model.performance = performance
        # output_model.model_status = ModelStatus.SUCCESS
        self._is_training = False
        logger.info("train done.")

    def _init_train_data_cfg(self, dataset: DatasetEntity):
        logger.info("init data cfg.")
        data_cfg = ConfigDict(
            data=ConfigDict(
                train=ConfigDict(
                    ote_dataset=dataset.get_subset(Subset.TRAINING),
                    labels=self._labels,
                ),
                val=ConfigDict(
                    ote_dataset=dataset.get_subset(Subset.VALIDATION),
                    labels=self._labels,
                ),
                unlabeled=ConfigDict(
                    ote_dataset=dataset.get_subset(Subset.UNLABELED),
                    labels=self._labels,
                ),
            )
        )
        # Temparory remedy for cfg.pretty_text error
        for label in self._labels:
            label.hotkey = "a"
        return data_cfg

    def _generate_training_metrics(self, learning_curves, map) -> Optional[List[MetricsGroup]]:
        """
        Parses the mmdetection logs to get metrics from the latest training run
        :return output List[MetricsGroup]
        """
        output: List[MetricsGroup] = []

        # Learning curves.
        for key, curve in learning_curves.items():
            n, m = len(curve.x), len(curve.y)
            if n != m:
                logger.warning(f"Learning curve {key} has inconsistent number of coordinates ({n} vs {m}.")
                n = min(n, m)
                curve.x = curve.x[:n]
                curve.y = curve.y[:n]
            metric_curve = CurveMetric(
                xs=np.nan_to_num(curve.x).tolist(),
                ys=np.nan_to_num(curve.y).tolist(),
                name=key,
            )
            visualization_info = LineChartInfo(name=key, x_axis_label="Epoch", y_axis_label=key)
            output.append(LineMetricsGroup(metrics=[metric_curve], visualization_info=visualization_info))

        # Final mAP value on the validation set.
        output.append(
            BarMetricsGroup(
                metrics=[ScoreMetric(value=map, name="mAP")],
                visualization_info=BarChartInfo("Validation score", visualization_type=VisualizationType.RADIAL_BAR),
            )
        )

        return output


class DetectionNNCFTask(OTEDetectionNNCFTask):
    @check_input_parameters_type()
    def __init__(self, task_environment: TaskEnvironment):
        """ "
        Task for compressing detection models using NNCF.
        """
        curr_model_path = task_environment.model_template.model_template_path
        base_model_path = os.path.join(
            os.path.dirname(os.path.abspath(curr_model_path)),
            task_environment.model_template.base_model_path,
        )
        if os.path.isfile(base_model_path):
            logger.info(f"Base model for NNCF: {base_model_path}")
            # Redirect to base model
            task_environment.model_template = parse_model_template(base_model_path)
        super().__init__(task_environment)<|MERGE_RESOLUTION|>--- conflicted
+++ resolved
@@ -439,16 +439,11 @@
         labels = {label.name: label.color.rgb_tuple for label in self._labels}
         model_ckpt = torch.load(self._model_ckpt)
         modelinfo = {
-<<<<<<< HEAD
-            'model': model_ckpt, 'config': hyperparams_str, 'labels': labels,
-            'confidence_threshold': self.confidence_threshold, 'VERSION': 1
-=======
-            "model": model_ckpt["state_dict"],
+            "model": model_ckpt,
             "config": hyperparams_str,
             "labels": labels,
             "confidence_threshold": self.confidence_threshold,
             "VERSION": 1,
->>>>>>> 7b184d37
         }
         if hasattr(self._model_cfg.model, "bbox_head") and hasattr(self._model_cfg.model.bbox_head, "anchor_generator"):
             if getattr(
@@ -510,11 +505,7 @@
         stage_module = "DetectionTrainer"
         self._data_cfg = self._init_train_data_cfg(dataset)
         self._is_training = True
-<<<<<<< HEAD
-        results = self._run_task(stage_module, mode='train', dataset=dataset, parameters=train_parameters, resume=self._resume)
-=======
         results = self._run_task(stage_module, mode="train", dataset=dataset, parameters=train_parameters)
->>>>>>> 7b184d37
 
         # Check for stop signal when training has stopped. If should_stop is true, training was cancelled and no new
         if self._should_stop:
