# Copyright (C) 2022 Intel Corporation
# SPDX-License-Identifier: Apache-2.0
#

import io
import os
import time
from collections import defaultdict
from typing import List, Optional

import numpy as np
import torch
from mmcv.utils import ConfigDict
from mpa import MPAConstants
from mpa.stage import Stage
from mpa.utils.config_utils import MPAConfig
from mpa.utils.logger import get_logger
from mpa_tasks.apis import BaseTask, TrainType
from mpa_tasks.apis.classification import ClassificationConfig
from ote_sdk.configuration import cfg_helper
from ote_sdk.configuration.helper.utils import ids_to_strings
from ote_sdk.entities.datasets import DatasetEntity
from ote_sdk.entities.inference_parameters import (
    InferenceParameters,
    default_progress_callback,
)
from ote_sdk.entities.label import Domain
from ote_sdk.entities.metrics import (
    CurveMetric,
    LineChartInfo,
    LineMetricsGroup,
    MetricsGroup,
    Performance,
    ScoreMetric,
)
from ote_sdk.entities.model import (  # ModelStatus
    ModelEntity,
    ModelFormat,
    ModelOptimizationType,
    ModelPrecision,
)
from ote_sdk.entities.model_template import parse_model_template
from ote_sdk.entities.result_media import ResultMediaEntity
from ote_sdk.entities.resultset import ResultSetEntity
from ote_sdk.entities.scored_label import ScoredLabel
from ote_sdk.entities.subset import Subset
from ote_sdk.entities.task_environment import TaskEnvironment
from ote_sdk.entities.tensor import TensorEntity
from ote_sdk.entities.train_parameters import TrainParameters, UpdateProgressCallback
from ote_sdk.entities.train_parameters import (
    default_progress_callback as train_default_progress_callback,
)
from ote_sdk.serialization.label_mapper import label_schema_to_bytes
from ote_sdk.usecases.evaluation.metrics_helper import MetricsHelper
from ote_sdk.usecases.reporting.time_monitor_callback import TimeMonitorCallback
from ote_sdk.usecases.tasks.interfaces.evaluate_interface import IEvaluationTask
from ote_sdk.usecases.tasks.interfaces.export_interface import ExportType, IExportTask
from ote_sdk.usecases.tasks.interfaces.inference_interface import IInferenceTask
from ote_sdk.usecases.tasks.interfaces.unload_interface import IUnload
from ote_sdk.utils.argument_checks import check_input_parameters_type
from ote_sdk.utils.labels_utils import get_empty_label
from ote_sdk.utils.vis_utils import get_actmap
from torchreid_tasks.nncf_task import OTEClassificationNNCFTask

# from torchreid_tasks.utils import TrainingProgressCallback
from torchreid_tasks.utils import OTELoggerHook
from torchreid_tasks.utils import get_multihead_class_info as get_hierarchical_info

logger = get_logger()

TASK_CONFIG = ClassificationConfig


class TrainingProgressCallback(TimeMonitorCallback):
    def __init__(self, update_progress_callback: UpdateProgressCallback):
        super().__init__(0, 0, 0, 0, update_progress_callback=update_progress_callback)

    def on_train_batch_end(self, batch, logs=None):
        super().on_train_batch_end(batch, logs)
        self.update_progress_callback(self.get_progress())

    def on_epoch_end(self, epoch, logs=None):
        self.past_epoch_duration.append(time.time() - self.start_epoch_time)
        self._calculate_average_epoch()
        score = None
        if hasattr(self.update_progress_callback, "metric") and isinstance(logs, dict):
            score = logs.get(self.update_progress_callback.metric, None)
            logger.info(f"logged score for metric {self.update_progress_callback.metric} = {score}")
            score = 0.01 * float(score) if score is not None else None
            if score is not None:
                iter_num = logs.get("current_iters", None)
                if iter_num is not None:
                    logger.info(f"score = {score} at epoch {epoch} / {int(iter_num)}")
                    # as a trick, score (at least if it's accuracy not the loss) and iteration number
                    # could be assembled just using summation and then disassembeled.
                    if 1.0 > score:
                        score = score + int(iter_num)
                    else:
                        score = -(score + int(iter_num))
        self.update_progress_callback(self.get_progress(), score=score)


class ClassificationInferenceTask(BaseTask, IInferenceTask, IExportTask, IEvaluationTask, IUnload):
    def __init__(self, task_environment: TaskEnvironment):
        self._should_stop = False
        super().__init__(TASK_CONFIG, task_environment)

        self._task_environment = task_environment
        if len(task_environment.get_labels(False)) == 1:
            self._labels = task_environment.get_labels(include_empty=True)
        else:
            self._labels = task_environment.get_labels(include_empty=False)
        self._empty_label = get_empty_label(task_environment.label_schema)
        self._multilabel = False
        self._hierarchical = False

        self._multilabel = len(task_environment.label_schema.get_groups(False)) > 1 and len(
            task_environment.label_schema.get_groups(False)
        ) == len(
            task_environment.get_labels(include_empty=False)
        )  # noqa:E127

        self._hierarchical_info = None
        if not self._multilabel and len(task_environment.label_schema.get_groups(False)) > 1:
            self._hierarchical = True
            self._hierarchical_info = get_hierarchical_info(task_environment.label_schema)

    def infer(
        self,
        dataset: DatasetEntity,
        inference_parameters: Optional[InferenceParameters] = None,
    ) -> DatasetEntity:
        logger.info("called infer()")
        stage_module = "ClsInferrer"
        self._data_cfg = self._init_test_data_cfg(dataset)

        dump_features = True
        dump_saliency_map = not inference_parameters.is_evaluation if inference_parameters else True
        results = self._run_task(
            stage_module,
            mode="train",
            dataset=dataset,
            dump_features=dump_features,
            dump_saliency_map=dump_saliency_map,
        )
        logger.debug(f"result of run_task {stage_module} module = {results}")
        predictions = results["outputs"]
        prediction_results = zip(
            predictions["eval_predictions"],
            predictions["feature_vectors"],
            predictions["saliency_maps"],
        )

        update_progress_callback = default_progress_callback
        if inference_parameters is not None:
            update_progress_callback = inference_parameters.update_progress

        self._add_predictions_to_dataset(prediction_results, dataset, update_progress_callback)
        return dataset

    def evaluate(
        self,
        output_result_set: ResultSetEntity,
        evaluation_metric: Optional[str] = None,
    ):
        logger.info("called evaluate()")
        metric = MetricsHelper.compute_accuracy(output_result_set)
        logger.info(f"Accuracy after evaluation: {metric.accuracy.value}")
        output_result_set.performance = metric.get_performance()
        logger.info("Evaluation completed")

    def unload(self):
        logger.info("called unload()")
        self.finalize()

    def export(self, export_type: ExportType, output_model: ModelEntity):
        logger.info("Exporting the model")
        if export_type != ExportType.OPENVINO:
            raise RuntimeError(f"not supported export type {export_type}")
        output_model.model_format = ModelFormat.OPENVINO
        output_model.optimization_type = ModelOptimizationType.MO

        stage_module = "ClsExporter"
        results = self._run_task(stage_module, mode="train", precision="FP32", export=True)
        logger.debug(f"results of run_task = {results}")
        results = results.get("outputs")
        logger.debug(f"results of run_task = {results}")
        if results is None:
            logger.error(f"error while exporting model {results.get('msg')}")
        else:
            bin_file = results.get("bin")
            xml_file = results.get("xml")
            if xml_file is None or bin_file is None:
                raise RuntimeError("invalid status of exporting. bin and xml should not be None")
            with open(bin_file, "rb") as f:
                output_model.set_data("openvino.bin", f.read())
            with open(xml_file, "rb") as f:
                output_model.set_data("openvino.xml", f.read())
        output_model.precision = [ModelPrecision.FP32]
        output_model.set_data(
            "label_schema.json",
            label_schema_to_bytes(self._task_environment.label_schema),
        )
        logger.info("Exporting completed")

    def _add_predictions_to_dataset(self, prediction_results, dataset, update_progress_callback):
        """Loop over dataset again to assign predictions. Convert from MMClassification format to OTE format."""
        dataset_size = len(dataset)
        for i, (dataset_item, prediction_items) in enumerate(zip(dataset, prediction_results)):
            item_labels = []
            pos_thr = 0.5
            prediction_item, feature_vector, saliency_map = prediction_items
            if any(np.isnan(prediction_item)):
                logger.info("Nan in prediction_item.")

            if self._multilabel:
                if max(prediction_item) < pos_thr:
                    logger.info("Confidence is smaller than pos_thr, empty_label will be appended to item_labels.")
                    item_labels.append(ScoredLabel(self._empty_label, probability=1.0))
                else:
                    for cls_idx, pred_item in enumerate(prediction_item):
                        if pred_item > pos_thr:
                            cls_label = ScoredLabel(self.labels[cls_idx], probability=float(pred_item))
                            item_labels.append(cls_label)

            elif self._hierarchical:
                for head_idx in range(self._hierarchical_info["num_multiclass_heads"]):
                    logits_begin, logits_end = self._hierarchical_info["head_idx_to_logits_range"][head_idx]
                    head_logits = prediction_item[logits_begin:logits_end]
                    head_pred = np.argmax(head_logits)  # Assume logits already passed softmax
                    label_str = self._hierarchical_info["all_groups"][head_idx][head_pred]
                    ote_label = next(x for x in self._labels if x.name == label_str)
                    item_labels.append(ScoredLabel(label=ote_label, probability=float(head_logits[head_pred])))

                if self._hierarchical_info["num_multilabel_classes"]:
                    logits_begin, logits_end = (
                        self._hierarchical_info["num_single_label_classes"],
                        -1,
                    )
                    head_logits = prediction_item[logits_begin:logits_end]
                    for logit_idx, logit in enumerate(head_logits):
                        if logit > pos_thr:  # Assume logits already passed sigmoid
                            label_str_idx = self._hierarchical_info["num_multiclass_heads"] + logit_idx
                            label_str = self._hierarchical_info["all_groups"][label_str_idx][0]
                            ote_label = next(x for x in self._labels if x.name == label_str)
                            item_labels.append(ScoredLabel(label=ote_label, probability=float(logit)))
                item_labels = self._task_environment.label_schema.resolve_labels_probabilistic(item_labels)
                if not item_labels:
                    logger.info("item_labels is empty.")
                    item_labels.append(ScoredLabel(self._empty_label, probability=1.0))

            else:
                label_idx = prediction_item.argmax()
                cls_label = ScoredLabel(
                    self._labels[label_idx],
                    probability=float(prediction_item[label_idx]),
                )
                item_labels.append(cls_label)

            dataset_item.append_labels(item_labels)

            if feature_vector is not None:
                active_score = TensorEntity(name="representation_vector", numpy=feature_vector.reshape(-1))
                dataset_item.append_metadata_item(active_score, model=self._task_environment.model)

            if saliency_map is not None:
                saliency_map = get_actmap(saliency_map, (dataset_item.width, dataset_item.height))
                saliency_map_media = ResultMediaEntity(
                    name="Saliency Map",
                    type="saliency_map",
                    annotation_scene=dataset_item.annotation_scene,
                    numpy=saliency_map,
                    roi=dataset_item.roi,
                    label=item_labels[0].label,
                )
                dataset_item.append_metadata_item(saliency_map_media, model=self._task_environment.model)

            update_progress_callback(int(i / dataset_size * 100))

    def _init_recipe(self):
        logger.info("called _init_recipe()")

        recipe_root = os.path.join(MPAConstants.RECIPES_PATH, "stages/classification")
        train_type = self._hyperparams.algo_backend.train_type
        logger.info(f"train type = {train_type}")
        recipe = os.path.join(recipe_root, "class_incr.yaml")

        if train_type == TrainType.SemiSupervised:
            raise NotImplementedError(f"train type {train_type} is not implemented yet.")
        elif train_type == TrainType.SelfSupervised:
            raise NotImplementedError(f"train type {train_type} is not implemented yet.")
        elif train_type == TrainType.Incremental and self._multilabel:
            recipe = os.path.join(recipe_root, "class_incr_multilabel.yaml")
        else:
            # raise NotImplementedError(f'train type {train_type} is not implemented yet.')
            # FIXME: Temporary remedy for CVS-88098
            logger.warning(f"train type {train_type} is not implemented yet. Running incremental training.")

        self._recipe_cfg = MPAConfig.fromfile(recipe)
        self._patch_datasets(self._recipe_cfg)  # for OTE compatibility
        self._patch_evaluation(self._recipe_cfg)  # for OTE compatibility
        logger.info(f"initialized recipe = {recipe}")

    def _init_model_cfg(self):
        base_dir = os.path.abspath(os.path.dirname(self.template_file_path))
        if self._multilabel:
            cfg_path = os.path.join(base_dir, "model_multilabel.py")
        elif self._hierarchical:
            cfg_path = os.path.join(base_dir, "model_hierarchical.py")
        else:
            cfg_path = os.path.join(base_dir, "model.py")
        cfg = MPAConfig.fromfile(cfg_path)

        cfg.model.multilabel = self._multilabel
        cfg.model.hierarchical = self._hierarchical
        if self._hierarchical:
            cfg.model.head.hierarchical_info = self._hierarchical_info
        return cfg

    def _init_test_data_cfg(self, dataset: DatasetEntity):
        data_cfg = ConfigDict(
            data=ConfigDict(
                train=ConfigDict(
                    ote_dataset=dataset,
                    labels=self._labels,
                ),
                test=ConfigDict(
                    ote_dataset=dataset,
                    labels=self._labels,
                ),
            )
        )
        return data_cfg

    def _overwrite_parameters(self):
        super()._overwrite_parameters()
        if self._multilabel:
            # hack to use 1cycle policy
            self._recipe_cfg.merge_from_dict(
                ConfigDict(
                    lr_config=ConfigDict(max_lr=self._hyperparams.learning_parameters.learning_rate, warmup=None)
                )
            )

    def _patch_datasets(self, config: MPAConfig, domain=Domain.CLASSIFICATION):
        def patch_color_conversion(pipeline):
            # Default data format for OTE is RGB, while mmdet uses BGR, so negate the color conversion flag.
            for pipeline_step in pipeline:
                if pipeline_step.type == "Normalize":
                    to_rgb = False
                    if "to_rgb" in pipeline_step:
                        to_rgb = pipeline_step.to_rgb
                    to_rgb = not bool(to_rgb)
                    pipeline_step.to_rgb = to_rgb
                elif pipeline_step.type == "MultiScaleFlipAug":
                    patch_color_conversion(pipeline_step.transforms)

        assert "data" in config
        for subset in ("train", "val", "test"):
            cfg = config.data.get(subset, None)
            if not cfg:
                continue
            if cfg.type == "RepeatDataset":
                cfg = cfg.dataset

            if self._multilabel:
                cfg.type = "MPAMultilabelClsDataset"
            elif self._hierarchical:
                cfg.type = "MPAHierarchicalClsDataset"
                cfg.hierarchical_info = self._hierarchical_info
                if subset == "train":
                    cfg.drop_last = True  # For stable hierarchical information indexing
            else:
                cfg.type = "MPAClsDataset"

<<<<<<< HEAD
=======
            # In train dataset, when sample size is smaller than batch size
            if subset == "train" and self._data_cfg:
                train_data_cfg = Stage.get_data_cfg(self._data_cfg, "train")
                if len(train_data_cfg.get("ote_dataset", [])) < self._recipe_cfg.data.get("samples_per_gpu", 2):
                    cfg.drop_last = False

>>>>>>> b91ab12f
            cfg.domain = domain
            cfg.ote_dataset = None
            cfg.labels = None
            cfg.empty_label = self._empty_label
            for pipeline_step in cfg.pipeline:
                if subset == "train" and pipeline_step.type == "Collect":
                    pipeline_step = BaseTask._get_meta_keys(pipeline_step)
            patch_color_conversion(cfg.pipeline)

    def _patch_evaluation(self, config: MPAConfig):
        cfg = config.evaluation
        if self._multilabel:
            cfg.metric = ["accuracy-mlc", "mAP", "CP", "OP", "CR", "OR", "CF1", "OF1"]
            config.early_stop_metric = "mAP"
        elif self._hierarchical:
            cfg.metric = ["MHAcc", "avgClsAcc", "mAP"]
            config.early_stop_metric = "MHAcc"
        else:
            cfg.metric = ["accuracy", "class_accuracy"]
            config.early_stop_metric = "accuracy"


class ClassificationTrainTask(ClassificationInferenceTask):
    def save_model(self, output_model: ModelEntity):
        logger.info("called save_model")
        buffer = io.BytesIO()
        hyperparams_str = ids_to_strings(cfg_helper.convert(self._hyperparams, dict, enum_to_str=True))
        labels = {label.name: label.color.rgb_tuple for label in self._labels}
        model_ckpt = torch.load(self._model_ckpt)
        modelinfo = {
            "model": model_ckpt["state_dict"],
            "config": hyperparams_str,
            "labels": labels,
            "VERSION": 1,
        }

        torch.save(modelinfo, buffer)
        output_model.set_data("weights.pth", buffer.getvalue())
        output_model.set_data(
            "label_schema.json",
            label_schema_to_bytes(self._task_environment.label_schema),
        )
        output_model.precision = self._precision

    def cancel_training(self):
        """
        Sends a cancel training signal to gracefully stop the optimizer. The signal consists of creating a
        '.stop_training' file in the current work_dir. The runner checks for this file periodically.
        The stopping mechanism allows stopping after each iteration, but validation will still be carried out. Stopping
        will therefore take some time.
        """
        self._should_stop = True
        logger.info("Cancel training requested.")
        if self.cancel_interface is not None:
            self.cancel_interface.cancel()
        else:
            logger.info("but training was not started yet. reserved it to cancel")
            self.reserved_cancel = True

    def train(
        self,
        dataset: DatasetEntity,
        output_model: ModelEntity,
        train_parameters: Optional[TrainParameters] = None,
    ):
        logger.info("train()")
        # Check for stop signal between pre-eval and training.
        # If training is cancelled at this point,
        if self._should_stop:
            logger.info("Training cancelled.")
            self._should_stop = False
            self._is_training = False
            return

        # Set OTE LoggerHook & Time Monitor
        update_progress_callback = train_default_progress_callback
        if train_parameters is not None:
            update_progress_callback = train_parameters.update_progress
        self._time_monitor = TrainingProgressCallback(update_progress_callback)
        self._learning_curves = defaultdict(OTELoggerHook.Curve)

        stage_module = "ClsTrainer"
        self._data_cfg = self._init_train_data_cfg(dataset)
        self._is_training = True
        results = self._run_task(stage_module, mode="train", dataset=dataset, parameters=train_parameters)

        # Check for stop signal between pre-eval and training.
        # If training is cancelled at this point,
        if self._should_stop:
            logger.info("Training cancelled.")
            self._should_stop = False
            self._is_training = False
            return

        # get output model
        model_ckpt = results.get("final_ckpt")
        if model_ckpt is None:
            logger.error("cannot find final checkpoint from the results.")
            return
        else:
            # update checkpoint to the newly trained model
            self._model_ckpt = model_ckpt

        # compose performance statistics
        training_metrics, final_acc = self._generate_training_metrics_group(self._learning_curves)
        # save resulting model
        self.save_model(output_model)
        performance = Performance(
            score=ScoreMetric(value=final_acc, name="accuracy"),
            dashboard_metrics=training_metrics,
        )
        logger.info(f"Final model performance: {str(performance)}")
        output_model.performance = performance
        self._is_training = False
        logger.info("train done.")

    def _init_train_data_cfg(self, dataset: DatasetEntity):
        logger.info("init data cfg.")
        data_cfg = ConfigDict(
            data=ConfigDict(
                train=ConfigDict(
                    ote_dataset=dataset.get_subset(Subset.TRAINING),
                    labels=self._labels,
                    label_names=list(label.name for label in self._labels),
                ),
                val=ConfigDict(
                    ote_dataset=dataset.get_subset(Subset.VALIDATION),
                    labels=self._labels,
                ),
            )
        )

        for label in self._labels:
            label.hotkey = "a"
        return data_cfg

    def _generate_training_metrics_group(self, learning_curves) -> Optional[List[MetricsGroup]]:
        """
        Parses the classification logs to get metrics from the latest training run
        :return output List[MetricsGroup]
        """
        output: List[MetricsGroup] = []

        if self._multilabel:
            metric_key = "val/accuracy-mlc"
        elif self._hierarchical:
            metric_key = "val/MHAcc"
        else:
            metric_key = "val/accuracy_top-1"

        # Learning curves
        best_acc = -1
        if learning_curves is None:
            return output

        for key, curve in learning_curves.items():
            metric_curve = CurveMetric(xs=curve.x, ys=curve.y, name=key)
            if key == metric_key:
                best_acc = max(curve.y)
            visualization_info = LineChartInfo(name=key, x_axis_label="Timestamp", y_axis_label=key)
            output.append(LineMetricsGroup(metrics=[metric_curve], visualization_info=visualization_info))

        return output, best_acc


class ClassificationNNCFTask(OTEClassificationNNCFTask):
    @check_input_parameters_type()
    def __init__(self, task_environment: TaskEnvironment):
        """ "
        Task for compressing classification models using NNCF.
        """
        curr_model_path = task_environment.model_template.model_template_path
        base_model_path = os.path.join(
            os.path.dirname(os.path.abspath(curr_model_path)),
            task_environment.model_template.base_model_path,
        )
        if os.path.isfile(base_model_path):
            logger.info(f"Base model for NNCF: {base_model_path}")
            # Redirect to base model
            task_environment.model_template = parse_model_template(base_model_path)
        super().__init__(task_environment)<|MERGE_RESOLUTION|>--- conflicted
+++ resolved
@@ -373,15 +373,6 @@
             else:
                 cfg.type = "MPAClsDataset"
 
-<<<<<<< HEAD
-=======
-            # In train dataset, when sample size is smaller than batch size
-            if subset == "train" and self._data_cfg:
-                train_data_cfg = Stage.get_data_cfg(self._data_cfg, "train")
-                if len(train_data_cfg.get("ote_dataset", [])) < self._recipe_cfg.data.get("samples_per_gpu", 2):
-                    cfg.drop_last = False
-
->>>>>>> b91ab12f
             cfg.domain = domain
             cfg.ote_dataset = None
             cfg.labels = None
