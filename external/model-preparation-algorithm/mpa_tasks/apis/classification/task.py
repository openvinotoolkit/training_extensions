--- conflicted
+++ resolved
@@ -104,15 +104,57 @@
         if inference_parameters is not None:
             update_progress_callback = inference_parameters.update_progress
 
-<<<<<<< HEAD
-        self._add_predictions_to_dataset(prediction_results, dataset)
-        update_progress_callback(1.0)
-=======
+        self._add_predictions_to_dataset(prediction_results, dataset, update_progress_callback)
+        return dataset
+
+    def evaluate(self,
+                 output_result_set: ResultSetEntity,
+                 evaluation_metric: Optional[str] = None):
+        logger.info('called evaluate()')
+        metric = MetricsHelper.compute_accuracy(output_result_set)
+        logger.info(f"Accuracy after evaluation: {metric.accuracy.value}")
+        output_result_set.performance = metric.get_performance()
+        logger.info('Evaluation completed')
+
+    def unload(self):
+        logger.info('called unload()')
+        self.finalize()
+
+    def export(self,
+               export_type: ExportType,
+               output_model: ModelEntity):
+        logger.info('Exporting the model')
+        if export_type != ExportType.OPENVINO:
+            raise RuntimeError(f'not supported export type {export_type}')
+        output_model.model_format = ModelFormat.OPENVINO
+        output_model.optimization_type = ModelOptimizationType.MO
+
+        stage_module = 'ClsExporter'
+        results = self._run_task(stage_module, mode='train')
+        logger.debug(f'results of run_task = {results}')
+        results = results.get('outputs')
+        logger.debug(f'results of run_task = {results}')
+        if results is None:
+            logger.error(f"error while exporting model {results.get('msg')}")
+        else:
+            bin_file = results.get('bin')
+            xml_file = results.get('xml')
+            if xml_file is None or bin_file is None:
+                raise RuntimeError('invalid status of exporting. bin and xml should not be None')
+            with open(bin_file, "rb") as f:
+                output_model.set_data('openvino.bin', f.read())
+            with open(xml_file, "rb") as f:
+                output_model.set_data('openvino.xml', f.read())
+        output_model.set_data("label_schema.json", label_schema_to_bytes(self._task_environment.label_schema))
+        logger.info('Exporting completed')
+
+    def _add_predictions_to_dataset(self, prediction_results, dataset, update_progress_callback):
+        """ Loop over dataset again to assign predictions. Convert from MMClassification format to OTE format. """
         dataset_size = len(dataset)
-        for i, (dataset_item, prediction_item) in enumerate(zip(dataset, predictions)):
+        for i, (dataset_item, prediction_items) in enumerate(zip(dataset, prediction_results)):
             item_labels = []
             pos_thr = 0.5
-
+            prediction_item, feature_vector, saliency_map = prediction_items
             if any(np.isnan(prediction_item)):
                 logger.info('Nan in prediction_item.')
 
@@ -154,67 +196,7 @@
                 item_labels.append(cls_label)
 
             dataset_item.append_labels(item_labels)
-            update_progress_callback(int(i / dataset_size * 100))
-
->>>>>>> 2ba612e1
-        return dataset
-
-    def evaluate(self,
-                 output_result_set: ResultSetEntity,
-                 evaluation_metric: Optional[str] = None):
-        logger.info('called evaluate()')
-        metric = MetricsHelper.compute_accuracy(output_result_set)
-        logger.info(f"Accuracy after evaluation: {metric.accuracy.value}")
-        output_result_set.performance = metric.get_performance()
-        logger.info('Evaluation completed')
-
-    def unload(self):
-        logger.info('called unload()')
-        self.finalize()
-
-    def export(self,
-               export_type: ExportType,
-               output_model: ModelEntity):
-        logger.info('Exporting the model')
-        if export_type != ExportType.OPENVINO:
-            raise RuntimeError(f'not supported export type {export_type}')
-        output_model.model_format = ModelFormat.OPENVINO
-        output_model.optimization_type = ModelOptimizationType.MO
-
-        stage_module = 'ClsExporter'
-        results = self._run_task(stage_module, mode='train')
-        logger.debug(f'results of run_task = {results}')
-        results = results.get('outputs')
-        logger.debug(f'results of run_task = {results}')
-        if results is None:
-            logger.error(f"error while exporting model {results.get('msg')}")
-        else:
-            bin_file = results.get('bin')
-            xml_file = results.get('xml')
-            if xml_file is None or bin_file is None:
-                raise RuntimeError('invalid status of exporting. bin and xml should not be None')
-            with open(bin_file, "rb") as f:
-                output_model.set_data('openvino.bin', f.read())
-            with open(xml_file, "rb") as f:
-                output_model.set_data('openvino.xml', f.read())
-        output_model.set_data("label_schema.json", label_schema_to_bytes(self._task_environment.label_schema))
-        logger.info('Exporting completed')
-
-    def _add_predictions_to_dataset(self, prediction_results, dataset):
-        """ Loop over dataset again to assign predictions. Convert from MMClassification format to OTE format. """
-        for dataset_item, (prediction_item, feature_vector, saliency_map) in zip(dataset, prediction_results):
-            label = []
-            if self._multilabel:
-                pos_thr = 0.5
-                for cls_idx, pred_item in enumerate(prediction_item):
-                    if pred_item > pos_thr:
-                        cls_label = ScoredLabel(self.labels[cls_idx], probability=float(pred_item))
-                        label.append(cls_label)
-            else:
-                label_idx = prediction_item.argmax()
-                cls_label = ScoredLabel(self._labels[label_idx], probability=float(prediction_item[label_idx]))
-                label.append(cls_label)
-            dataset_item.append_labels(label)
+            
             if feature_vector is not None:
                 active_score = TensorEntity(name="representation_vector", numpy=feature_vector)
                 dataset_item.append_metadata_item(active_score)
@@ -223,8 +205,11 @@
                 saliency_map = get_actmap(saliency_map, (dataset_item.width, dataset_item.height) )
                 saliency_map_media = ResultMediaEntity(name="saliency_map", type="Saliency map",
                                                 annotation_scene=dataset_item.annotation_scene, 
-                                                numpy=saliency_map, roi=dataset_item.roi, label=label[0].label)
+                                                numpy=saliency_map, roi=dataset_item.roi, 
+                                                label=item_labels[0].label)
                 dataset_item.append_metadata_item(saliency_map_media, model=self._task_environment.model)
+            
+            update_progress_callback(int(i / dataset_size * 100))
 
 
     def _init_recipe_hparam(self) -> dict:
