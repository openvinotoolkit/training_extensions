# Copyright (C) 2022 Intel Corporation
# SPDX-License-Identifier: Apache-2.0
#

import io
import os
import time
from collections import defaultdict
from typing import List, Optional

import numpy as np
import torch
from mmcv.utils import ConfigDict
from mpa import MPAConstants
from mpa.utils.config_utils import MPAConfig
from mpa.utils.logger import get_logger
from mpa_tasks.apis import BaseTask, TrainType
from mpa_tasks.apis.classification import ClassificationConfig
from ote_sdk.configuration import cfg_helper
from ote_sdk.configuration.helper.utils import ids_to_strings
from ote_sdk.entities.datasets import DatasetEntity
from ote_sdk.entities.inference_parameters import (
    InferenceParameters,
    default_progress_callback,
)
from ote_sdk.entities.label import Domain
from ote_sdk.entities.metadata import FloatMetadata, FloatType
from ote_sdk.entities.metrics import (
    CurveMetric,
    LineChartInfo,
    LineMetricsGroup,
    MetricsGroup,
    Performance,
    ScoreMetric,
)
from ote_sdk.entities.model import (  # ModelStatus
    ModelEntity,
    ModelFormat,
    ModelOptimizationType,
    ModelPrecision,
)
from ote_sdk.entities.model_template import parse_model_template
from ote_sdk.entities.result_media import ResultMediaEntity
from ote_sdk.entities.resultset import ResultSetEntity
from ote_sdk.entities.scored_label import ScoredLabel
from ote_sdk.entities.subset import Subset
from ote_sdk.entities.task_environment import TaskEnvironment
from ote_sdk.entities.tensor import TensorEntity
from ote_sdk.entities.train_parameters import TrainParameters, UpdateProgressCallback
from ote_sdk.entities.train_parameters import (
    default_progress_callback as train_default_progress_callback,
)
from ote_sdk.serialization.label_mapper import label_schema_to_bytes
from ote_sdk.usecases.evaluation.metrics_helper import MetricsHelper
from ote_sdk.usecases.reporting.time_monitor_callback import TimeMonitorCallback
from ote_sdk.usecases.tasks.interfaces.evaluate_interface import IEvaluationTask
from ote_sdk.usecases.tasks.interfaces.export_interface import ExportType, IExportTask
from ote_sdk.usecases.tasks.interfaces.inference_interface import IInferenceTask
from ote_sdk.usecases.tasks.interfaces.unload_interface import IUnload
from ote_sdk.utils.argument_checks import check_input_parameters_type
from ote_sdk.utils.labels_utils import get_empty_label
from ote_sdk.utils.vis_utils import get_actmap
from torchreid_tasks.nncf_task import OTEClassificationNNCFTask

# from torchreid_tasks.utils import TrainingProgressCallback
from torchreid_tasks.utils import OTELoggerHook
from torchreid_tasks.utils import get_multihead_class_info as get_hierarchical_info

logger = get_logger()

TASK_CONFIG = ClassificationConfig


class TrainingProgressCallback(TimeMonitorCallback):
    def __init__(self, update_progress_callback: UpdateProgressCallback):
        super().__init__(0, 0, 0, 0, update_progress_callback=update_progress_callback)

    def on_train_batch_end(self, batch, logs=None):
        super().on_train_batch_end(batch, logs)
        self.update_progress_callback(self.get_progress())

    def on_epoch_end(self, epoch, logs=None):
        self.past_epoch_duration.append(time.time() - self.start_epoch_time)
        self._calculate_average_epoch()
        score = None
        if hasattr(self.update_progress_callback, "metric") and isinstance(logs, dict):
            score = logs.get(self.update_progress_callback.metric, None)
            logger.info(f"logged score for metric {self.update_progress_callback.metric} = {score}")
            score = 0.01 * float(score) if score is not None else None
            if score is not None:
                iter_num = logs.get("current_iters", None)
                if iter_num is not None:
                    logger.info(f"score = {score} at epoch {epoch} / {int(iter_num)}")
                    # as a trick, score (at least if it's accuracy not the loss) and iteration number
                    # could be assembled just using summation and then disassembeled.
                    if 1.0 > score:
                        score = score + int(iter_num)
                    else:
                        score = -(score + int(iter_num))
        self.update_progress_callback(self.get_progress(), score=score)


class ClassificationInferenceTask(BaseTask, IInferenceTask, IExportTask, IEvaluationTask, IUnload):
    def __init__(self, task_environment: TaskEnvironment):
        self._should_stop = False
        super().__init__(TASK_CONFIG, task_environment)

        self._task_environment = task_environment
        if len(task_environment.get_labels(False)) == 1:
            self._labels = task_environment.get_labels(include_empty=True)
        else:
            self._labels = task_environment.get_labels(include_empty=False)
        self._empty_label = get_empty_label(task_environment.label_schema)
        self._multilabel = False
        self._hierarchical = False

        self._multilabel = len(task_environment.label_schema.get_groups(False)) > 1 and len(
            task_environment.label_schema.get_groups(False)
        ) == len(
            task_environment.get_labels(include_empty=False)
        )  # noqa:E127
<<<<<<< HEAD
=======
        if self._multilabel:
            logger.info("Classiification mode: multilabel")
>>>>>>> 9fd4ec70

        self._hierarchical_info = None
        if not self._multilabel and len(task_environment.label_schema.get_groups(False)) > 1:
            logger.info("Classiification mode: hierarchical")
            self._hierarchical = True
            self._hierarchical_info = get_hierarchical_info(task_environment.label_schema)
<<<<<<< HEAD
=======
        else:
            logger.info("Classiification mode: multiclass")
>>>>>>> 9fd4ec70

    def infer(
        self,
        dataset: DatasetEntity,
        inference_parameters: Optional[InferenceParameters] = None,
    ) -> DatasetEntity:
        logger.info("called infer()")
        stage_module = "ClsInferrer"
        self._data_cfg = self._init_test_data_cfg(dataset)

        dump_features = True
        dump_saliency_map = not inference_parameters.is_evaluation if inference_parameters else True
        results = self._run_task(
            stage_module,
            mode="train",
            dataset=dataset,
            dump_features=dump_features,
            dump_saliency_map=dump_saliency_map,
        )
        logger.debug(f"result of run_task {stage_module} module = {results}")
        predictions = results["outputs"]
        prediction_results = zip(
            predictions["eval_predictions"],
            predictions["feature_vectors"],
            predictions["saliency_maps"],
        )

        update_progress_callback = default_progress_callback
        if inference_parameters is not None:
            update_progress_callback = inference_parameters.update_progress

        self._add_predictions_to_dataset(prediction_results, dataset, update_progress_callback)
        return dataset

    def evaluate(
        self,
        output_result_set: ResultSetEntity,
        evaluation_metric: Optional[str] = None,
    ):
        logger.info("called evaluate()")
        metric = MetricsHelper.compute_accuracy(output_result_set)
        logger.info(f"Accuracy after evaluation: {metric.accuracy.value}")
        output_result_set.performance = metric.get_performance()
        logger.info("Evaluation completed")

    def unload(self):
        logger.info("called unload()")
        self.finalize()

    def export(self, export_type: ExportType, output_model: ModelEntity):
        logger.info("Exporting the model")
        if export_type != ExportType.OPENVINO:
            raise RuntimeError(f"not supported export type {export_type}")
        output_model.model_format = ModelFormat.OPENVINO
        output_model.optimization_type = ModelOptimizationType.MO

        stage_module = "ClsExporter"
        results = self._run_task(stage_module, mode="train", precision="FP32", export=True)
        logger.debug(f"results of run_task = {results}")
        results = results.get("outputs")
        logger.debug(f"results of run_task = {results}")
        if results is None:
            logger.error(f"error while exporting model {results.get('msg')}")
        else:
            bin_file = results.get("bin")
            xml_file = results.get("xml")
            if xml_file is None or bin_file is None:
                raise RuntimeError("invalid status of exporting. bin and xml should not be None")
            with open(bin_file, "rb") as f:
                output_model.set_data("openvino.bin", f.read())
            with open(xml_file, "rb") as f:
                output_model.set_data("openvino.xml", f.read())
        output_model.precision = [ModelPrecision.FP32]
        output_model.set_data(
            "label_schema.json",
            label_schema_to_bytes(self._task_environment.label_schema),
        )
        logger.info("Exporting completed")

    def _add_predictions_to_dataset(self, prediction_results, dataset, update_progress_callback):
        """Loop over dataset again to assign predictions. Convert from MMClassification format to OTE format."""
        dataset_size = len(dataset)
        for i, (dataset_item, prediction_items) in enumerate(zip(dataset, prediction_results)):
            item_labels = []
            pos_thr = 0.5
            prediction_item, feature_vector, saliency_map = prediction_items
            if any(np.isnan(prediction_item)):
                logger.info("Nan in prediction_item.")

            if self._multilabel:
                if max(prediction_item) < pos_thr:
                    logger.info("Confidence is smaller than pos_thr, empty_label will be appended to item_labels.")
                    item_labels.append(ScoredLabel(self._empty_label, probability=1.0))
                else:
                    for cls_idx, pred_item in enumerate(prediction_item):
                        if pred_item > pos_thr:
                            cls_label = ScoredLabel(self.labels[cls_idx], probability=float(pred_item))
                            item_labels.append(cls_label)

            elif self._hierarchical:
                for head_idx in range(self._hierarchical_info["num_multiclass_heads"]):
                    logits_begin, logits_end = self._hierarchical_info["head_idx_to_logits_range"][head_idx]
                    head_logits = prediction_item[logits_begin:logits_end]
                    head_pred = np.argmax(head_logits)  # Assume logits already passed softmax
                    label_str = self._hierarchical_info["all_groups"][head_idx][head_pred]
                    ote_label = next(x for x in self._labels if x.name == label_str)
                    item_labels.append(ScoredLabel(label=ote_label, probability=float(head_logits[head_pred])))

                if self._hierarchical_info["num_multilabel_classes"]:
                    logits_begin, logits_end = (
                        self._hierarchical_info["num_single_label_classes"],
                        -1,
                    )
                    head_logits = prediction_item[logits_begin:logits_end]
                    for logit_idx, logit in enumerate(head_logits):
                        if logit > pos_thr:  # Assume logits already passed sigmoid
                            label_str_idx = self._hierarchical_info["num_multiclass_heads"] + logit_idx
                            label_str = self._hierarchical_info["all_groups"][label_str_idx][0]
                            ote_label = next(x for x in self._labels if x.name == label_str)
                            item_labels.append(ScoredLabel(label=ote_label, probability=float(logit)))
                item_labels = self._task_environment.label_schema.resolve_labels_probabilistic(item_labels)
                if not item_labels:
                    logger.info("item_labels is empty.")
                    item_labels.append(ScoredLabel(self._empty_label, probability=1.0))

            else:
                label_idx = prediction_item.argmax()
                cls_label = ScoredLabel(
                    self._labels[label_idx],
                    probability=float(prediction_item[label_idx]),
                )
                item_labels.append(cls_label)

            dataset_item.append_labels(item_labels)

            probs = TensorEntity(name="probabilities", numpy=prediction_item.reshape(-1))
            dataset_item.append_metadata_item(probs, model=self._task_environment.model)

            top_idxs = np.argpartition(prediction_item, -2)[-2:]
            top_probs = prediction_item[top_idxs]
            active_score = top_probs[1] - top_probs[0]
            active_score_media = FloatMetadata(
                name="active_score", value=active_score, float_type=FloatType.ACTIVE_SCORE
            )
            dataset_item.append_metadata_item(active_score_media, model=self._task_environment.model)

            if feature_vector is not None:
                active_score = TensorEntity(name="representation_vector", numpy=feature_vector.reshape(-1))
                dataset_item.append_metadata_item(active_score, model=self._task_environment.model)

            if saliency_map is not None:
<<<<<<< HEAD
                saliency_map = get_actmap(saliency_map, (dataset_item.width, dataset_item.height))
                saliency_map_media = ResultMediaEntity(
                    name="Saliency Map",
                    type="saliency_map",
                    annotation_scene=dataset_item.annotation_scene,
                    numpy=saliency_map,
                    roi=dataset_item.roi,
                    label=item_labels[0].label,
                )
                dataset_item.append_metadata_item(saliency_map_media, model=self._task_environment.model)

            update_progress_callback(int(i / dataset_size * 100))

    def _init_recipe_hparam(self) -> dict:
        warmup_iters = int(self._hyperparams.learning_parameters.learning_rate_warmup_iters)
        if self._multilabel:
            # hack to use 1cycle policy
            lr_config = ConfigDict(max_lr=self._hyperparams.learning_parameters.learning_rate, warmup=None)
        else:
            lr_config = (
                ConfigDict(warmup_iters=warmup_iters) if warmup_iters > 0 else ConfigDict(warmup_iters=0, warmup=None)
            )

        if self._hyperparams.learning_parameters.enable_early_stopping:
            early_stop = ConfigDict(
                start=int(self._hyperparams.learning_parameters.early_stop_start),
                patience=int(self._hyperparams.learning_parameters.early_stop_patience),
                iteration_patience=int(self._hyperparams.learning_parameters.early_stop_iteration_patience),
            )
        else:
            early_stop = False

        return ConfigDict(
            optimizer=ConfigDict(lr=self._hyperparams.learning_parameters.learning_rate),
            lr_config=lr_config,
            early_stop=early_stop,
            data=ConfigDict(
                samples_per_gpu=int(self._hyperparams.learning_parameters.batch_size),
                workers_per_gpu=int(self._hyperparams.learning_parameters.num_workers),
            ),
            runner=ConfigDict(max_epochs=int(self._hyperparams.learning_parameters.num_iters)),
        )

=======
                if saliency_map.ndim == 2:
                    # Single saliency map per image, support e.g. EigenCAM use case
                    saliency_map = get_actmap(saliency_map, (dataset_item.width, dataset_item.height))
                    saliency_map_media = ResultMediaEntity(
                        name="Saliency Map",
                        type="saliency_map",
                        annotation_scene=dataset_item.annotation_scene,
                        numpy=saliency_map,
                        roi=dataset_item.roi,
                        label=item_labels[0].label,
                    )
                    dataset_item.append_metadata_item(saliency_map_media, model=self._task_environment.model)
                elif saliency_map.ndim == 3:
                    # Multiple saliency maps per image (class-wise saliency map), support e.g. Recipro-CAM use case
                    for class_id, class_wise_saliency_map in enumerate(saliency_map):
                        class_wise_saliency_map = get_actmap(
                            class_wise_saliency_map, (dataset_item.width, dataset_item.height)
                        )
                        class_name_str = self._labels[class_id].name
                        saliency_map_media = ResultMediaEntity(
                            name=class_name_str,
                            type="saliency_map",
                            annotation_scene=dataset_item.annotation_scene,
                            numpy=class_wise_saliency_map,
                            roi=dataset_item.roi,
                            label=item_labels[0].label,
                        )
                        dataset_item.append_metadata_item(saliency_map_media, model=self._task_environment.model)
                else:
                    raise RuntimeError(
                        f"Single saliency map has to be 2 or 3-dimensional, " f"but got {saliency_map.ndim} dims"
                    )

            update_progress_callback(int(i / dataset_size * 100))

>>>>>>> 9fd4ec70
    def _init_recipe(self):
        logger.info("called _init_recipe()")

        recipe_root = os.path.join(MPAConstants.RECIPES_PATH, "stages/classification")
        train_type = self._hyperparams.algo_backend.train_type
        logger.info(f"train type = {train_type}")
        recipe = os.path.join(recipe_root, "class_incr.yaml")

        if train_type == TrainType.SemiSupervised:
            raise NotImplementedError(f"train type {train_type} is not implemented yet.")
        elif train_type == TrainType.SelfSupervised:
            raise NotImplementedError(f"train type {train_type} is not implemented yet.")
        elif train_type == TrainType.Incremental and self._multilabel:
            recipe = os.path.join(recipe_root, "class_incr_multilabel.yaml")
        else:
            # raise NotImplementedError(f'train type {train_type} is not implemented yet.')
            # FIXME: Temporary remedy for CVS-88098
            logger.warning(f"train type {train_type} is not implemented yet. Running incremental training.")

        self._recipe_cfg = MPAConfig.fromfile(recipe)
        self._patch_datasets(self._recipe_cfg)  # for OTE compatibility
        self._patch_evaluation(self._recipe_cfg)  # for OTE compatibility
        logger.info(f"initialized recipe = {recipe}")

    def _init_model_cfg(self):
        base_dir = os.path.abspath(os.path.dirname(self.template_file_path))
        if self._multilabel:
            cfg_path = os.path.join(base_dir, "model_multilabel.py")
        elif self._hierarchical:
            cfg_path = os.path.join(base_dir, "model_hierarchical.py")
        else:
            cfg_path = os.path.join(base_dir, "model.py")
        cfg = MPAConfig.fromfile(cfg_path)

        cfg.model.multilabel = self._multilabel
        cfg.model.hierarchical = self._hierarchical
        if self._hierarchical:
            cfg.model.head.hierarchical_info = self._hierarchical_info
        return cfg

    def _init_test_data_cfg(self, dataset: DatasetEntity):
        data_cfg = ConfigDict(
            data=ConfigDict(
                train=ConfigDict(
                    ote_dataset=dataset,
                    labels=self._labels,
                ),
                test=ConfigDict(
                    ote_dataset=dataset,
                    labels=self._labels,
                ),
            )
        )
        return data_cfg

    def _overwrite_parameters(self):
        super()._overwrite_parameters()
        if self._multilabel:
            # hack to use 1cycle policy
            self._recipe_cfg.merge_from_dict(
                ConfigDict(
                    lr_config=ConfigDict(max_lr=self._hyperparams.learning_parameters.learning_rate, warmup=None)
                )
            )

    def _patch_datasets(self, config: MPAConfig, domain=Domain.CLASSIFICATION):
        def patch_color_conversion(pipeline):
            # Default data format for OTE is RGB, while mmdet uses BGR, so negate the color conversion flag.
            for pipeline_step in pipeline:
                if pipeline_step.type == "Normalize":
                    to_rgb = False
                    if "to_rgb" in pipeline_step:
                        to_rgb = pipeline_step.to_rgb
                    to_rgb = not bool(to_rgb)
                    pipeline_step.to_rgb = to_rgb
                elif pipeline_step.type == "MultiScaleFlipAug":
                    patch_color_conversion(pipeline_step.transforms)

        assert "data" in config
        for subset in ("train", "val", "test"):
            cfg = config.data.get(subset, None)
            if not cfg:
                continue
            if cfg.type == "RepeatDataset":
                cfg = cfg.dataset

            if self._multilabel:
                cfg.type = "MPAMultilabelClsDataset"
            elif self._hierarchical:
                cfg.type = "MPAHierarchicalClsDataset"
                cfg.hierarchical_info = self._hierarchical_info
<<<<<<< HEAD
                if subset == "train":
                    cfg.drop_last = True  # For stable hierarchical information indexing
            else:
                cfg.type = "MPAClsDataset"

            # In train dataset, when sample size is smaller than batch size
            if subset == "train" and self._data_cfg:
                train_data_cfg = Stage.get_train_data_cfg(self._data_cfg)
                if len(train_data_cfg.get("ote_dataset", [])) < self._recipe_cfg.data.get("samples_per_gpu", 2):
                    cfg.drop_last = False
=======
            else:
                cfg.type = "MPAClsDataset"
>>>>>>> 9fd4ec70

            cfg.domain = domain
            cfg.ote_dataset = None
            cfg.labels = None
            cfg.empty_label = self._empty_label
            for pipeline_step in cfg.pipeline:
                if subset == "train" and pipeline_step.type == "Collect":
                    pipeline_step = BaseTask._get_meta_keys(pipeline_step)
            patch_color_conversion(cfg.pipeline)

    def _patch_evaluation(self, config: MPAConfig):
        cfg = config.evaluation
        if self._multilabel:
            cfg.metric = ["accuracy-mlc", "mAP", "CP", "OP", "CR", "OR", "CF1", "OF1"]
            config.early_stop_metric = "mAP"
        elif self._hierarchical:
            cfg.metric = ["MHAcc", "avgClsAcc", "mAP"]
            config.early_stop_metric = "MHAcc"
        else:
            cfg.metric = ["accuracy", "class_accuracy"]
            config.early_stop_metric = "accuracy"


class ClassificationTrainTask(ClassificationInferenceTask):
    def save_model(self, output_model: ModelEntity):
        logger.info("called save_model")
        buffer = io.BytesIO()
        hyperparams_str = ids_to_strings(cfg_helper.convert(self._hyperparams, dict, enum_to_str=True))
        labels = {label.name: label.color.rgb_tuple for label in self._labels}
        model_ckpt = torch.load(self._model_ckpt)
        modelinfo = {
            "model": model_ckpt["state_dict"],
            "config": hyperparams_str,
            "labels": labels,
            "VERSION": 1,
        }

        torch.save(modelinfo, buffer)
        output_model.set_data("weights.pth", buffer.getvalue())
        output_model.set_data(
            "label_schema.json",
            label_schema_to_bytes(self._task_environment.label_schema),
        )
        output_model.precision = self._precision

    def cancel_training(self):
        """
        Sends a cancel training signal to gracefully stop the optimizer. The signal consists of creating a
        '.stop_training' file in the current work_dir. The runner checks for this file periodically.
        The stopping mechanism allows stopping after each iteration, but validation will still be carried out. Stopping
        will therefore take some time.
        """
        self._should_stop = True
        logger.info("Cancel training requested.")
        if self.cancel_interface is not None:
            self.cancel_interface.cancel()
        else:
            logger.info("but training was not started yet. reserved it to cancel")
            self.reserved_cancel = True

    def train(
        self,
        dataset: DatasetEntity,
        output_model: ModelEntity,
        train_parameters: Optional[TrainParameters] = None,
    ):
        logger.info("train()")
        # Check for stop signal between pre-eval and training.
        # If training is cancelled at this point,
        if self._should_stop:
            logger.info("Training cancelled.")
            self._should_stop = False
            self._is_training = False
            return

        # Set OTE LoggerHook & Time Monitor
        update_progress_callback = train_default_progress_callback
        if train_parameters is not None:
            update_progress_callback = train_parameters.update_progress
        self._time_monitor = TrainingProgressCallback(update_progress_callback)
        self._learning_curves = defaultdict(OTELoggerHook.Curve)

        stage_module = "ClsTrainer"
        self._data_cfg = self._init_train_data_cfg(dataset)
        self._is_training = True
        results = self._run_task(stage_module, mode="train", dataset=dataset, parameters=train_parameters)

        # Check for stop signal between pre-eval and training.
        # If training is cancelled at this point,
        if self._should_stop:
            logger.info("Training cancelled.")
            self._should_stop = False
            self._is_training = False
            return

        # get output model
        model_ckpt = results.get("final_ckpt")
        if model_ckpt is None:
            logger.error("cannot find final checkpoint from the results.")
            return
        else:
            # update checkpoint to the newly trained model
            self._model_ckpt = model_ckpt

        # compose performance statistics
        training_metrics, final_acc = self._generate_training_metrics_group(self._learning_curves)
        # save resulting model
        self.save_model(output_model)
        performance = Performance(
            score=ScoreMetric(value=final_acc, name="accuracy"),
            dashboard_metrics=training_metrics,
        )
        logger.info(f"Final model performance: {str(performance)}")
        output_model.performance = performance
        self._is_training = False
        logger.info("train done.")

    def _init_train_data_cfg(self, dataset: DatasetEntity):
        logger.info("init data cfg.")
        data_cfg = ConfigDict(
            data=ConfigDict(
                train=ConfigDict(
                    ote_dataset=dataset.get_subset(Subset.TRAINING),
                    labels=self._labels,
                    label_names=list(label.name for label in self._labels),
                ),
                val=ConfigDict(
                    ote_dataset=dataset.get_subset(Subset.VALIDATION),
                    labels=self._labels,
                ),
            )
        )

        for label in self._labels:
            label.hotkey = "a"
        return data_cfg

    def _generate_training_metrics_group(self, learning_curves) -> Optional[List[MetricsGroup]]:
        """
        Parses the classification logs to get metrics from the latest training run
        :return output List[MetricsGroup]
        """
        output: List[MetricsGroup] = []

        if self._multilabel:
            metric_key = "val/accuracy-mlc"
        elif self._hierarchical:
            metric_key = "val/MHAcc"
        else:
            metric_key = "val/accuracy_top-1"

        # Learning curves
        best_acc = -1
        if learning_curves is None:
            return output

        for key, curve in learning_curves.items():
<<<<<<< HEAD
            metric_curve = CurveMetric(xs=curve.x, ys=curve.y, name=key)
=======
            metric_curve = CurveMetric(xs=np.nan_to_num(curve.x).tolist(), ys=np.nan_to_num(curve.y).tolist(), name=key)
>>>>>>> 9fd4ec70
            if key == metric_key:
                best_acc = max(curve.y)
            visualization_info = LineChartInfo(name=key, x_axis_label="Timestamp", y_axis_label=key)
            output.append(LineMetricsGroup(metrics=[metric_curve], visualization_info=visualization_info))

        return output, best_acc


class ClassificationNNCFTask(OTEClassificationNNCFTask):
    @check_input_parameters_type()
    def __init__(self, task_environment: TaskEnvironment):
        """ "
        Task for compressing classification models using NNCF.
        """
        curr_model_path = task_environment.model_template.model_template_path
        base_model_path = os.path.join(
            os.path.dirname(os.path.abspath(curr_model_path)),
            task_environment.model_template.base_model_path,
        )
        if os.path.isfile(base_model_path):
            logger.info(f"Base model for NNCF: {base_model_path}")
            # Redirect to base model
            task_environment.model_template = parse_model_template(base_model_path)
        super().__init__(task_environment)<|MERGE_RESOLUTION|>--- conflicted
+++ resolved
@@ -119,22 +119,16 @@
         ) == len(
             task_environment.get_labels(include_empty=False)
         )  # noqa:E127
-<<<<<<< HEAD
-=======
         if self._multilabel:
             logger.info("Classiification mode: multilabel")
->>>>>>> 9fd4ec70
 
         self._hierarchical_info = None
         if not self._multilabel and len(task_environment.label_schema.get_groups(False)) > 1:
             logger.info("Classiification mode: hierarchical")
             self._hierarchical = True
             self._hierarchical_info = get_hierarchical_info(task_environment.label_schema)
-<<<<<<< HEAD
-=======
         else:
             logger.info("Classiification mode: multiclass")
->>>>>>> 9fd4ec70
 
     def infer(
         self,
@@ -286,51 +280,6 @@
                 dataset_item.append_metadata_item(active_score, model=self._task_environment.model)
 
             if saliency_map is not None:
-<<<<<<< HEAD
-                saliency_map = get_actmap(saliency_map, (dataset_item.width, dataset_item.height))
-                saliency_map_media = ResultMediaEntity(
-                    name="Saliency Map",
-                    type="saliency_map",
-                    annotation_scene=dataset_item.annotation_scene,
-                    numpy=saliency_map,
-                    roi=dataset_item.roi,
-                    label=item_labels[0].label,
-                )
-                dataset_item.append_metadata_item(saliency_map_media, model=self._task_environment.model)
-
-            update_progress_callback(int(i / dataset_size * 100))
-
-    def _init_recipe_hparam(self) -> dict:
-        warmup_iters = int(self._hyperparams.learning_parameters.learning_rate_warmup_iters)
-        if self._multilabel:
-            # hack to use 1cycle policy
-            lr_config = ConfigDict(max_lr=self._hyperparams.learning_parameters.learning_rate, warmup=None)
-        else:
-            lr_config = (
-                ConfigDict(warmup_iters=warmup_iters) if warmup_iters > 0 else ConfigDict(warmup_iters=0, warmup=None)
-            )
-
-        if self._hyperparams.learning_parameters.enable_early_stopping:
-            early_stop = ConfigDict(
-                start=int(self._hyperparams.learning_parameters.early_stop_start),
-                patience=int(self._hyperparams.learning_parameters.early_stop_patience),
-                iteration_patience=int(self._hyperparams.learning_parameters.early_stop_iteration_patience),
-            )
-        else:
-            early_stop = False
-
-        return ConfigDict(
-            optimizer=ConfigDict(lr=self._hyperparams.learning_parameters.learning_rate),
-            lr_config=lr_config,
-            early_stop=early_stop,
-            data=ConfigDict(
-                samples_per_gpu=int(self._hyperparams.learning_parameters.batch_size),
-                workers_per_gpu=int(self._hyperparams.learning_parameters.num_workers),
-            ),
-            runner=ConfigDict(max_epochs=int(self._hyperparams.learning_parameters.num_iters)),
-        )
-
-=======
                 if saliency_map.ndim == 2:
                     # Single saliency map per image, support e.g. EigenCAM use case
                     saliency_map = get_actmap(saliency_map, (dataset_item.width, dataset_item.height))
@@ -366,7 +315,6 @@
 
             update_progress_callback(int(i / dataset_size * 100))
 
->>>>>>> 9fd4ec70
     def _init_recipe(self):
         logger.info("called _init_recipe()")
 
@@ -458,21 +406,8 @@
             elif self._hierarchical:
                 cfg.type = "MPAHierarchicalClsDataset"
                 cfg.hierarchical_info = self._hierarchical_info
-<<<<<<< HEAD
-                if subset == "train":
-                    cfg.drop_last = True  # For stable hierarchical information indexing
             else:
                 cfg.type = "MPAClsDataset"
-
-            # In train dataset, when sample size is smaller than batch size
-            if subset == "train" and self._data_cfg:
-                train_data_cfg = Stage.get_train_data_cfg(self._data_cfg)
-                if len(train_data_cfg.get("ote_dataset", [])) < self._recipe_cfg.data.get("samples_per_gpu", 2):
-                    cfg.drop_last = False
-=======
-            else:
-                cfg.type = "MPAClsDataset"
->>>>>>> 9fd4ec70
 
             cfg.domain = domain
             cfg.ote_dataset = None
@@ -630,11 +565,7 @@
             return output
 
         for key, curve in learning_curves.items():
-<<<<<<< HEAD
-            metric_curve = CurveMetric(xs=curve.x, ys=curve.y, name=key)
-=======
             metric_curve = CurveMetric(xs=np.nan_to_num(curve.x).tolist(), ys=np.nan_to_num(curve.y).tolist(), name=key)
->>>>>>> 9fd4ec70
             if key == metric_key:
                 best_acc = max(curve.y)
             visualization_info = LineChartInfo(name=key, x_axis_label="Timestamp", y_axis_label=key)
