# Copyright (C) 2022 Intel Corporation
# SPDX-License-Identifier: Apache-2.0
#

import io
import os
import time
from collections import defaultdict
from typing import List, Optional

import numpy as np
import torch
from mmcv.utils import ConfigDict
from mpa import MPAConstants
from mpa.stage import Stage
from mpa.utils.config_utils import MPAConfig
from mpa.utils.logger import get_logger
from mpa_tasks.apis import BaseTask, TrainType
from mpa_tasks.apis.classification import ClassificationConfig
from ote_sdk.configuration import cfg_helper
from ote_sdk.configuration.helper.utils import ids_to_strings
from ote_sdk.entities.datasets import DatasetEntity
from ote_sdk.entities.inference_parameters import (
    InferenceParameters,
    default_progress_callback,
)
from ote_sdk.entities.label import Domain
from ote_sdk.entities.metrics import (
    CurveMetric,
    LineChartInfo,
    LineMetricsGroup,
    MetricsGroup,
    Performance,
    ScoreMetric,
)
from ote_sdk.entities.model import (  # ModelStatus
    ModelEntity,
    ModelFormat,
    ModelOptimizationType,
    ModelPrecision,
)
from ote_sdk.entities.model_template import parse_model_template
from ote_sdk.entities.result_media import ResultMediaEntity
from ote_sdk.entities.resultset import ResultSetEntity
from ote_sdk.entities.scored_label import ScoredLabel
from ote_sdk.entities.subset import Subset
from ote_sdk.entities.task_environment import TaskEnvironment
from ote_sdk.entities.tensor import TensorEntity
from ote_sdk.entities.train_parameters import TrainParameters, UpdateProgressCallback
from ote_sdk.entities.train_parameters import (
    default_progress_callback as train_default_progress_callback,
)
from ote_sdk.serialization.label_mapper import label_schema_to_bytes
from ote_sdk.usecases.evaluation.metrics_helper import MetricsHelper
from ote_sdk.usecases.reporting.time_monitor_callback import TimeMonitorCallback
from ote_sdk.usecases.tasks.interfaces.evaluate_interface import IEvaluationTask
from ote_sdk.usecases.tasks.interfaces.export_interface import ExportType, IExportTask
from ote_sdk.usecases.tasks.interfaces.inference_interface import IInferenceTask
from ote_sdk.usecases.tasks.interfaces.unload_interface import IUnload
<<<<<<< HEAD
=======
from ote_sdk.entities.model import (ModelFormat, ModelOptimizationType)
from ote_sdk.serialization.label_mapper import label_schema_to_bytes
from ote_sdk.entities.scored_label import ScoredLabel
from ote_sdk.utils.labels_utils import get_empty_label
from torchreid_tasks.utils import TrainingProgressCallback
from torchreid_tasks.utils import OTELoggerHook
from torchreid_tasks.utils import get_multihead_class_info as get_hierarchical_info
from mpa_tasks.apis import BaseTask, TrainType
from mpa_tasks.apis.classification import ClassificationConfig
from mpa_tasks.utils.data_utils import get_actmap
from mpa.utils.config_utils import MPAConfig
from mpa.stage import Stage
from mpa.utils.logger import get_logger
from ote_sdk.entities.label import Domain

from torchreid_tasks.nncf_task import OTEClassificationNNCFTask
>>>>>>> d4447bf2
from ote_sdk.utils.argument_checks import check_input_parameters_type
from ote_sdk.utils.labels_utils import get_empty_label
from torchreid_tasks.nncf_task import OTEClassificationNNCFTask

# from torchreid_tasks.utils import TrainingProgressCallback
from torchreid_tasks.utils import OTELoggerHook
from torchreid_tasks.utils import get_multihead_class_info as get_hierarchical_info

logger = get_logger()

TASK_CONFIG = ClassificationConfig


class TrainingProgressCallback(TimeMonitorCallback):
    def __init__(self, update_progress_callback: UpdateProgressCallback):
        super().__init__(0, 0, 0, 0, update_progress_callback=update_progress_callback)

    def on_train_batch_end(self, batch, logs=None):
        super().on_train_batch_end(batch, logs)
        self.update_progress_callback(self.get_progress())

    def on_epoch_end(self, epoch, logs=None):
        self.past_epoch_duration.append(time.time() - self.start_epoch_time)
        self._calculate_average_epoch()
        score = None
        if hasattr(self.update_progress_callback, 'metric') and isinstance(logs, dict):
            score = logs.get(self.update_progress_callback.metric, None)
            logger.info(f"logged score for metric {self.update_progress_callback.metric} = {score}")
            score = 0.01 * float(score) if score is not None else None
            if score is not None:
                iter_num = logs.get('current_iters', None)
                if iter_num is not None:
                    logger.info(f'score = {score} at epoch {epoch} / {int(iter_num)}')
                    # as a trick, score (at least if it's accuracy not the loss) and iteration number
                    # could be assembled just using summation and then disassembeled.
                    if 1.0 > score:
                        score = score + int(iter_num)
                    else:
                        score = -(score + int(iter_num))
        self.update_progress_callback(self.get_progress(), score=score)


class ClassificationInferenceTask(BaseTask, IInferenceTask, IExportTask, IEvaluationTask, IUnload):
    def __init__(self, task_environment: TaskEnvironment):
        self._should_stop = False
        super().__init__(TASK_CONFIG, task_environment)

        self._task_environment = task_environment
        if len(task_environment.get_labels(False)) == 1:
            self._labels = task_environment.get_labels(include_empty=True)
        else:
            self._labels = task_environment.get_labels(include_empty=False)
        self._empty_label = get_empty_label(task_environment.label_schema)
        self._multilabel = False
        self._hierarchical = False

        self._multilabel = len(task_environment.label_schema.get_groups(False)) > 1 and \
                           len(task_environment.label_schema.get_groups(False)) == \
                           len(task_environment.get_labels(include_empty=False))  # noqa:E127

        self._hierarchical_info = None
        if not self._multilabel and len(task_environment.label_schema.get_groups(False)) > 1:
            self._hierarchical = True
            self._hierarchical_info = get_hierarchical_info(task_environment.label_schema)

    def infer(self,
              dataset: DatasetEntity,
              inference_parameters: Optional[InferenceParameters] = None
              ) -> DatasetEntity:
        logger.info('called infer()')
        stage_module = 'ClsInferrer'
        self._data_cfg = self._init_test_data_cfg(dataset)
        dataset = dataset.with_empty_annotations()

        dump_features = True
        dump_saliency_map = not inference_parameters.is_evaluation if inference_parameters else True        
        results = self._run_task(stage_module, mode='train', dataset=dataset, dump_features=dump_features,
                                dump_saliency_map=dump_saliency_map)
        logger.debug(f'result of run_task {stage_module} module = {results}')
        predictions = results['outputs']
        prediction_results = zip(predictions['eval_predictions'], predictions['feature_vectors'], 
                                  predictions['saliency_maps'])

        update_progress_callback = default_progress_callback
        if inference_parameters is not None:
            update_progress_callback = inference_parameters.update_progress

        self._add_predictions_to_dataset(prediction_results, dataset, update_progress_callback)
        return dataset

    def evaluate(self,
                 output_result_set: ResultSetEntity,
                 evaluation_metric: Optional[str] = None):
        logger.info('called evaluate()')
        metric = MetricsHelper.compute_accuracy(output_result_set)
        logger.info(f"Accuracy after evaluation: {metric.accuracy.value}")
        output_result_set.performance = metric.get_performance()
        logger.info('Evaluation completed')

    def unload(self):
        logger.info('called unload()')
        self.finalize()

    def export(self,
               export_type: ExportType,
               output_model: ModelEntity):
        logger.info('Exporting the model')
        if export_type != ExportType.OPENVINO:
            raise RuntimeError(f'not supported export type {export_type}')
        output_model.model_format = ModelFormat.OPENVINO
        output_model.optimization_type = ModelOptimizationType.MO

        stage_module = 'ClsExporter'
        results = self._run_task(stage_module, mode='train')
        logger.debug(f'results of run_task = {results}')
        results = results.get('outputs')
        logger.debug(f'results of run_task = {results}')
        if results is None:
            logger.error(f"error while exporting model {results.get('msg')}")
        else:
            bin_file = results.get('bin')
            xml_file = results.get('xml')
            if xml_file is None or bin_file is None:
                raise RuntimeError('invalid status of exporting. bin and xml should not be None')
            with open(bin_file, "rb") as f:
                output_model.set_data('openvino.bin', f.read())
            with open(xml_file, "rb") as f:
                output_model.set_data('openvino.xml', f.read())
        output_model.set_data("label_schema.json", label_schema_to_bytes(self._task_environment.label_schema))
        logger.info('Exporting completed')

    def _add_predictions_to_dataset(self, prediction_results, dataset, update_progress_callback):
        """ Loop over dataset again to assign predictions. Convert from MMClassification format to OTE format. """
        dataset_size = len(dataset)
        for i, (dataset_item, prediction_items) in enumerate(zip(dataset, prediction_results)):
            item_labels = []
            pos_thr = 0.5
            prediction_item, feature_vector, saliency_map = prediction_items
            if any(np.isnan(prediction_item)):
                logger.info('Nan in prediction_item.')

            if self._multilabel:
                if max(prediction_item) < pos_thr:
                    logger.info('Confidence is smaller than pos_thr, empty_label will be appended to item_labels.')
                    item_labels.append(ScoredLabel(self._empty_label, probability=1.))
                    continue
                for cls_idx, pred_item in enumerate(prediction_item):
                    if pred_item > pos_thr:
                        cls_label = ScoredLabel(self.labels[cls_idx], probability=float(pred_item))
                        item_labels.append(cls_label)

            elif self._hierarchical:
                for head_idx in range(self._hierarchical_info['num_multiclass_heads']):
                    logits_begin, logits_end = self._hierarchical_info['head_idx_to_logits_range'][head_idx]
                    head_logits = prediction_item[logits_begin : logits_end]
                    head_pred = np.argmax(head_logits)  # Assume logits already passed softmax
                    label_str = self._hierarchical_info['all_groups'][head_idx][head_pred]
                    ote_label = next(x for x in self._labels if x.name == label_str)
                    item_labels.append(ScoredLabel(label=ote_label, probability=float(head_logits[head_pred])))

                if self._hierarchical_info['num_multilabel_classes']:
                    logits_begin, logits_end = self._hierarchical_info['num_single_label_classes'], -1
                    head_logits = prediction_item[logits_begin : logits_end]
                    for logit_idx, logit in enumerate(head_logits):
                        if logit > pos_thr:  # Assume logits already passed sigmoid
                            label_str_idx = self._hierarchical_info['num_multiclass_heads'] + logit_idx
                            label_str = self._hierarchical_info['all_groups'][label_str_idx][0]
                            ote_label = next(x for x in self._labels if x.name == label_str)
                            item_labels.append(ScoredLabel(label=ote_label, probability=float(logit)))
                item_labels = self._task_environment.label_schema.resolve_labels_probabilistic(item_labels)
                if not item_labels:
                    logger.info('item_labels is empty.')
                    item_labels.append(ScoredLabel(self._empty_label, probability=1.))

            else:
                label_idx = prediction_item.argmax()
                cls_label = ScoredLabel(self._labels[label_idx], probability=float(prediction_item[label_idx]))
                item_labels.append(cls_label)

            dataset_item.append_labels(item_labels)
            
            if feature_vector is not None:
                active_score = TensorEntity(name="representation_vector", numpy=feature_vector)
                dataset_item.append_metadata_item(active_score)
            
            if saliency_map is not None:
                saliency_map = get_actmap(saliency_map, (dataset_item.width, dataset_item.height) )
                saliency_map_media = ResultMediaEntity(name="saliency_map", type="Saliency map",
                                                annotation_scene=dataset_item.annotation_scene, 
                                                numpy=saliency_map, roi=dataset_item.roi, 
                                                label=item_labels[0].label)
                dataset_item.append_metadata_item(saliency_map_media, model=self._task_environment.model)
            
            update_progress_callback(int(i / dataset_size * 100))


    def _init_recipe_hparam(self) -> dict:
        warmup_iters = int(self._hyperparams.learning_parameters.learning_rate_warmup_iters)
        lr_config = ConfigDict(warmup_iters=warmup_iters) if warmup_iters > 0 \
            else ConfigDict(warmup_iters=warmup_iters, warmup=None)
        return ConfigDict(
            optimizer=ConfigDict(lr=self._hyperparams.learning_parameters.learning_rate),
            lr_config=lr_config,
            data=ConfigDict(
                samples_per_gpu=int(self._hyperparams.learning_parameters.batch_size),
                workers_per_gpu=int(self._hyperparams.learning_parameters.num_workers),
            ),
            runner=ConfigDict(max_epochs=int(self._hyperparams.learning_parameters.num_iters)),
        )

    def _init_recipe(self):
        logger.info('called _init_recipe()')

        recipe_root = os.path.join(MPAConstants.RECIPES_PATH, 'stages/classification')
        train_type = self._hyperparams.algo_backend.train_type
        logger.info(f'train type = {train_type}')

        recipe = os.path.join(recipe_root, 'class_incr.yaml')
        if train_type == TrainType.SemiSupervised:
            raise NotImplementedError(f'train type {train_type} is not implemented yet.')
        elif train_type == TrainType.SelfSupervised:
            raise NotImplementedError(f'train type {train_type} is not implemented yet.')
        elif train_type == TrainType.Incremental:
            recipe = os.path.join(recipe_root, 'class_incr.yaml')
        else:
            raise NotImplementedError(f'train type {train_type} is not implemented yet.')

        self._recipe_cfg = MPAConfig.fromfile(recipe)
        self._patch_datasets(self._recipe_cfg)  # for OTE compatibility
        self._patch_evaluation(self._recipe_cfg)  # for OTE compatibility
        logger.info(f'initialized recipe = {recipe}')

    def _init_model_cfg(self):
        base_dir = os.path.abspath(os.path.dirname(self.template_file_path))
        if self._multilabel:
            cfg_path = os.path.join(base_dir, 'model_multilabel.py')
        elif self._hierarchical:
            cfg_path = os.path.join(base_dir, 'model_hierarchical.py')
        else:
            cfg_path = os.path.join(base_dir, 'model.py')
        cfg = MPAConfig.fromfile(cfg_path)
        cfg.model.multilabel = self._multilabel
        cfg.model.hierarchical = self._hierarchical
        if self._hierarchical:
            cfg.model.head.hierarchical_info = self._hierarchical_info
        return cfg

    def _init_test_data_cfg(self, dataset: DatasetEntity):
        data_cfg = ConfigDict(
            data=ConfigDict(
                train=ConfigDict(
                    ote_dataset=dataset,
                    labels=self._labels,
                ),
                test=ConfigDict(
                    ote_dataset=dataset,
                    labels=self._labels,
                )
            )
        )
        return data_cfg

    def _patch_datasets(self, config: MPAConfig, domain=Domain.CLASSIFICATION):
        def patch_color_conversion(pipeline):
            # Default data format for OTE is RGB, while mmdet uses BGR, so negate the color conversion flag.
            for pipeline_step in pipeline:
                if pipeline_step.type == 'Normalize':
                    to_rgb = False
                    if 'to_rgb' in pipeline_step:
                        to_rgb = pipeline_step.to_rgb
                    to_rgb = not bool(to_rgb)
                    pipeline_step.to_rgb = to_rgb
                elif pipeline_step.type == 'MultiScaleFlipAug':
                    patch_color_conversion(pipeline_step.transforms)

        assert 'data' in config
        for subset in ('train', 'val', 'test'):
            cfg = config.data.get(subset, None)
            if not cfg:
                continue
            if cfg.type == 'RepeatDataset':
                cfg = cfg.dataset

            if self._multilabel:
                cfg.type = 'MPAMultilabelClsDataset'
            elif self._hierarchical:
                cfg.type = 'MPAHierarchicalClsDataset'
                cfg.hierarchical_info = self._hierarchical_info
                if subset == 'train':
                    cfg.drop_last = True  # For stable hierarchical information indexing
            else:
                cfg.type = 'MPAClsDataset'

            # In train dataset, when sample size is smaller than batch size
            if subset == 'train' and self._data_cfg:
                train_data_cfg = Stage.get_train_data_cfg(self._data_cfg)
                if (len(train_data_cfg.get('ote_dataset', [])) < self._recipe_cfg.data.get('samples_per_gpu', 2)):
                    cfg.drop_last = False

            cfg.domain = domain
            cfg.ote_dataset = None
            cfg.labels = None
            cfg.empty_label = self._empty_label
            for pipeline_step in cfg.pipeline:
                if subset == 'train' and pipeline_step.type == 'Collect':
                    pipeline_step = BaseTask._get_meta_keys(pipeline_step)
            patch_color_conversion(cfg.pipeline)

    def _patch_evaluation(self, config: MPAConfig):
        cfg = config.evaluation
        if self._multilabel:
            cfg.metric = ['accuracy-mlc', 'mAP', 'CP', 'OP', 'CR', 'OR', 'CF1', 'OF1']
        elif self._hierarchical:
            cfg.metric = ['MHAcc', 'avgClsAcc', 'mAP']
        else:
            cfg.metric = ['accuracy', 'class_accuracy']


class ClassificationTrainTask(ClassificationInferenceTask):
    def save_model(self, output_model: ModelEntity):
        logger.info('called save_model')
        buffer = io.BytesIO()
        hyperparams_str = ids_to_strings(cfg_helper.convert(self._hyperparams, dict, enum_to_str=True))
        labels = {label.name: label.color.rgb_tuple for label in self._labels}
        model_ckpt = torch.load(self._model_ckpt)
        modelinfo = {'model': model_ckpt['state_dict'], 'config': hyperparams_str, 'labels': labels, 'VERSION': 1}

        torch.save(modelinfo, buffer)
        output_model.set_data("weights.pth", buffer.getvalue())
        output_model.set_data("label_schema.json", label_schema_to_bytes(self._task_environment.label_schema))
        output_model.precision = [ModelPrecision.FP32]

    def cancel_training(self):
        """
        Sends a cancel training signal to gracefully stop the optimizer. The signal consists of creating a
        '.stop_training' file in the current work_dir. The runner checks for this file periodically.
        The stopping mechanism allows stopping after each iteration, but validation will still be carried out. Stopping
        will therefore take some time.
        """
        self._should_stop = True
        logger.info("Cancel training requested.")
        if self.cancel_interface is not None:
            self.cancel_interface.cancel()
        else:
            logger.info('but training was not started yet. reserved it to cancel')
            self.reserved_cancel = True

    def train(self,
              dataset: DatasetEntity,
              output_model: ModelEntity,
              train_parameters: Optional[TrainParameters] = None):
        logger.info('train()')
        # Check for stop signal between pre-eval and training.
        # If training is cancelled at this point,
        if self._should_stop:
            logger.info('Training cancelled.')
            self._should_stop = False
            self._is_training = False
            return

        # Set OTE LoggerHook & Time Monitor
        update_progress_callback = train_default_progress_callback
        if train_parameters is not None:
            update_progress_callback = train_parameters.update_progress
        self._time_monitor = TrainingProgressCallback(update_progress_callback)
        self._learning_curves = defaultdict(OTELoggerHook.Curve)

        stage_module = 'ClsTrainer'
        self._data_cfg = self._init_train_data_cfg(dataset)
        self._is_training = True
        results = self._run_task(stage_module, mode='train', dataset=dataset, parameters=train_parameters)

        # Check for stop signal between pre-eval and training.
        # If training is cancelled at this point,
        if self._should_stop:
            logger.info('Training cancelled.')
            self._should_stop = False
            self._is_training = False
            return

        # get output model
        model_ckpt = results.get('final_ckpt')
        if model_ckpt is None:
            logger.error('cannot find final checkpoint from the results.')
            return
        else:
            # update checkpoint to the newly trained model
            self._model_ckpt = model_ckpt

        # compose performance statistics
        training_metrics, final_acc = self._generate_training_metrics_group(self._learning_curves)
        # save resulting model
        self.save_model(output_model)
        performance = Performance(score=ScoreMetric(value=final_acc, name="accuracy"),
                                  dashboard_metrics=training_metrics)
        logger.info(f'Final model performance: {str(performance)}')
        output_model.performance = performance
        self._is_training = False
        logger.info('train done.')

    def _init_train_data_cfg(self, dataset: DatasetEntity):
        logger.info('init data cfg.')
        data_cfg = ConfigDict(
            data=ConfigDict(
                train=ConfigDict(
                    ote_dataset=dataset.get_subset(Subset.TRAINING),
                    labels=self._labels,
                    label_names=list(label.name for label in self._labels),
                ),
                val=ConfigDict(
                    ote_dataset=dataset.get_subset(Subset.VALIDATION),
                    labels=self._labels,
                ),
            )
        )

        for label in self._labels:
            label.hotkey = 'a'
        return data_cfg

    def _generate_training_metrics_group(self, learning_curves) -> Optional[List[MetricsGroup]]:
        """
        Parses the classification logs to get metrics from the latest training run
        :return output List[MetricsGroup]
        """
        output: List[MetricsGroup] = []

        if self._multilabel:
            metric_key = 'val/accuracy-mlc'
        elif self._hierarchical:
            metric_key = 'val/MHAcc'
        else:
            metric_key = 'val/accuracy_top-1'

        # Learning curves
        best_acc = -1
        if learning_curves is None:
            return output

        for key, curve in learning_curves.items():
            metric_curve = CurveMetric(xs=curve.x,
                                       ys=curve.y, name=key)
            if key == metric_key:
                best_acc = max(curve.y)
            visualization_info = LineChartInfo(name=key, x_axis_label="Timestamp", y_axis_label=key)
            output.append(LineMetricsGroup(metrics=[metric_curve], visualization_info=visualization_info))

        return output, best_acc


class ClassificationNNCFTask(OTEClassificationNNCFTask):

    @check_input_parameters_type()
    def __init__(self, task_environment: TaskEnvironment):
        """"
        Task for compressing classification models using NNCF.
        """
        curr_model_path = task_environment.model_template.model_template_path
        base_model_path = os.path.join(
            os.path.dirname(os.path.abspath(curr_model_path)),
            task_environment.model_template.base_model_path
        )
        if os.path.isfile(base_model_path):
            logger.info(f'Base model for NNCF: {base_model_path}')
            # Redirect to base model
            task_environment.model_template = parse_model_template(base_model_path)
        super().__init__(task_environment)<|MERGE_RESOLUTION|>--- conflicted
+++ resolved
@@ -17,6 +17,7 @@
 from mpa.utils.logger import get_logger
 from mpa_tasks.apis import BaseTask, TrainType
 from mpa_tasks.apis.classification import ClassificationConfig
+from mpa_tasks.utils.data_utils import get_actmap
 from ote_sdk.configuration import cfg_helper
 from ote_sdk.configuration.helper.utils import ids_to_strings
 from ote_sdk.entities.datasets import DatasetEntity
@@ -57,25 +58,6 @@
 from ote_sdk.usecases.tasks.interfaces.export_interface import ExportType, IExportTask
 from ote_sdk.usecases.tasks.interfaces.inference_interface import IInferenceTask
 from ote_sdk.usecases.tasks.interfaces.unload_interface import IUnload
-<<<<<<< HEAD
-=======
-from ote_sdk.entities.model import (ModelFormat, ModelOptimizationType)
-from ote_sdk.serialization.label_mapper import label_schema_to_bytes
-from ote_sdk.entities.scored_label import ScoredLabel
-from ote_sdk.utils.labels_utils import get_empty_label
-from torchreid_tasks.utils import TrainingProgressCallback
-from torchreid_tasks.utils import OTELoggerHook
-from torchreid_tasks.utils import get_multihead_class_info as get_hierarchical_info
-from mpa_tasks.apis import BaseTask, TrainType
-from mpa_tasks.apis.classification import ClassificationConfig
-from mpa_tasks.utils.data_utils import get_actmap
-from mpa.utils.config_utils import MPAConfig
-from mpa.stage import Stage
-from mpa.utils.logger import get_logger
-from ote_sdk.entities.label import Domain
-
-from torchreid_tasks.nncf_task import OTEClassificationNNCFTask
->>>>>>> d4447bf2
 from ote_sdk.utils.argument_checks import check_input_parameters_type
 from ote_sdk.utils.labels_utils import get_empty_label
 from torchreid_tasks.nncf_task import OTEClassificationNNCFTask
@@ -151,13 +133,13 @@
         dataset = dataset.with_empty_annotations()
 
         dump_features = True
-        dump_saliency_map = not inference_parameters.is_evaluation if inference_parameters else True        
+        dump_saliency_map = not inference_parameters.is_evaluation if inference_parameters else True
         results = self._run_task(stage_module, mode='train', dataset=dataset, dump_features=dump_features,
-                                dump_saliency_map=dump_saliency_map)
+                                 dump_saliency_map=dump_saliency_map)
         logger.debug(f'result of run_task {stage_module} module = {results}')
         predictions = results['outputs']
-        prediction_results = zip(predictions['eval_predictions'], predictions['feature_vectors'], 
-                                  predictions['saliency_maps'])
+        prediction_results = zip(predictions['eval_predictions'], predictions['feature_vectors'],
+                                 predictions['saliency_maps'])
 
         update_progress_callback = default_progress_callback
         if inference_parameters is not None:
@@ -256,21 +238,20 @@
                 item_labels.append(cls_label)
 
             dataset_item.append_labels(item_labels)
-            
+
             if feature_vector is not None:
                 active_score = TensorEntity(name="representation_vector", numpy=feature_vector)
                 dataset_item.append_metadata_item(active_score)
-            
+
             if saliency_map is not None:
-                saliency_map = get_actmap(saliency_map, (dataset_item.width, dataset_item.height) )
+                saliency_map = get_actmap(saliency_map, (dataset_item.width, dataset_item.height))
                 saliency_map_media = ResultMediaEntity(name="saliency_map", type="Saliency map",
-                                                annotation_scene=dataset_item.annotation_scene, 
-                                                numpy=saliency_map, roi=dataset_item.roi, 
-                                                label=item_labels[0].label)
+                                                       annotation_scene=dataset_item.annotation_scene,
+                                                       numpy=saliency_map, roi=dataset_item.roi,
+                                                       label=item_labels[0].label)
                 dataset_item.append_metadata_item(saliency_map_media, model=self._task_environment.model)
-            
+
             update_progress_callback(int(i / dataset_size * 100))
-
 
     def _init_recipe_hparam(self) -> dict:
         warmup_iters = int(self._hyperparams.learning_parameters.learning_rate_warmup_iters)
