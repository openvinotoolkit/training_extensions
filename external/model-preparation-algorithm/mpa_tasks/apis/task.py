# Copyright (C) 2022 Intel Corporation
# SPDX-License-Identifier: Apache-2.0
#

import abc
from collections import defaultdict
import io
import os
import shutil
import tempfile
from typing import Union

import numpy as np
import torch
from mmcv.utils.config import Config, ConfigDict
from mpa.builder import build
from mpa.modules.hooks.cancel_interface_hook import CancelInterfaceHook
from mpa.stage import Stage
<<<<<<< HEAD
from mpa.utils.config_utils import remove_custom_hook, update_or_add_custom_hook
=======
from mpa.utils.config_utils import update_or_add_custom_hook, remove_custom_hook
>>>>>>> f4a4827e
from mpa.utils.logger import get_logger
from ote_sdk.entities.datasets import DatasetEntity
from ote_sdk.entities.model import ModelEntity, ModelPrecision
from ote_sdk.entities.task_environment import TaskEnvironment
from ote_sdk.serialization.label_mapper import LabelSchemaMapper

logger = get_logger()
DEFAULT_META_KEYS = (
    "filename",
    "ori_filename",
    "ori_shape",
    "img_shape",
    "pad_shape",
    "scale_factor",
    "flip",
    "flip_direction",
    "img_norm_cfg",
)


class BaseTask:
    def __init__(self, task_config, task_environment: TaskEnvironment):
        self._task_config = task_config
        self._task_environment = task_environment
        self._hyperparams = task_environment.get_hyper_parameters(self._task_config)
        self._model_name = task_environment.model_template.name
        self._task_type = task_environment.model_template.task_type
        self._labels = task_environment.get_labels(include_empty=False)
        self._output_path = tempfile.mkdtemp(prefix="MPA-task-")
        logger.info(f"created output path at {self._output_path}")
        self.confidence_threshold = self._get_confidence_threshold(self._hyperparams)
        # Set default model attributes.
        self._model_label_schema = []
        self._optimization_methods = []
        self._model_ckpt = None
        self._anchors = {}
        if task_environment.model is not None:
            logger.info("loading the model from the task env.")
            state_dict = self._load_model_state_dict(self._task_environment.model)
            if state_dict:
                self._model_ckpt = os.path.join(self._output_path, "env_model_ckpt.pth")
                if os.path.exists(self._model_ckpt):
                    os.remove(self._model_ckpt)
                torch.save(state_dict, self._model_ckpt)
                self._model_label_schema = self._load_model_label_schema(self._task_environment.model)

        # property below will be initialized by initialize()
        self._recipe_cfg = None
        self._stage_module = None
        self._model_cfg = None
        self._precision = None
        self._data_cfg = None
        self._mode = None
        self._time_monitor = None
        self._learning_curves = None
        self._is_training = False
        self._should_stop = False
        self.cancel_interface = None
        self.reserved_cancel = False
        self.on_hook_initialized = self.OnHookInitialized(self)

        # to override configuration at runtime
        self.override_configs = {}

    def _run_task(self, stage_module, mode=None, dataset=None, parameters=None, **kwargs):
        # FIXME: Temporary remedy for CVS-88098
        export = kwargs.get("export", False)
        self._initialize(dataset, export=export)
        # update model config -> model label schema
        data_classes = [label.name for label in self._labels]
        model_classes = [label.name for label in self._model_label_schema]
        self._model_cfg["model_classes"] = model_classes
        if dataset is not None:
            train_data_cfg = Stage.get_train_data_cfg(self._data_cfg)
            train_data_cfg["data_classes"] = data_classes
            new_classes = np.setdiff1d(data_classes, model_classes).tolist()
            train_data_cfg["new_classes"] = new_classes

        logger.info(f"running task... kwargs = {kwargs}")
        if self._recipe_cfg is None:
            raise RuntimeError(
                "'recipe_cfg' is not initialized yet." "call prepare() method before calling this method"
            )

        if mode is not None:
            self._mode = mode

        common_cfg = ConfigDict(dict(output_path=self._output_path))

        # build workflow using recipe configuration
        workflow = build(self._recipe_cfg, self._mode, stage_type=stage_module, common_cfg=common_cfg)

        # run workflow with task specific model config and data config
        output = workflow.run(
            model_cfg=self._model_cfg,
            data_cfg=self._data_cfg,
            ir_path=None,
            model_ckpt=self._model_ckpt,
            mode=self._mode,
            **kwargs,
        )
        logger.info("run task done.")
        return output

    def finalize(self):
        if self._recipe_cfg is not None:
            if self._recipe_cfg.get("cleanup_outputs", False):
                if os.path.exists(self._output_path):
                    shutil.rmtree(self._output_path, ignore_errors=False)

    def _delete_scratch_space(self):
        """
        Remove model checkpoints and mpa logs
        """

        if os.path.exists(self._output_path):
            shutil.rmtree(self._output_path, ignore_errors=False)

    def __del__(self):
        self.finalize()

    def _pre_task_run(self):
        pass

    @property
    def model_name(self):
        return self._task_environment.model_template.name

    @property
    def labels(self):
        return self._task_environment.get_labels(False)

    @property
    def template_file_path(self):
        return self._task_environment.model_template.model_template_path

    @property
    def hyperparams(self):
        return self._hyperparams

    def _initialize(self, dataset=None, output_model=None, export=False):
        """prepare configurations to run a task through MPA's stage"""
        logger.info("initializing....")
        self._init_recipe()

        if not export:
            recipe_hparams = self._init_recipe_hparam()
            if len(recipe_hparams) > 0:
                self._recipe_cfg.merge_from_dict(recipe_hparams)

        if "custom_hooks" in self.override_configs:
            override_custom_hooks = self.override_configs.pop("custom_hooks")
            for override_custom_hook in override_custom_hooks:
                update_or_add_custom_hook(self._recipe_cfg, ConfigDict(override_custom_hook))
        if len(self.override_configs) > 0:
            logger.info(f"before override configs merging = {self._recipe_cfg}")
            self._recipe_cfg.merge_from_dict(self.override_configs)
            logger.info(f"after override configs merging = {self._recipe_cfg}")

        # prepare model config
        self._model_cfg = self._init_model_cfg()

        # Remove FP16 config if running on CPU device and revert to FP32
        # https://github.com/pytorch/pytorch/issues/23377
        if not torch.cuda.is_available() and "fp16" in self._model_cfg:
            logger.info("Revert FP16 to FP32 on CPU device")
            if isinstance(self._model_cfg, Config):
                del self._model_cfg._cfg_dict["fp16"]
            elif isinstance(self._model_cfg, ConfigDict):
                del self._model_cfg["fp16"]
        self._precision = [ModelPrecision.FP32]

        # Add/remove adaptive interval hook
<<<<<<< HEAD
        if self._recipe_cfg.get("use_adaptive_interval", False):
            self._recipe_cfg.adaptive_validation_interval = self._recipe_cfg.get(
                "adaptive_validation_interval", dict(max_interval=5)
            )
        else:
            self._recipe_cfg.pop("adaptive_validation_interval", None)

        # Add/remove early stop hook
        if "early_stop" in self._recipe_cfg:
            remove_custom_hook(self._recipe_cfg, "EarlyStoppingHook")
            early_stop = self._recipe_cfg.get("early_stop", False)
            if early_stop:
                early_stop_hook = ConfigDict(
                    type="LazyEarlyStoppingHook",
                    start=early_stop.start,
                    patience=early_stop.patience,
                    iteration_patience=early_stop.iteration_patience,
                    interval=1,
                    metric=self._recipe_cfg.early_stop_metric,
                    priority=75,
                )
                update_or_add_custom_hook(self._recipe_cfg, early_stop_hook)
            else:
                remove_custom_hook(self._recipe_cfg, "LazyEarlyStoppingHook")
=======
        if self._recipe_cfg.get('use_adaptive_interval', False):
            self._recipe_cfg.adaptive_validation_interval = self._recipe_cfg.get('adaptive_validation_interval', dict(max_interval=5))
        else:
            self._recipe_cfg.pop('adaptive_validation_interval', None)
        
        # Add/remove early stop hook
        if 'early_stop' in self._recipe_cfg:
            remove_custom_hook(self._recipe_cfg, 'EarlyStoppingHook')
            early_stop = self._recipe_cfg.get('early_stop', False)
            if early_stop:
                early_stop_hook = ConfigDict(
                                    type='LazyEarlyStoppingHook',
                                    start=early_stop.start,
                                    patience=early_stop.patience,
                                    iteration_patience=early_stop.iteration_patience,
                                    interval=1,
                                    metric=self._recipe_cfg.early_stop_metric,
                                    priority=75,
                                )
                update_or_add_custom_hook(self._recipe_cfg, early_stop_hook)
            else:
                remove_custom_hook(self._recipe_cfg, 'LazyEarlyStoppingHook')
>>>>>>> f4a4827e

        # add Cancel tranining hook
        update_or_add_custom_hook(
            self._recipe_cfg,
            ConfigDict(type="CancelInterfaceHook", init_callback=self.on_hook_initialized),
        )
        if self._time_monitor is not None:
            update_or_add_custom_hook(
                self._recipe_cfg,
                ConfigDict(
                    type="OTEProgressHook",
                    time_monitor=self._time_monitor,
                    verbose=True,
                    priority=71,
                ),
            )
        if self._learning_curves is not None:
            self._recipe_cfg.log_config.hooks.append({"type": "OTELoggerHook", "curves": self._learning_curves})

        logger.info("initialized.")

    @abc.abstractmethod
    def _init_recipe(self):
        """
        initialize the MPA's target recipe. (inclusive of stage type)
        """
        raise NotImplementedError("this method should be implemented")

    def _init_model_cfg(self) -> Union[Config, None]:
        """
        initialize model_cfg for override recipe's model configuration.
        it can be None. (MPA's workflow consumable)
        """
        return None

    def _init_train_data_cfg(self, dataset: DatasetEntity) -> Union[Config, None]:
        """
        initialize data_cfg for override recipe's data configuration.
        it can be Config or None. (MPA's workflow consumable)
        """
        return None

    def _init_test_data_cfg(self, dataset: DatasetEntity) -> Union[Config, None]:
        """
        initialize data_cfg for override recipe's data configuration.
        it can be Config or None. (MPA's workflow consumable)
        """
        return None

    def _init_recipe_hparam(self) -> dict:
        """
        initialize recipe hyperparamter as dict.
        """
        return dict()

    def _load_model_state_dict(self, model: ModelEntity):
        if "weights.pth" in model.model_adapters:
            # If a model has been trained and saved for the task already, create empty model and load weights here
            buffer = io.BytesIO(model.get_data("weights.pth"))
            model_data = torch.load(buffer, map_location=torch.device("cpu"))

            # set confidence_threshold as well
            self.confidence_threshold = model_data.get("confidence_threshold", self.confidence_threshold)
            if model_data.get("anchors"):
                self._anchors = model_data["anchors"]

            return model_data.get("model", model_data.get("state_dict", None))
        else:
            return None

    def _load_model_label_schema(self, model: ModelEntity):
        # If a model has been trained and saved for the task already, create empty model and load weights here
        if "label_schema.json" in model.model_adapters:
            import json

            buffer = json.loads(model.get_data("label_schema.json").decode("utf-8"))
            model_label_schema = LabelSchemaMapper().backward(buffer)
            return model_label_schema.get_labels(include_empty=False)
        else:
            return self._labels

    @staticmethod
    def _get_meta_keys(pipeline_step):
        meta_keys = list(pipeline_step.get("meta_keys", DEFAULT_META_KEYS))
        meta_keys.append("ignored_labels")
        pipeline_step["meta_keys"] = set(meta_keys)
        return pipeline_step

    @staticmethod
    def _get_confidence_threshold(hyperparams):
        confidence_threshold = 0.3
        if hasattr(hyperparams, "postprocessing") and hasattr(hyperparams.postprocessing, "confidence_threshold"):
            confidence_threshold = hyperparams.postprocessing.confidence_threshold
        return confidence_threshold

    def cancel_hook_initialized(self, cancel_interface: CancelInterfaceHook):
        logger.info("cancel hook is initialized")
        self.cancel_interface = cancel_interface
        if self.reserved_cancel:
            self.cancel_interface.cancel()

    class OnHookInitialized:
        def __init__(self, task_instance):
            self.task_instance = task_instance

        def __call__(self, cancel_interface):
            self.task_instance.cancel_hook_initialized(cancel_interface)

        def __repr__(self):
            return f"'{__name__}.OnHookInitialized'"

        def __reduce__(self):
            return (self.__class__, (id(self.task_instance),))

    def update_override_configurations(self, config):
        logger.info(f"update override config with: {config}")
        config = ConfigDict(**config)
        self.override_configs.update(config)<|MERGE_RESOLUTION|>--- conflicted
+++ resolved
@@ -16,11 +16,7 @@
 from mpa.builder import build
 from mpa.modules.hooks.cancel_interface_hook import CancelInterfaceHook
 from mpa.stage import Stage
-<<<<<<< HEAD
-from mpa.utils.config_utils import remove_custom_hook, update_or_add_custom_hook
-=======
 from mpa.utils.config_utils import update_or_add_custom_hook, remove_custom_hook
->>>>>>> f4a4827e
 from mpa.utils.logger import get_logger
 from ote_sdk.entities.datasets import DatasetEntity
 from ote_sdk.entities.model import ModelEntity, ModelPrecision
@@ -194,32 +190,6 @@
         self._precision = [ModelPrecision.FP32]
 
         # Add/remove adaptive interval hook
-<<<<<<< HEAD
-        if self._recipe_cfg.get("use_adaptive_interval", False):
-            self._recipe_cfg.adaptive_validation_interval = self._recipe_cfg.get(
-                "adaptive_validation_interval", dict(max_interval=5)
-            )
-        else:
-            self._recipe_cfg.pop("adaptive_validation_interval", None)
-
-        # Add/remove early stop hook
-        if "early_stop" in self._recipe_cfg:
-            remove_custom_hook(self._recipe_cfg, "EarlyStoppingHook")
-            early_stop = self._recipe_cfg.get("early_stop", False)
-            if early_stop:
-                early_stop_hook = ConfigDict(
-                    type="LazyEarlyStoppingHook",
-                    start=early_stop.start,
-                    patience=early_stop.patience,
-                    iteration_patience=early_stop.iteration_patience,
-                    interval=1,
-                    metric=self._recipe_cfg.early_stop_metric,
-                    priority=75,
-                )
-                update_or_add_custom_hook(self._recipe_cfg, early_stop_hook)
-            else:
-                remove_custom_hook(self._recipe_cfg, "LazyEarlyStoppingHook")
-=======
         if self._recipe_cfg.get('use_adaptive_interval', False):
             self._recipe_cfg.adaptive_validation_interval = self._recipe_cfg.get('adaptive_validation_interval', dict(max_interval=5))
         else:
@@ -242,7 +212,6 @@
                 update_or_add_custom_hook(self._recipe_cfg, early_stop_hook)
             else:
                 remove_custom_hook(self._recipe_cfg, 'LazyEarlyStoppingHook')
->>>>>>> f4a4827e
 
         # add Cancel tranining hook
         update_or_add_custom_hook(
