# Copyright (C) 2022 Intel Corporation
# SPDX-License-Identifier: Apache-2.0
#

import abc
from collections import defaultdict
import io
import os
import shutil
import tempfile
from typing import Union
import numpy as np
import torch
from mmcv.utils.config import Config, ConfigDict
from mpa.builder import build
from mpa.modules.hooks.cancel_interface_hook import CancelInterfaceHook
from mpa.stage import Stage
from mpa.utils.config_utils import update_or_add_custom_hook
from mpa.utils.logger import get_logger
from ote_sdk.entities.datasets import DatasetEntity
from ote_sdk.entities.model import ModelEntity, ModelPrecision
from ote_sdk.entities.task_environment import TaskEnvironment
from ote_sdk.serialization.label_mapper import LabelSchemaMapper


logger = get_logger()
DEFAULT_META_KEYS = (
    'filename', 'ori_filename', 'ori_shape',
    'img_shape', 'pad_shape', 'scale_factor',
    'flip', 'flip_direction', 'img_norm_cfg'
)


class BaseTask:
    def __init__(self, task_config, task_environment: TaskEnvironment):
        self._task_config = task_config
        self._task_environment = task_environment
        self._hyperparams = task_environment.get_hyper_parameters(self._task_config)
        self._model_name = task_environment.model_template.name
        self._task_type = task_environment.model_template.task_type
        self._labels = task_environment.get_labels(include_empty=False)
        self._output_path = tempfile.mkdtemp(prefix='MPA-task-')
        logger.info(f'created output path at {self._output_path}')
        self.confidence_threshold = self._get_confidence_threshold(self._hyperparams)
        # Set default model attributes.
        self._model_label_schema = []
        self._optimization_methods = []
        self._model_ckpt = None
        self._anchors = {}
        if task_environment.model is not None:
            logger.info('loading the model from the task env.')
            state_dict = self._load_model_state_dict(self._task_environment.model)
            if state_dict:
                self._model_ckpt = os.path.join(self._output_path, 'env_model_ckpt.pth')
                if os.path.exists(self._model_ckpt):
                    os.remove(self._model_ckpt)
                torch.save(state_dict, self._model_ckpt)
                self._model_label_schema = self._load_model_label_schema(self._task_environment.model)

        # property below will be initialized by initialize()
        self._recipe_cfg = None
        self._stage_module = None
        self._model_cfg = None
        self._precision = None
        self._data_cfg = None
        self._mode = None
        self._time_monitor = None
        self._learning_curves = None
        self._is_training = False
        self._should_stop = False
        self.cancel_interface = None
        self.reserved_cancel = False
        self.on_hook_initialized = self.OnHookInitialized(self)

        # to override configuration at runtime
        self.override_configs = defaultdict(list)

    def _run_task(self, stage_module, mode=None, dataset=None, parameters=None, **kwargs):
        # FIXME: Temporary remedy for CVS-88098
        export = kwargs.get('export', False)
        self._initialize(dataset, export=export)
        # update model config -> model label schema
        data_classes = [label.name for label in self._labels]
        model_classes = [label.name for label in self._model_label_schema]
        self._model_cfg['model_classes'] = model_classes
        if dataset is not None:
            train_data_cfg = Stage.get_train_data_cfg(self._data_cfg)
            train_data_cfg['data_classes'] = data_classes
            new_classes = np.setdiff1d(data_classes, model_classes).tolist()
            train_data_cfg['new_classes'] = new_classes

        logger.info(f'running task... kwargs = {kwargs}')
        if self._recipe_cfg is None:
            raise RuntimeError(
                "'recipe_cfg' is not initialized yet."
                "call prepare() method before calling this method")

        if mode is not None:
            self._mode = mode

        common_cfg = ConfigDict(dict(output_path=self._output_path))

        # build workflow using recipe configuration
        workflow = build(self._recipe_cfg, self._mode, stage_type=stage_module, common_cfg=common_cfg)

        # run workflow with task specific model config and data config
        output = workflow.run(
            model_cfg=self._model_cfg,
            data_cfg=self._data_cfg,
            ir_path=None,
            model_ckpt=self._model_ckpt,
            mode=self._mode,
            **kwargs
        )
        logger.info('run task done.')
        return output

    def finalize(self):
        if self._recipe_cfg is not None:
            if self._recipe_cfg.get('cleanup_outputs', False):
                if os.path.exists(self._output_path):
                    shutil.rmtree(self._output_path, ignore_errors=False)

    def _delete_scratch_space(self):
        """
        Remove model checkpoints and mpa logs
        """

        if os.path.exists(self._output_path):
            shutil.rmtree(self._output_path, ignore_errors=False)

    def __del__(self):
        self.finalize()

    def _pre_task_run(self):
        pass

    @property
    def model_name(self):
        return self._task_environment.model_template.name

    @property
    def labels(self):
        return self._task_environment.get_labels(False)

    @property
    def template_file_path(self):
        return self._task_environment.model_template.model_template_path

    @property
    def hyperparams(self):
        return self._hyperparams

    def _initialize(self, dataset=None, output_model=None, export=False):
        """ prepare configurations to run a task through MPA's stage
        """
        logger.info('initializing....')
        self._init_recipe()
<<<<<<< HEAD
        recipe_hparams = self._init_recipe_hparam()
        if len(recipe_hparams) > 0:
            self._recipe_cfg.merge_from_dict(recipe_hparams)

        # Put early stop hook
        if self._recipe_cfg.early_stop is True:
            patience = self._recipe_cfg.patience
            metric = self._recipe_cfg.early_stop_metric
            
            custom_hooks = self._recipe_cfg.get('custom_hooks',[])
            early_stop_hook = dict(
                        type='LazyEarlyStoppingHook',
                        start=3,
                        patience=patience,
                        iteration_patience=0,
                        interval=1,
                        metric=metric,
                        priority=75,
                    )

            for hook in custom_hooks:
                if hook.type in ['EarlyStoppingHook','LazyEarlyStoppingHook']:
                    early_stop_hook = hook
                    break
            
            early_stop_hook['patience']=patience
            early_stop_hook['metric']=metric

            self.update_override_configurations({"custom_hooks" : [early_stop_hook]})

=======
        if not export:
            recipe_hparams = self._init_recipe_hparam()
            if len(recipe_hparams) > 0:
                self._recipe_cfg.merge_from_dict(recipe_hparams)
>>>>>>> 8b50623b
        if "custom_hooks" in self.override_configs:
            override_custom_hooks = self.override_configs.pop("custom_hooks")
            for override_custom_hook in override_custom_hooks:
                update_or_add_custom_hook(self._recipe_cfg, ConfigDict(override_custom_hook))
        if len(self.override_configs) > 0:
            logger.info(f"before override configs merging = {self._recipe_cfg}")
            self._recipe_cfg.merge_from_dict(self.override_configs)
            logger.info(f"after override configs merging = {self._recipe_cfg}")

        # prepare model config
        self._model_cfg = self._init_model_cfg()

        # Remove FP16 config if running on CPU device and revert to FP32
        # https://github.com/pytorch/pytorch/issues/23377
        if not torch.cuda.is_available() and 'fp16' in self._model_cfg:
            logger.info('Revert FP16 to FP32 on CPU device')
            if isinstance(self._model_cfg, Config):
                del self._model_cfg._cfg_dict['fp16']
            elif isinstance(self._model_cfg, ConfigDict):
                del self._model_cfg['fp16']
        self._precision = [ModelPrecision.FP32]

        # add Cancel tranining hook
        update_or_add_custom_hook(self._recipe_cfg, ConfigDict(
            type='CancelInterfaceHook', init_callback=self.on_hook_initialized))
        if self._time_monitor is not None:
            update_or_add_custom_hook(self._recipe_cfg, ConfigDict(
                type='OTEProgressHook', time_monitor=self._time_monitor, verbose=True, priority=71))
        if self._learning_curves is not None:
            self._recipe_cfg.log_config.hooks.append(
                {'type': 'OTELoggerHook', 'curves': self._learning_curves}
            )

        logger.info('initialized.')

    @abc.abstractmethod
    def _init_recipe(self):
        """
        initialize the MPA's target recipe. (inclusive of stage type)
        """
        raise NotImplementedError('this method should be implemented')

    def _init_model_cfg(self) -> Union[Config, None]:
        """
        initialize model_cfg for override recipe's model configuration.
        it can be None. (MPA's workflow consumable)
        """
        return None

    def _init_train_data_cfg(self, dataset: DatasetEntity) -> Union[Config, None]:
        """
        initialize data_cfg for override recipe's data configuration.
        it can be Config or None. (MPA's workflow consumable)
        """
        return None

    def _init_test_data_cfg(self, dataset: DatasetEntity) -> Union[Config, None]:
        """
        initialize data_cfg for override recipe's data configuration.
        it can be Config or None. (MPA's workflow consumable)
        """
        return None

    def _init_recipe_hparam(self) -> dict:
        """
        initialize recipe hyperparamter as dict.
        """
        return dict()

    def _load_model_state_dict(self, model: ModelEntity):
        if 'weights.pth' in model.model_adapters:
            # If a model has been trained and saved for the task already, create empty model and load weights here
            buffer = io.BytesIO(model.get_data("weights.pth"))
            model_data = torch.load(buffer, map_location=torch.device('cpu'))

            # set confidence_threshold as well
            self.confidence_threshold = model_data.get('confidence_threshold', self.confidence_threshold)
            if model_data.get('anchors'):
                self._anchors = model_data['anchors']

            return model_data.get('model', model_data.get('state_dict', None))
        else:
            return None

    def _load_model_label_schema(self, model: ModelEntity):
        # If a model has been trained and saved for the task already, create empty model and load weights here
        if "label_schema.json" in model.model_adapters:
            import json
            buffer = json.loads(model.get_data("label_schema.json").decode('utf-8'))
            model_label_schema = LabelSchemaMapper().backward(buffer)
            return model_label_schema.get_labels(include_empty=False)
        else:
            return self._labels

    @staticmethod
    def _get_meta_keys(pipeline_step):
        meta_keys = list(pipeline_step.get('meta_keys', DEFAULT_META_KEYS))
        meta_keys.append('ignored_labels')
        pipeline_step['meta_keys'] = set(meta_keys)
        return pipeline_step

    @staticmethod
    def _get_confidence_threshold(hyperparams):
        confidence_threshold = 0.3
        if hasattr(hyperparams, 'postprocessing') and hasattr(hyperparams.postprocessing, 'confidence_threshold'):
            confidence_threshold = hyperparams.postprocessing.confidence_threshold
        return confidence_threshold

    def cancel_hook_initialized(self, cancel_interface: CancelInterfaceHook):
        logger.info('cancel hook is initialized')
        self.cancel_interface = cancel_interface
        if self.reserved_cancel:
            self.cancel_interface.cancel()

    class OnHookInitialized:
        def __init__(self, task_instance):
            self.task_instance = task_instance

        def __call__(self, cancel_interface):
            self.task_instance.cancel_hook_initialized(cancel_interface)

        def __repr__(self):
            return f"'{__name__}.OnHookInitialized'"

        def __reduce__(self):
            return (self.__class__, (id(self.task_instance),))

    def update_override_configurations(self, config):
        logger.info(f"update override config with: {config}")
        config = ConfigDict(**config)
        self.override_configs.update(config)<|MERGE_RESOLUTION|>--- conflicted
+++ resolved
@@ -156,11 +156,12 @@
         """
         logger.info('initializing....')
         self._init_recipe()
-<<<<<<< HEAD
-        recipe_hparams = self._init_recipe_hparam()
-        if len(recipe_hparams) > 0:
-            self._recipe_cfg.merge_from_dict(recipe_hparams)
-
+        
+        if not export:
+            recipe_hparams = self._init_recipe_hparam()
+            if len(recipe_hparams) > 0:
+                self._recipe_cfg.merge_from_dict(recipe_hparams)
+        
         # Put early stop hook
         if self._recipe_cfg.early_stop is True:
             patience = self._recipe_cfg.patience
@@ -187,12 +188,6 @@
 
             self.update_override_configurations({"custom_hooks" : [early_stop_hook]})
 
-=======
-        if not export:
-            recipe_hparams = self._init_recipe_hparam()
-            if len(recipe_hparams) > 0:
-                self._recipe_cfg.merge_from_dict(recipe_hparams)
->>>>>>> 8b50623b
         if "custom_hooks" in self.override_configs:
             override_custom_hooks = self.override_configs.pop("custom_hooks")
             for override_custom_hook in override_custom_hooks:
