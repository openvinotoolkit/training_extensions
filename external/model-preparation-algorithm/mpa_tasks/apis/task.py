--- conflicted
+++ resolved
@@ -89,11 +89,7 @@
         model_classes = [label.name for label in self._model_label_schema]
         self._model_cfg["model_classes"] = model_classes
         if dataset is not None:
-<<<<<<< HEAD
-            train_data_cfg = Stage.get_train_data_cfg(self._data_cfg)
-=======
             train_data_cfg = Stage.get_data_cfg(self._data_cfg, "train")
->>>>>>> 9fd4ec70
             train_data_cfg["data_classes"] = data_classes
             new_classes = np.setdiff1d(data_classes, model_classes).tolist()
             train_data_cfg["new_classes"] = new_classes
@@ -125,11 +121,7 @@
         return output
 
     def finalize(self):
-<<<<<<< HEAD
-        if self._recipe_cfg is not None:
-=======
         if hasattr(self, "_recipe_cfg") and self._recipe_cfg is not None:
->>>>>>> 9fd4ec70
             if self._recipe_cfg.get("cleanup_outputs", False):
                 if os.path.exists(self._output_path):
                     shutil.rmtree(self._output_path, ignore_errors=False)
@@ -170,14 +162,7 @@
         self._init_recipe()
 
         if not export:
-<<<<<<< HEAD
-            recipe_hparams = self._init_recipe_hparam()
-            if len(recipe_hparams) > 0:
-                self._recipe_cfg.merge_from_dict(recipe_hparams)
-
-=======
             self._overwrite_parameters()
->>>>>>> 9fd4ec70
         if "custom_hooks" in self.override_configs:
             override_custom_hooks = self.override_configs.pop("custom_hooks")
             for override_custom_hook in override_custom_hooks:
@@ -326,8 +311,6 @@
             if model_data.get("anchors"):
                 self._anchors = model_data["anchors"]
 
-<<<<<<< HEAD
-=======
             saved_config = model_data.get("config")
             if saved_config:
                 tiling_parameters = saved_config.get("tiling_parameters")
@@ -338,7 +321,6 @@
                     self._hyperparams.tiling_parameters.tile_overlap = tiling_parameters["tile_overlap"]["value"]
                     self._hyperparams.tiling_parameters.tile_max_number = tiling_parameters["tile_max_number"]["value"]
 
->>>>>>> 9fd4ec70
             return model_data.get("model", model_data.get("state_dict", None))
         else:
             return None
