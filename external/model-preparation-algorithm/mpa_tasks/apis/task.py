--- conflicted
+++ resolved
@@ -272,9 +272,6 @@
         * data.workers_per_gpu <- learning_parameters.num_workers
         * runner.max_epochs <- learning_parameters.num_iters
         """
-<<<<<<< HEAD
-=======
-
         warmup_iters = int(self._hyperparams.learning_parameters.learning_rate_warmup_iters)
         lr_config = (
             ConfigDict(warmup_iters=warmup_iters)
@@ -303,36 +300,6 @@
         )
 
         self._recipe_cfg.merge_from_dict(new_params)
->>>>>>> 89754c13
-
-        warmup_iters = int(self._hyperparams.learning_parameters.learning_rate_warmup_iters)
-        lr_config = (
-            ConfigDict(warmup_iters=warmup_iters)
-            if warmup_iters > 0
-            else ConfigDict(warmup_iters=warmup_iters, warmup=None)
-        )
-
-        if self._hyperparams.learning_parameters.enable_early_stopping:
-            early_stop = ConfigDict(
-                start=int(self._hyperparams.learning_parameters.early_stop_start),
-                patience=int(self._hyperparams.learning_parameters.early_stop_patience),
-                iteration_patience=int(self._hyperparams.learning_parameters.early_stop_iteration_patience),
-            )
-        else:
-            early_stop = False
-
-        new_params = ConfigDict(
-            optimizer=ConfigDict(lr=self._hyperparams.learning_parameters.learning_rate),
-            lr_config=lr_config,
-            early_stop=early_stop,
-            data=ConfigDict(
-                samples_per_gpu=int(self._hyperparams.learning_parameters.batch_size),
-                workers_per_gpu=int(self._hyperparams.learning_parameters.num_workers),
-            ),
-            runner=ConfigDict(max_epochs=int(self._hyperparams.learning_parameters.num_iters)),
-        )
-
-        self._recipe_cfg.merge_from_dict(new_params)
 
     def _load_model_ckpt(self, model: ModelEntity):
         if "weights.pth" in model.model_adapters:
@@ -353,12 +320,7 @@
                 self._hyperparams.tiling_parameters.tile_size = tiling_parameters["tile_size"]["value"]
                 self._hyperparams.tiling_parameters.tile_overlap = tiling_parameters["tile_overlap"]["value"]
                 self._hyperparams.tiling_parameters.tile_max_number = tiling_parameters["tile_max_number"]["value"]
-
-<<<<<<< HEAD
             return model_data
-=======
-            return model_data.get("model", model_data.get("state_dict", None))
->>>>>>> 89754c13
         else:
             return None
 
