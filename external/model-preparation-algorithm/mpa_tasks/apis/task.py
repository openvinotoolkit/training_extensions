# Copyright (C) 2022 Intel Corporation
# SPDX-License-Identifier: Apache-2.0
#

import abc
import io
import os
import shutil
import tempfile
from typing import Union

import numpy as np
import torch
from mmcv.utils.config import Config, ConfigDict
from mpa.builder import build
from mpa.modules.hooks.cancel_interface_hook import CancelInterfaceHook
from mpa.stage import Stage
from mpa.utils.config_utils import remove_custom_hook, update_or_add_custom_hook
from mpa.utils.logger import get_logger
from ote_sdk.entities.datasets import DatasetEntity
from ote_sdk.entities.model import ModelEntity, ModelPrecision
from ote_sdk.entities.task_environment import TaskEnvironment
from ote_sdk.serialization.label_mapper import LabelSchemaMapper

logger = get_logger()
DEFAULT_META_KEYS = (
    "filename",
    "ori_filename",
    "ori_shape",
    "img_shape",
    "pad_shape",
    "scale_factor",
    "flip",
    "flip_direction",
    "img_norm_cfg",
)


class BaseTask:
    def __init__(self, task_config, task_environment: TaskEnvironment):
        self._task_config = task_config
        self._task_environment = task_environment
        self._hyperparams = task_environment.get_hyper_parameters(self._task_config)
        self._model_name = task_environment.model_template.name
        self._task_type = task_environment.model_template.task_type
        self._labels = task_environment.get_labels(include_empty=False)
        self._output_path = tempfile.mkdtemp(prefix="MPA-task-")
        logger.info(f"created output path at {self._output_path}")
        self.confidence_threshold = self._get_confidence_threshold(self._hyperparams)
        # Set default model attributes.
        self._model_label_schema = []
        self._optimization_methods = []
        self._model_ckpt = None
        self._resume = False
        self._anchors = {}
        if task_environment.model is not None:
<<<<<<< HEAD
            logger.info('loading the model from the task env.')
            state_dict = self._load_model_ckpt(self._task_environment.model)
=======
            logger.info("loading the model from the task env.")
            state_dict = self._load_model_state_dict(self._task_environment.model)
>>>>>>> 7b184d37
            if state_dict:
                self._model_ckpt = os.path.join(self._output_path, "env_model_ckpt.pth")
                if os.path.exists(self._model_ckpt):
                    os.remove(self._model_ckpt)
                torch.save(state_dict, self._model_ckpt)
                self._model_label_schema = self._load_model_label_schema(self._task_environment.model)
                self._resume = self._load_resume_info(self._task_environment.model)

        # property below will be initialized by initialize()
        self._recipe_cfg = None
        self._stage_module = None
        self._model_cfg = None
        self._precision = None
        self._data_cfg = None
        self._mode = None
        self._time_monitor = None
        self._learning_curves = None
        self._is_training = False
        self._should_stop = False
        self.cancel_interface = None
        self.reserved_cancel = False
        self.on_hook_initialized = self.OnHookInitialized(self)

        # to override configuration at runtime
        self.override_configs = {}

    def _run_task(self, stage_module, mode=None, dataset=None, parameters=None, resume=False, **kwargs):
        # FIXME: Temporary remedy for CVS-88098
        export = kwargs.get("export", False)
        self._initialize(dataset, export=export)
        # update model config -> model label schema
        data_classes = [label.name for label in self._labels]
        model_classes = [label.name for label in self._model_label_schema]
        self._model_cfg["model_classes"] = model_classes
        if dataset is not None:
            train_data_cfg = Stage.get_train_data_cfg(self._data_cfg)
            train_data_cfg["data_classes"] = data_classes
            new_classes = np.setdiff1d(data_classes, model_classes).tolist()
            train_data_cfg["new_classes"] = new_classes

        logger.info(f"running task... kwargs = {kwargs}")
        if self._recipe_cfg is None:
            raise RuntimeError(
                "'recipe_cfg' is not initialized yet." "call prepare() method before calling this method"
            )

        if mode is not None:
            self._mode = mode

        common_cfg = ConfigDict(dict(output_path=self._output_path, resume=resume))

        # build workflow using recipe configuration
        workflow = build(self._recipe_cfg, self._mode, stage_type=stage_module, common_cfg=common_cfg)

        # run workflow with task specific model config and data config
        output = workflow.run(
            model_cfg=self._model_cfg,
            data_cfg=self._data_cfg,
            ir_path=None,
            model_ckpt=self._model_ckpt,
            mode=self._mode,
            **kwargs,
        )
        logger.info("run task done.")
        return output

    def finalize(self):
        if self._recipe_cfg is not None:
            if self._recipe_cfg.get("cleanup_outputs", False):
                if os.path.exists(self._output_path):
                    shutil.rmtree(self._output_path, ignore_errors=False)

    def _delete_scratch_space(self):
        """
        Remove model checkpoints and mpa logs
        """

        if os.path.exists(self._output_path):
            shutil.rmtree(self._output_path, ignore_errors=False)

    def __del__(self):
        self.finalize()

    def _pre_task_run(self):
        pass

    @property
    def model_name(self):
        return self._task_environment.model_template.name

    @property
    def labels(self):
        return self._task_environment.get_labels(False)

    @property
    def template_file_path(self):
        return self._task_environment.model_template.model_template_path

    @property
    def hyperparams(self):
        return self._hyperparams

    def _initialize(self, dataset=None, output_model=None, export=False):
        """prepare configurations to run a task through MPA's stage"""
        logger.info("initializing....")
        self._init_recipe()

        if not export:
            recipe_hparams = self._init_recipe_hparam()
            if len(recipe_hparams) > 0:
                self._recipe_cfg.merge_from_dict(recipe_hparams)

        if "custom_hooks" in self.override_configs:
            override_custom_hooks = self.override_configs.pop("custom_hooks")
            for override_custom_hook in override_custom_hooks:
                update_or_add_custom_hook(self._recipe_cfg, ConfigDict(override_custom_hook))
        if len(self.override_configs) > 0:
            logger.info(f"before override configs merging = {self._recipe_cfg}")
            self._recipe_cfg.merge_from_dict(self.override_configs)
            logger.info(f"after override configs merging = {self._recipe_cfg}")

        # prepare model config
        self._model_cfg = self._init_model_cfg()

        # Remove FP16 config if running on CPU device and revert to FP32
        # https://github.com/pytorch/pytorch/issues/23377
        if not torch.cuda.is_available() and "fp16" in self._model_cfg:
            logger.info("Revert FP16 to FP32 on CPU device")
            if isinstance(self._model_cfg, Config):
                del self._model_cfg._cfg_dict["fp16"]
            elif isinstance(self._model_cfg, ConfigDict):
                del self._model_cfg["fp16"]
        self._precision = [ModelPrecision.FP32]

        # Add/remove adaptive interval hook
        if self._recipe_cfg.get("use_adaptive_interval", False):
            self._recipe_cfg.adaptive_validation_interval = self._recipe_cfg.get(
                "adaptive_validation_interval", dict(max_interval=5)
            )
        else:
            self._recipe_cfg.pop("adaptive_validation_interval", None)

        # Add/remove early stop hook
        if "early_stop" in self._recipe_cfg:
            remove_custom_hook(self._recipe_cfg, "EarlyStoppingHook")
            early_stop = self._recipe_cfg.get("early_stop", False)
            if early_stop:
                early_stop_hook = ConfigDict(
                    type="LazyEarlyStoppingHook",
                    start=early_stop.start,
                    patience=early_stop.patience,
                    iteration_patience=early_stop.iteration_patience,
                    interval=1,
                    metric=self._recipe_cfg.early_stop_metric,
                    priority=75,
                )
                update_or_add_custom_hook(self._recipe_cfg, early_stop_hook)
            else:
                remove_custom_hook(self._recipe_cfg, "LazyEarlyStoppingHook")

        # add Cancel tranining hook
        update_or_add_custom_hook(
            self._recipe_cfg,
            ConfigDict(type="CancelInterfaceHook", init_callback=self.on_hook_initialized),
        )
        if self._time_monitor is not None:
            update_or_add_custom_hook(
                self._recipe_cfg,
                ConfigDict(
                    type="OTEProgressHook",
                    time_monitor=self._time_monitor,
                    verbose=True,
                    priority=71,
                ),
            )
        if self._learning_curves is not None:
            self._recipe_cfg.log_config.hooks.append({"type": "OTELoggerHook", "curves": self._learning_curves})

        logger.info("initialized.")

    @abc.abstractmethod
    def _init_recipe(self):
        """
        initialize the MPA's target recipe. (inclusive of stage type)
        """
        raise NotImplementedError("this method should be implemented")

    def _init_model_cfg(self) -> Union[Config, None]:
        """
        initialize model_cfg for override recipe's model configuration.
        it can be None. (MPA's workflow consumable)
        """
        return None

    def _init_train_data_cfg(self, dataset: DatasetEntity) -> Union[Config, None]:
        """
        initialize data_cfg for override recipe's data configuration.
        it can be Config or None. (MPA's workflow consumable)
        """
        return None

    def _init_test_data_cfg(self, dataset: DatasetEntity) -> Union[Config, None]:
        """
        initialize data_cfg for override recipe's data configuration.
        it can be Config or None. (MPA's workflow consumable)
        """
        return None

    def _init_recipe_hparam(self) -> dict:
        """
        initialize recipe hyperparamter as dict.
        """
        return dict()

<<<<<<< HEAD
    def _load_model_ckpt(self, model: ModelEntity):
        if 'weights.pth' in model.model_adapters:
=======
    def _load_model_state_dict(self, model: ModelEntity):
        if "weights.pth" in model.model_adapters:
>>>>>>> 7b184d37
            # If a model has been trained and saved for the task already, create empty model and load weights here
            buffer = io.BytesIO(model.get_data("weights.pth"))
            model_data = torch.load(buffer, map_location=torch.device("cpu"))

            # set confidence_threshold as well
<<<<<<< HEAD
            self.confidence_threshold = model_data.get('confidence_threshold', self.confidence_threshold)
            if model_data.get('anchors', False):
                self._anchors = model_data['anchors']

            return model_data
=======
            self.confidence_threshold = model_data.get("confidence_threshold", self.confidence_threshold)
            if model_data.get("anchors"):
                self._anchors = model_data["anchors"]

            return model_data.get("model", model_data.get("state_dict", None))
>>>>>>> 7b184d37
        else:
            return None

    def _load_model_label_schema(self, model: ModelEntity):
        # If a model has been trained and saved for the task already, create empty model and load weights here
        if "label_schema.json" in model.model_adapters:
            import json

            buffer = json.loads(model.get_data("label_schema.json").decode("utf-8"))
            model_label_schema = LabelSchemaMapper().backward(buffer)
            return model_label_schema.get_labels(include_empty=False)
        else:
            return self._labels

    def _load_resume_info(self, model: ModelEntity):
        return True if "resume" in model.model_adapters else False

    @staticmethod
    def _get_meta_keys(pipeline_step):
        meta_keys = list(pipeline_step.get("meta_keys", DEFAULT_META_KEYS))
        meta_keys.append("ignored_labels")
        pipeline_step["meta_keys"] = set(meta_keys)
        return pipeline_step

    @staticmethod
    def _get_confidence_threshold(hyperparams):
        confidence_threshold = 0.3
        if hasattr(hyperparams, "postprocessing") and hasattr(hyperparams.postprocessing, "confidence_threshold"):
            confidence_threshold = hyperparams.postprocessing.confidence_threshold
        return confidence_threshold

    def cancel_hook_initialized(self, cancel_interface: CancelInterfaceHook):
        logger.info("cancel hook is initialized")
        self.cancel_interface = cancel_interface
        if self.reserved_cancel:
            self.cancel_interface.cancel()

    class OnHookInitialized:
        def __init__(self, task_instance):
            self.task_instance = task_instance

        def __call__(self, cancel_interface):
            self.task_instance.cancel_hook_initialized(cancel_interface)

        def __repr__(self):
            return f"'{__name__}.OnHookInitialized'"

        def __reduce__(self):
            return (self.__class__, (id(self.task_instance),))

    def update_override_configurations(self, config):
        logger.info(f"update override config with: {config}")
        config = ConfigDict(**config)
        self.override_configs.update(config)<|MERGE_RESOLUTION|>--- conflicted
+++ resolved
@@ -54,13 +54,8 @@
         self._resume = False
         self._anchors = {}
         if task_environment.model is not None:
-<<<<<<< HEAD
-            logger.info('loading the model from the task env.')
+            logger.info("loading the model from the task env.")
             state_dict = self._load_model_ckpt(self._task_environment.model)
-=======
-            logger.info("loading the model from the task env.")
-            state_dict = self._load_model_state_dict(self._task_environment.model)
->>>>>>> 7b184d37
             if state_dict:
                 self._model_ckpt = os.path.join(self._output_path, "env_model_ckpt.pth")
                 if os.path.exists(self._model_ckpt):
@@ -275,31 +270,18 @@
         """
         return dict()
 
-<<<<<<< HEAD
     def _load_model_ckpt(self, model: ModelEntity):
-        if 'weights.pth' in model.model_adapters:
-=======
-    def _load_model_state_dict(self, model: ModelEntity):
         if "weights.pth" in model.model_adapters:
->>>>>>> 7b184d37
             # If a model has been trained and saved for the task already, create empty model and load weights here
             buffer = io.BytesIO(model.get_data("weights.pth"))
             model_data = torch.load(buffer, map_location=torch.device("cpu"))
 
             # set confidence_threshold as well
-<<<<<<< HEAD
-            self.confidence_threshold = model_data.get('confidence_threshold', self.confidence_threshold)
-            if model_data.get('anchors', False):
-                self._anchors = model_data['anchors']
-
-            return model_data
-=======
             self.confidence_threshold = model_data.get("confidence_threshold", self.confidence_threshold)
             if model_data.get("anchors"):
                 self._anchors = model_data["anchors"]
 
-            return model_data.get("model", model_data.get("state_dict", None))
->>>>>>> 7b184d37
+            return model_data
         else:
             return None
 
