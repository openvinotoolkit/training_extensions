# Copyright (C) 2022 Intel Corporation
# SPDX-License-Identifier: Apache-2.0
#

import abc
import io
import os
import shutil
import tempfile
from typing import Union

import numpy as np
import torch
from mmcv.utils.config import Config, ConfigDict
from mpa.builder import build
from mpa.modules.hooks.cancel_interface_hook import CancelInterfaceHook
from mpa.stage import Stage
from mpa.utils.config_utils import remove_custom_hook, update_or_add_custom_hook
from mpa.utils.logger import get_logger
from ote_sdk.entities.datasets import DatasetEntity
from ote_sdk.entities.model import ModelEntity, ModelPrecision
from ote_sdk.entities.task_environment import TaskEnvironment
from ote_sdk.serialization.label_mapper import LabelSchemaMapper

logger = get_logger()
DEFAULT_META_KEYS = (
    "filename",
    "ori_filename",
    "ori_shape",
    "img_shape",
    "pad_shape",
    "scale_factor",
    "flip",
    "flip_direction",
    "img_norm_cfg",
)


class BaseTask:
    def __init__(self, task_config, task_environment: TaskEnvironment):
        self._task_config = task_config
        self._task_environment = task_environment
        self._hyperparams = task_environment.get_hyper_parameters(self._task_config)
        self._model_name = task_environment.model_template.name
        self._task_type = task_environment.model_template.task_type
        self._labels = task_environment.get_labels(include_empty=False)
        self._output_path = tempfile.mkdtemp(prefix="MPA-task-")
        logger.info(f"created output path at {self._output_path}")
        self.confidence_threshold = self._get_confidence_threshold(self._hyperparams)
        # Set default model attributes.
        self._model_label_schema = []
        self._optimization_methods = []
        self._model_ckpt = None
        self._anchors = {}
        if task_environment.model is not None:
            logger.info("loading the model from the task env.")
            state_dict = self._load_model_state_dict(self._task_environment.model)
            if state_dict:
                self._model_ckpt = os.path.join(self._output_path, "env_model_ckpt.pth")
                if os.path.exists(self._model_ckpt):
                    os.remove(self._model_ckpt)
                torch.save(state_dict, self._model_ckpt)
                self._model_label_schema = self._load_model_label_schema(self._task_environment.model)

        # property below will be initialized by initialize()
        self._recipe_cfg = None
        self._stage_module = None
        self._model_cfg = None
        self._precision = None
        self._data_cfg = None
        self._mode = None
        self._time_monitor = None
        self._learning_curves = None
        self._is_training = False
        self._should_stop = False
        self.cancel_interface = None
        self.reserved_cancel = False
        self.on_hook_initialized = self.OnHookInitialized(self)

        # to override configuration at runtime
        self.override_configs = {}

    def _run_task(self, stage_module, mode=None, dataset=None, parameters=None, **kwargs):
        # FIXME: Temporary remedy for CVS-88098
        export = kwargs.get("export", False)
        self._initialize(dataset, export=export)
        # update model config -> model label schema
        data_classes = [label.name for label in self._labels]
        model_classes = [label.name for label in self._model_label_schema]
        self._model_cfg["model_classes"] = model_classes
        if dataset is not None:
            train_data_cfg = Stage.get_train_data_cfg(self._data_cfg)
            # if dataset size is smaller than batch size
<<<<<<< HEAD
            if (len(train_data_cfg.get("ote_dataset", [])) < self._recipe_cfg.data.get("samples_per_gpu", 2)):
=======
            if 0 < len(dataset) < self._recipe_cfg.data.get('samples_per_gpu', 2):
>>>>>>> db4e30f1
                train_data_cfg.drop_last = False
            train_data_cfg["data_classes"] = data_classes
            new_classes = np.setdiff1d(data_classes, model_classes).tolist()
            train_data_cfg["new_classes"] = new_classes

        logger.info(f"running task... kwargs = {kwargs}")
        if self._recipe_cfg is None:
            raise RuntimeError(
                "'recipe_cfg' is not initialized yet." "call prepare() method before calling this method"
            )

        if mode is not None:
            self._mode = mode

        common_cfg = ConfigDict(dict(output_path=self._output_path))

        # build workflow using recipe configuration
        workflow = build(self._recipe_cfg, self._mode, stage_type=stage_module, common_cfg=common_cfg)

        # run workflow with task specific model config and data config
        output = workflow.run(
            model_cfg=self._model_cfg,
            data_cfg=self._data_cfg,
            ir_path=None,
            model_ckpt=self._model_ckpt,
            mode=self._mode,
            **kwargs,
        )
        logger.info("run task done.")
        return output

    def finalize(self):
        if hasattr(self, "_recipe_cfg") and self._recipe_cfg is not None:
            if self._recipe_cfg.get("cleanup_outputs", False):
                if os.path.exists(self._output_path):
                    shutil.rmtree(self._output_path, ignore_errors=False)

    def _delete_scratch_space(self):
        """
        Remove model checkpoints and mpa logs
        """

        if os.path.exists(self._output_path):
            shutil.rmtree(self._output_path, ignore_errors=False)

    def __del__(self):
        self.finalize()

    def _pre_task_run(self):
        pass

    @property
    def model_name(self):
        return self._task_environment.model_template.name

    @property
    def labels(self):
        return self._task_environment.get_labels(False)

    @property
    def template_file_path(self):
        return self._task_environment.model_template.model_template_path

    @property
    def hyperparams(self):
        return self._hyperparams

    def _initialize(self, dataset=None, output_model=None, export=False):
        """prepare configurations to run a task through MPA's stage"""
        logger.info("initializing....")
        self._init_recipe()

        if not export:
            self._overwrite_parameters()
        if "custom_hooks" in self.override_configs:
            override_custom_hooks = self.override_configs.pop("custom_hooks")
            for override_custom_hook in override_custom_hooks:
                update_or_add_custom_hook(self._recipe_cfg, ConfigDict(override_custom_hook))
        if len(self.override_configs) > 0:
            logger.info(f"before override configs merging = {self._recipe_cfg}")
            self._recipe_cfg.merge_from_dict(self.override_configs)
            logger.info(f"after override configs merging = {self._recipe_cfg}")

        # prepare model config
        self._model_cfg = self._init_model_cfg()

        # Remove FP16 config if running on CPU device and revert to FP32
        # https://github.com/pytorch/pytorch/issues/23377
        if not torch.cuda.is_available() and "fp16" in self._model_cfg:
            logger.info("Revert FP16 to FP32 on CPU device")
            if isinstance(self._model_cfg, Config):
                del self._model_cfg._cfg_dict["fp16"]
            elif isinstance(self._model_cfg, ConfigDict):
                del self._model_cfg["fp16"]
        self._precision = [ModelPrecision.FP32]

        # Add/remove adaptive interval hook
        if self._recipe_cfg.get("use_adaptive_interval", False):
            self._recipe_cfg.adaptive_validation_interval = self._recipe_cfg.get(
                "adaptive_validation_interval", dict(max_interval=5)
            )
        else:
            self._recipe_cfg.pop("adaptive_validation_interval", None)

        # Add/remove early stop hook
        if "early_stop" in self._recipe_cfg:
            remove_custom_hook(self._recipe_cfg, "EarlyStoppingHook")
            early_stop = self._recipe_cfg.get("early_stop", False)
            if early_stop:
                early_stop_hook = ConfigDict(
                    type="LazyEarlyStoppingHook",
                    start=early_stop.start,
                    patience=early_stop.patience,
                    iteration_patience=early_stop.iteration_patience,
                    interval=1,
                    metric=self._recipe_cfg.early_stop_metric,
                    priority=75,
                )
                update_or_add_custom_hook(self._recipe_cfg, early_stop_hook)
            else:
                remove_custom_hook(self._recipe_cfg, "LazyEarlyStoppingHook")

        # add Cancel tranining hook
        update_or_add_custom_hook(
            self._recipe_cfg,
            ConfigDict(type="CancelInterfaceHook", init_callback=self.on_hook_initialized),
        )
        if self._time_monitor is not None:
            update_or_add_custom_hook(
                self._recipe_cfg,
                ConfigDict(
                    type="OTEProgressHook",
                    time_monitor=self._time_monitor,
                    verbose=True,
                    priority=71,
                ),
            )
        if self._learning_curves is not None:
            self._recipe_cfg.log_config.hooks.append({"type": "OTELoggerHook", "curves": self._learning_curves})

        logger.info("initialized.")

    @abc.abstractmethod
    def _init_recipe(self):
        """
        initialize the MPA's target recipe. (inclusive of stage type)
        """
        raise NotImplementedError("this method should be implemented")

    def _init_model_cfg(self) -> Union[Config, None]:
        """
        initialize model_cfg for override recipe's model configuration.
        it can be None. (MPA's workflow consumable)
        """
        return None

    def _init_train_data_cfg(self, dataset: DatasetEntity) -> Union[Config, None]:
        """
        initialize data_cfg for override recipe's data configuration.
        it can be Config or None. (MPA's workflow consumable)
        """
        return None

    def _init_test_data_cfg(self, dataset: DatasetEntity) -> Union[Config, None]:
        """
        initialize data_cfg for override recipe's data configuration.
        it can be Config or None. (MPA's workflow consumable)
        """
        return None

    def _overwrite_parameters(self):
        """Overwrite mmX config parameters with TaskEnvironment hyperparameters.

        Hyper Parameters defined in TaskEnvironment will overwrite the below mmX config parameters.

        * lr_config.warmup_iters <- learning_parameters.learning_rate_warmup_iters
        * optimizer.lr <- learning_parameters.learning_rate
        * data.samples_per_gpu <- learning_parameters.batch_size
        * data.workers_per_gpu <- learning_parameters.num_workers
        * runner.max_epochs <- learning_parameters.num_iters
        """

        warmup_iters = int(self._hyperparams.learning_parameters.learning_rate_warmup_iters)
        lr_config = (
            ConfigDict(warmup_iters=warmup_iters)
            if warmup_iters > 0
            else ConfigDict(warmup_iters=warmup_iters, warmup=None)
        )

        if self._hyperparams.learning_parameters.enable_early_stopping:
            early_stop = ConfigDict(
                start=int(self._hyperparams.learning_parameters.early_stop_start),
                patience=int(self._hyperparams.learning_parameters.early_stop_patience),
                iteration_patience=int(self._hyperparams.learning_parameters.early_stop_iteration_patience),
            )
        else:
            early_stop = False

        new_params = ConfigDict(
            optimizer=ConfigDict(lr=self._hyperparams.learning_parameters.learning_rate),
            lr_config=lr_config,
            early_stop=early_stop,
            data=ConfigDict(
                samples_per_gpu=int(self._hyperparams.learning_parameters.batch_size),
                workers_per_gpu=int(self._hyperparams.learning_parameters.num_workers),
            ),
            runner=ConfigDict(max_epochs=int(self._hyperparams.learning_parameters.num_iters)),
        )

        self._recipe_cfg.merge_from_dict(new_params)

    def _load_model_state_dict(self, model: ModelEntity):
        if "weights.pth" in model.model_adapters:
            # If a model has been trained and saved for the task already, create empty model and load weights here
            buffer = io.BytesIO(model.get_data("weights.pth"))
            model_data = torch.load(buffer, map_location=torch.device("cpu"))

            # set confidence_threshold as well
            self.confidence_threshold = model_data.get("confidence_threshold", self.confidence_threshold)
            if model_data.get("anchors"):
                self._anchors = model_data["anchors"]

            saved_config = model_data.get("config")
            if saved_config:
                tiling_parameters = saved_config.get("tiling_parameters")
                if tiling_parameters and tiling_parameters["enable_tiling"]["value"]:
                    logger.info("Load tiling parameters")
                    self._hyperparams.tiling_parameters.enable_tiling = tiling_parameters["enable_tiling"]["value"]
                    self._hyperparams.tiling_parameters.tile_size = tiling_parameters["tile_size"]["value"]
                    self._hyperparams.tiling_parameters.tile_overlap = tiling_parameters["tile_overlap"]["value"]
                    self._hyperparams.tiling_parameters.tile_max_number = tiling_parameters["tile_max_number"]["value"]

            return model_data.get("model", model_data.get("state_dict", None))
        else:
            return None

    def _load_model_label_schema(self, model: ModelEntity):
        # If a model has been trained and saved for the task already, create empty model and load weights here
        if "label_schema.json" in model.model_adapters:
            import json

            buffer = json.loads(model.get_data("label_schema.json").decode("utf-8"))
            model_label_schema = LabelSchemaMapper().backward(buffer)
            return model_label_schema.get_labels(include_empty=False)
        else:
            return self._labels

    @staticmethod
    def _get_meta_keys(pipeline_step):
        meta_keys = list(pipeline_step.get("meta_keys", DEFAULT_META_KEYS))
        meta_keys.append("ignored_labels")
        pipeline_step["meta_keys"] = set(meta_keys)
        return pipeline_step

    @staticmethod
    def _get_confidence_threshold(hyperparams):
        confidence_threshold = 0.3
        if hasattr(hyperparams, "postprocessing") and hasattr(hyperparams.postprocessing, "confidence_threshold"):
            confidence_threshold = hyperparams.postprocessing.confidence_threshold
        return confidence_threshold

    def cancel_hook_initialized(self, cancel_interface: CancelInterfaceHook):
        logger.info("cancel hook is initialized")
        self.cancel_interface = cancel_interface
        if self.reserved_cancel:
            self.cancel_interface.cancel()

    class OnHookInitialized:
        def __init__(self, task_instance):
            self.task_instance = task_instance

        def __call__(self, cancel_interface):
            self.task_instance.cancel_hook_initialized(cancel_interface)

        def __repr__(self):
            return f"'{__name__}.OnHookInitialized'"

        def __reduce__(self):
            return (self.__class__, (id(self.task_instance),))

    def update_override_configurations(self, config):
        logger.info(f"update override config with: {config}")
        config = ConfigDict(**config)
        self.override_configs.update(config)<|MERGE_RESOLUTION|>--- conflicted
+++ resolved
@@ -91,11 +91,7 @@
         if dataset is not None:
             train_data_cfg = Stage.get_train_data_cfg(self._data_cfg)
             # if dataset size is smaller than batch size
-<<<<<<< HEAD
-            if (len(train_data_cfg.get("ote_dataset", [])) < self._recipe_cfg.data.get("samples_per_gpu", 2)):
-=======
             if 0 < len(dataset) < self._recipe_cfg.data.get('samples_per_gpu', 2):
->>>>>>> db4e30f1
                 train_data_cfg.drop_last = False
             train_data_cfg["data_classes"] = data_classes
             new_classes = np.setdiff1d(data_classes, model_classes).tolist()
