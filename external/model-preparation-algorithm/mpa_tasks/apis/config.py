--- conflicted
+++ resolved
@@ -201,7 +201,6 @@
             default_value=300,
             min_value=1,
             max_value=maxsize,
-<<<<<<< HEAD
         )
 
         stat_requests_number = configurable_integer(
@@ -212,18 +211,6 @@
             max_value=maxsize,
         )
 
-=======
-        )
-
-        stat_requests_number = configurable_integer(
-            header="Number of requests",
-            description="Number of requests during statistics collection",
-            default_value=0,
-            min_value=0,
-            max_value=maxsize,
-        )
-
->>>>>>> 9fd4ec70
     @attrs
     class BaseAlgoBackendParameters(ParameterGroup):
         train_type = selectable(
@@ -232,8 +219,6 @@
             description="training schema for the MPA task",
             editable=False,
             visible_in_ui=True,
-<<<<<<< HEAD
-=======
         )
 
     @attrs
@@ -280,5 +265,4 @@
             min_value=1,
             max_value=10000,
             affects_outcome_of=ModelLifecycle.NONE,
->>>>>>> 9fd4ec70
         )