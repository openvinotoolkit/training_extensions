# Copyright (C) 2023-2024 Intel Corporation
# SPDX-License-Identifier: Apache-2.0


import os
import re
import shutil
from datetime import datetime
from pathlib import Path
from typing import Dict, List, Tuple, Callable

import mlflow
import numpy as np
import pandas as pd
import pytest
import yaml

from otx import __version__ as VERSION
from otx.api.entities.model_template import ModelCategory, ModelTemplate

from .benchmark import OTXBenchmark


def pytest_addoption(parser):
    """Add custom options for perf tests."""
    parser.addoption(
        "--model-type",
        action="store",
        default="all",
        choices=("default", "all"),
        help="Choose default|all. Defaults to all.",
    )
    parser.addoption(
        "--data-size",
        action="store",
        default="all",
        choices=("small", "medium", "large", "all"),
        help="Choose small|medium|large|all. Defaults to all.",
    )
    parser.addoption(
        "--num-repeat",
        action="store",
        default=0,
        help="Overrides default per-data-size number of repeat setting. "
        "Random seeds are set to 0 ~ num_repeat-1 for the trials. "
        "Defaults to 0 (small=3, medium=3, large=1).",
    )
    parser.addoption(
        "--num-epoch",
        action="store",
        default=0,
        help="Overrides default per-model number of epoch setting. "
        "Defaults to 0 (per-model epoch & early-stopping).",
    )
    parser.addoption(
        "--eval-upto",
        action="store",
        default="train",
        choices=("train", "export", "optimize"),
        help="Choose train|export|optimize. Defaults to train.",
    )
    parser.addoption(
        "--data-root",
        action="store",
        default="data",
        help="Dataset root directory.",
    )
    parser.addoption(
        "--output-root",
        action="store",
        help="Output root directory. Defaults to temp directory.",
    )
    parser.addoption(
        "--summary-csv",
        action="store",
        help="Path to output summary cvs file. Defaults to {output-root}/benchmark-summary.csv",
    )
    parser.addoption(
        "--dry-run",
        action="store_true",
        default=False,
        help="Print OTX commands without execution.",
    )


@pytest.fixture(scope="session")
def fxt_output_root(request: pytest.FixtureRequest, tmp_path_factory: pytest.TempPathFactory) -> Path:
    """Output root + date + short commit hash."""
    output_root = request.config.getoption("--output-root")
    if output_root is None:
        output_root = tmp_path_factory.mktemp("otx-benchmark")
    data_str = datetime.now().strftime("%Y%m%d-%H%M%S")
    commit_str = os.environ.get("GH_CTX_SHA", "unknown")
    print(f"Git SHA configured with {commit_str}")
    return Path(output_root) / (data_str + "-" + commit_str[:7])


@pytest.fixture(scope="session")
def fxt_working_branch() -> str:
    """Git branch name for the current HEAD."""
    branch = os.environ.get("GH_CTX_REF_NAME", "unknown")
    print(f"working branch name fixture configured with {branch}")
    return branch


@pytest.fixture
def fxt_model_id(request: pytest.FixtureRequest) -> str:
    """Skip by model category."""
    model_type: str = request.config.getoption("--model-type")
    model_template: ModelTemplate = request.param
    if model_type == "default":
        if model_template.model_category == ModelCategory.OTHER:
            pytest.skip(f"{model_template.model_category} category model")
    return model_template.model_template_id


@pytest.fixture
def fxt_benchmark(request: pytest.FixtureRequest, fxt_output_root: Path) -> OTXBenchmark:
    """Configure benchmark."""
    # Skip by dataset size
    data_size_option: str = request.config.getoption("--data-size")
    data_size: str = request.param[0]
    if data_size_option != "all":
        if data_size_option != data_size:
            pytest.skip(f"{data_size} datasets")

    # Options
    cfg: dict = request.param[1].copy()

    tags = cfg.get("tags", {})
    tags["data_size"] = data_size
    cfg["tags"] = tags

    num_epoch_override: int = int(request.config.getoption("--num-epoch"))
    if num_epoch_override > 0:  # 0: use default
        cfg["num_epoch"] = num_epoch_override
    if "test_speed" in request.node.name:
        if cfg.get("num_epoch", 0) == 0:  # No user options
            cfg["num_epoch"] = 2

    num_repeat_override: int = int(request.config.getoption("--num-repeat"))
    if num_repeat_override > 0:  # 0: use default
        cfg["num_repeat"] = num_repeat_override

    cfg["eval_upto"] = request.config.getoption("--eval-upto")
    cfg["data_root"] = request.config.getoption("--data-root")
    cfg["output_root"] = str(fxt_output_root)
    cfg["dry_run"] = request.config.getoption("--dry-run")

    # Create benchmark
    benchmark = OTXBenchmark(
        **cfg,
    )

    return benchmark


def logging_perf_results_to_mlflow(
    version: str, branch: str, git_hash: str, results: pd.DataFrame, client: "MlflowClient"
):
    class DummyDatasetSource(mlflow.data.DatasetSource):
        @staticmethod
        def _get_source_type():
            return "dummy"

    class DummyDataset(mlflow.data.Dataset):
        def _to_dict(self, base_dict):
            return {
                "name": base_dict["name"],
                "digest": base_dict["digest"],
                "source": base_dict["source"],
                "source_type": base_dict["source_type"],
            }

    exp_name = f"[{branch}] OTX Performance Benchmark"
    exp = client.get_experiment_by_name(exp_name)
    if exp is None:
        exp_id = client.create_experiment(exp_name, tags={"Project": "OpenVINO Training Extensions", "Branch": branch})
    else:
        exp_id = exp.experiment_id

    mlflow.set_experiment(experiment_id=exp_id)

    rows = results.to_dict(orient="records")
    for row in rows:
        task = row.pop("task")
        model = row.pop("model")
        data = row.pop("data")
        data = os.path.dirname(data)
        data_sz = row.pop("data_size")
        benchmark = row.pop("benchmark")
        runs = client.search_runs(
            exp_id,
            filter_string=f"tags.task LIKE '%{task}%' AND "
            f"tags.model LIKE '%{model}%' AND "
            f"tags.data LIKE '%{data}%' AND "
            f"tags.benchmark LIKE '%{benchmark}%'",
        )
        run = None
        is_new_run = True
        run_name = f"[{benchmark}] {task} | {model}"
        if len(runs) == 0:
            run = client.create_run(exp_id, run_name=run_name)
        else:
            is_new_run = False
            run = runs[0]

        with mlflow.start_run(run_id=run.info.run_id):
            if is_new_run:
                mlflow.set_tag("task", task)
                mlflow.set_tag("model", model)
                mlflow.set_tag("data", data)
                mlflow.set_tag("benchmark", benchmark)
                dat_src = DummyDatasetSource()
                dataset = DummyDataset(dat_src, data, data_sz)
                mlflow.log_input(dataset)
            mlflow.set_tag("version", version)
            mlflow.set_tag("git-hash", git_hash)
            for k, v in row.items():
                if isinstance(v, int) or isinstance(v, float):
                    k = k.replace("(", "_")
                    k = k.replace(")", "")
                    k = k.replace("%", "percentage")
                    history = client.get_metric_history(run.info.run_id, k)
                    step = 0
                    if len(history) > 0:
                        step = history[-1].step + 1
                    # set 'synchronous' to True to show the metric graph correctly
                    mlflow.log_metric(k, v, step=step, synchronous=True)


@pytest.fixture(scope="session", autouse=True)
def fxt_benchmark_summary(request: pytest.FixtureRequest, fxt_output_root: Path, fxt_working_branch, fxt_mlflow_client):
    """Summarize all results at the end of test session."""
    yield
    all_results = OTXBenchmark.load_result(fxt_output_root)
    if all_results is not None:
        print("=" * 20, "[Benchmark summary]")
        print(all_results)
        output_path = request.config.getoption("--summary-csv")
        if not output_path:
            output_path = fxt_output_root / "benchmark-summary.csv"
        all_results.to_csv(output_path)
        print(f"  -> Saved to {output_path}.")

<<<<<<< HEAD
        # logging to the mlflow
        version = VERSION
        git_hash = str(fxt_output_root).split("-")[-1]
        #logging_perf_results_to_mlflow(version, git_hash, all_results, fxt_mlflow_client)
=======
        if fxt_mlflow_client is None:
            print(
                "Tracking server is not configured. for logging results, "
                "set 'MLFLOW_TRACKING_SERVER_URI' environment variable to server URI ."
            )
            return

        # logging to the mlflow for 'develop' or 'releases/x.x.x' branch
        if fxt_working_branch == "develop" or bool(re.match("^releases/[0-9]+\.[0-9]+\.[0-9]+$", fxt_working_branch)):
            version = VERSION
            git_hash = str(fxt_output_root).split("-")[-1]
            logging_perf_results_to_mlflow(version, fxt_working_branch, git_hash, all_results, fxt_mlflow_client)
>>>>>>> 8b227761

    if os.environ.get("BENCHMARK_RESULTS_CLEAR", False):
        shutil.rmtree(fxt_output_root)


@pytest.fixture(scope="session")
def fxt_benchmark_reference() -> pd.DataFrame | None:
    """Load reference benchmark results with index."""
    ref = pd.read_csv(Path(__file__).parent.resolve() / "benchmark-reference.csv")
    if ref is not None:
        ref.set_index(["benchmark", "task", "data_size", "model"], inplace=True)
    return ref


@pytest.fixture(scope="session")
def fxt_check_benchmark_result(fxt_benchmark_reference: pd.DataFrame | None) -> Callable:
    """Return result checking function with reference data."""
    def check_benchmark_result(result: pd.DataFrame, key: Tuple, checks: List[Dict]):
        if fxt_benchmark_reference is None:
            print("No benchmark references loaded. Skipping result checking.")
            return

        def get_entry(data: pd.DataFrame, key: Tuple) -> pd.Series:
            if key in data.index:
                return data.loc[key]
            return None

        target_entry = get_entry(fxt_benchmark_reference, key)
        if target_entry is None:
            print(f"No benchmark reference for {key} loaded. Skipping result checking.")
            return

        result_entry = get_entry(result, key)
        assert result_entry is not None

        def compare(name: str, op: str, margin: float):
            if name not in result_entry or result_entry[name] is None or np.isnan(result_entry[name]):
                return
            if name not in target_entry or target_entry[name] is None or np.isnan(target_entry[name]):
                return
            if op == "==":
                assert abs(result_entry[name] - target_entry[name]) < target_entry[name] * margin
            elif op == "<":
                assert result_entry[name] < target_entry[name] * (1.0 + margin)
            elif op == ">":
                assert result_entry[name] > target_entry[name] * (1.0 - margin)

        for check in checks:
            compare(**check)

    return check_benchmark_result<|MERGE_RESOLUTION|>--- conflicted
+++ resolved
@@ -243,12 +243,6 @@
         all_results.to_csv(output_path)
         print(f"  -> Saved to {output_path}.")
 
-<<<<<<< HEAD
-        # logging to the mlflow
-        version = VERSION
-        git_hash = str(fxt_output_root).split("-")[-1]
-        #logging_perf_results_to_mlflow(version, git_hash, all_results, fxt_mlflow_client)
-=======
         if fxt_mlflow_client is None:
             print(
                 "Tracking server is not configured. for logging results, "
@@ -261,7 +255,6 @@
             version = VERSION
             git_hash = str(fxt_output_root).split("-")[-1]
             logging_perf_results_to_mlflow(version, fxt_working_branch, git_hash, all_results, fxt_mlflow_client)
->>>>>>> 8b227761
 
     if os.environ.get("BENCHMARK_RESULTS_CLEAR", False):
         shutil.rmtree(fxt_output_root)
