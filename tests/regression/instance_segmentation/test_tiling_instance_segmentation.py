"""Tests for Tiling Instance Segmentation with OTX CLI"""
# Copyright (C) 2022 Intel Corporation
# SPDX-License-Identifier: Apache-2.0
#
import json
import os
from pathlib import Path
from timeit import default_timer as timer

import pytest

from otx.cli.registry import Registry
from tests.regression.regression_test_helpers import (
    REGRESSION_TEST_EPOCHS,
    TIME_LOG,
    RegressionTestConfig,
)
from tests.test_suite.e2e_test_system import e2e_pytest_component
from tests.test_suite.run_test_command import (
    nncf_optimize_testing,
    otx_deploy_openvino_testing,
    otx_export_testing,
    otx_train_testing,
    ptq_optimize_testing,
)

from tests.regression.regression_command import (
    regression_eval_testing,
    regression_openvino_testing,
    regression_deployment_testing,
    regression_nncf_eval_testing,
    regression_ptq_eval_testing,
    regression_train_time_testing,
    regression_eval_time_testing,
)


class TestRegressionTilingInstanceSegmentation:
    REG_CATEGORY = "detection"
    TASK_TYPE = "instance_segmentation"
    TRAIN_TYPE = "tiling"
    LABEL_TYPE = "multi_class"

    TRAIN_PARAMS = [
        "--learning_parameters.num_iters",
        REGRESSION_TEST_EPOCHS,
        "--tiling_parameters.enable_tiling",
        "1",
        "--tiling_parameters.enable_adaptive_params",
        "1",
    ]

    templates = Registry(f"src/otx/algorithms/{REG_CATEGORY}").filter(task_type=TASK_TYPE.upper()).templates
    templates_ids = [template.model_template_id for template in templates]
    if len(templates_ids) > 2:
        templates_ids = templates_ids[:1]

    reg_cfg: RegressionTestConfig

    @classmethod
    @pytest.fixture(scope="class")
    def reg_cfg(cls):
        cls.reg_cfg = RegressionTestConfig(
            cls.TASK_TYPE,
            cls.TRAIN_TYPE,
            cls.LABEL_TYPE,
            os.getcwd(),
            train_params=cls.TRAIN_PARAMS,
            result_dir="tiling",
        )

        yield cls.reg_cfg

        with open(f"{cls.reg_cfg.result_dir}/result.json", "w") as result_file:
            json.dump(cls.reg_cfg.result_dict, result_file, indent=4)

    def setup_method(self):
        self.performance = {}

    @e2e_pytest_component
    @pytest.mark.parametrize("template", templates, ids=templates_ids)
<<<<<<< HEAD
    def test_otx_train(self, reg_cfg, template, tmp_dir_path):
=======
    @pytest.mark.skip(reason="Issue#2381: Tiling isn't available at class incremental/deremental learning scenario")
    def test_otx_train(self, template, tmp_dir_path):
>>>>>>> c0bd7028
        self.performance[template.name] = {}

        tmp_dir_path = tmp_dir_path / reg_cfg.task_type
        train_start_time = timer()
        otx_train_testing(template, tmp_dir_path, reg_cfg.otx_dir, reg_cfg.args)
        train_elapsed_time = timer() - train_start_time

        infer_start_time = timer()
        test_result = regression_eval_testing(
            template,
            tmp_dir_path,
            reg_cfg.otx_dir,
            reg_cfg.args,
            reg_cfg.config_dict["regression_criteria"]["train"],
            self.performance[template.name],
        )
        infer_elapsed_time = timer() - infer_start_time

        self.performance[template.name][TIME_LOG["train_time"]] = round(train_elapsed_time, 3)
        self.performance[template.name][TIME_LOG["infer_time"]] = round(infer_elapsed_time, 3)
        reg_cfg.result_dict[reg_cfg.task_type][reg_cfg.label_type][reg_cfg.train_type]["train"].append(self.performance)

        assert test_result["passed"] is True, test_result["log"]

    @e2e_pytest_component
    @pytest.mark.parametrize("template", templates, ids=templates_ids)
<<<<<<< HEAD
    def test_otx_train_kpi_test(self, reg_cfg, template):
        performance = reg_cfg.get_template_performance(template)
=======
    @pytest.mark.skip(reason="Issue#2381: Tiling isn't available at class incremental/deremental learning scenario")
    def test_otx_train_kpi_test(self, template):
        results = result_dict[TASK_TYPE][self.label_type][TRAIN_TYPE]["train"]
        performance = get_template_performance(results, template)
>>>>>>> c0bd7028

        kpi_train_result = regression_train_time_testing(
            train_time_criteria=reg_cfg.config_dict["kpi_e2e_train_time_criteria"]["train"],
            e2e_train_time=performance[template.name][TIME_LOG["train_time"]],
            template=template,
        )

        kpi_eval_result = regression_eval_time_testing(
            eval_time_criteria=reg_cfg.config_dict["kpi_e2e_eval_time_criteria"]["train"],
            e2e_eval_time=performance[template.name][TIME_LOG["infer_time"]],
            template=template,
        )

        assert kpi_train_result["passed"] is True, kpi_train_result["log"]
        assert kpi_eval_result["passed"] is True, kpi_eval_result["log"]

    @e2e_pytest_component
    @pytest.mark.parametrize("template", templates, ids=templates_ids)
<<<<<<< HEAD
    @pytest.mark.skip(reason="Issue#2290: MaskRCNN shows degraded performance when inferencing in OpenVINO")
    def test_otx_export_eval_openvino(self, reg_cfg, template, tmp_dir_path):
=======
    @pytest.mark.skip(reason="Issue#2381: Tiling isn't available at class incremental/deremental learning scenario")
    def test_otx_export_eval_openvino(self, template, tmp_dir_path):
>>>>>>> c0bd7028
        self.performance[template.name] = {}

        tmp_dir_path = tmp_dir_path / reg_cfg.task_type
        export_start_time = timer()
        otx_export_testing(template, tmp_dir_path)
        export_elapsed_time = timer() - export_start_time

        export_eval_start_time = timer()
        test_result = regression_openvino_testing(
            template,
            tmp_dir_path,
            reg_cfg.otx_dir,
            reg_cfg.args,
            threshold=0.05,
            criteria=reg_cfg.config_dict["regression_criteria"]["export"],
            reg_threshold=0.10,
            result_dict=self.performance[template.name],
        )
        export_eval_elapsed_time = timer() - export_eval_start_time

        self.performance[template.name][TIME_LOG["export_time"]] = round(export_elapsed_time, 3)
        self.performance[template.name][TIME_LOG["export_eval_time"]] = round(export_eval_elapsed_time, 3)
        reg_cfg.result_dict[reg_cfg.task_type][reg_cfg.label_type][reg_cfg.train_type]["export"].append(
            self.performance
        )

        assert test_result["passed"] is True, test_result["log"]

    @e2e_pytest_component
    @pytest.mark.parametrize("template", templates, ids=templates_ids)
<<<<<<< HEAD
    def test_otx_deploy_eval_deployment(self, reg_cfg, template, tmp_dir_path):
=======
    @pytest.mark.skip(reason="Issue#2381: Tiling isn't available at class incremental/deremental learning scenario")
    def test_otx_deploy_eval_deployment(self, template, tmp_dir_path):
>>>>>>> c0bd7028
        self.performance[template.name] = {}

        tmp_dir_path = tmp_dir_path / reg_cfg.task_type
        deploy_start_time = timer()
        otx_deploy_openvino_testing(template, tmp_dir_path, reg_cfg.otx_dir, reg_cfg.args)
        deploy_elapsed_time = timer() - deploy_start_time

        deploy_eval_start_time = timer()
        test_result = regression_deployment_testing(
            template,
            tmp_dir_path,
            reg_cfg.otx_dir,
            reg_cfg.args,
            threshold=0.0,
            criteria=reg_cfg.config_dict["regression_criteria"]["deploy"],
            reg_threshold=0.10,
            result_dict=self.performance[template.name],
        )
        deploy_eval_elapsed_time = timer() - deploy_eval_start_time

        self.performance[template.name][TIME_LOG["deploy_time"]] = round(deploy_elapsed_time, 3)
        self.performance[template.name][TIME_LOG["deploy_eval_time"]] = round(deploy_eval_elapsed_time, 3)
        reg_cfg.result_dict[reg_cfg.task_type][reg_cfg.label_type][reg_cfg.train_type]["deploy"].append(
            self.performance
        )

        assert test_result["passed"] is True, test_result["log"]

    @e2e_pytest_component
    @pytest.mark.parametrize("template", templates, ids=templates_ids)
<<<<<<< HEAD
    def test_nncf_optimize_eval(self, reg_cfg, template, tmp_dir_path):
=======
    @pytest.mark.skip(reason="Issue#2381: Tiling isn't available at class incremental/deremental learning scenario")
    def test_nncf_optimize_eval(self, template, tmp_dir_path):
>>>>>>> c0bd7028
        self.performance[template.name] = {}

        tmp_dir_path = tmp_dir_path / reg_cfg.task_type
        if template.entrypoints.nncf is None:
            pytest.skip("nncf entrypoint is none")

        nncf_start_time = timer()
        nncf_optimize_testing(template, tmp_dir_path, reg_cfg.otx_dir, reg_cfg.args)
        nncf_elapsed_time = timer() - nncf_start_time

        nncf_eval_start_time = timer()
        test_result = regression_nncf_eval_testing(
            template,
            tmp_dir_path,
            reg_cfg.otx_dir,
            reg_cfg.args,
            threshold=0.01,
            criteria=reg_cfg.config_dict["regression_criteria"]["nncf"],
            reg_threshold=0.10,
            result_dict=self.performance[template.name],
        )
        nncf_eval_elapsed_time = timer() - nncf_eval_start_time

        self.performance[template.name][TIME_LOG["nncf_time"]] = round(nncf_elapsed_time, 3)
        self.performance[template.name][TIME_LOG["nncf_eval_time"]] = round(nncf_eval_elapsed_time, 3)
        reg_cfg.result_dict[reg_cfg.task_type][reg_cfg.label_type][reg_cfg.train_type]["nncf"].append(self.performance)

        assert test_result["passed"] is True, test_result["log"]

    @e2e_pytest_component
    @pytest.mark.parametrize("template", templates, ids=templates_ids)
<<<<<<< HEAD
    def test_ptq_optimize_eval(self, reg_cfg, template, tmp_dir_path):
=======
    @pytest.mark.skip(reason="Issue#2381: Tiling isn't available at class incremental/deremental learning scenario")
    def test_ptq_optimize_eval(self, template, tmp_dir_path):
>>>>>>> c0bd7028
        self.performance[template.name] = {}

        tmp_dir_path = tmp_dir_path / reg_cfg.task_type
        ptq_start_time = timer()
        ptq_optimize_testing(template, tmp_dir_path, reg_cfg.otx_dir, reg_cfg.args)
        ptq_elapsed_time = timer() - ptq_start_time

        ptq_eval_start_time = timer()
        test_result = regression_ptq_eval_testing(
            template,
            tmp_dir_path,
            reg_cfg.otx_dir,
            reg_cfg.args,
            criteria=reg_cfg.config_dict["regression_criteria"]["ptq"],
            reg_threshold=0.10,
            result_dict=self.performance[template.name],
        )
        ptq_eval_elapsed_time = timer() - ptq_eval_start_time

        self.performance[template.name][TIME_LOG["ptq_time"]] = round(ptq_elapsed_time, 3)
        self.performance[template.name][TIME_LOG["ptq_eval_time"]] = round(ptq_eval_elapsed_time, 3)
        reg_cfg.result_dict[reg_cfg.task_type][reg_cfg.label_type][reg_cfg.train_type]["ptq"].append(self.performance)

        assert test_result["passed"] is True, test_result["log"]<|MERGE_RESOLUTION|>--- conflicted
+++ resolved
@@ -79,12 +79,8 @@
 
     @e2e_pytest_component
     @pytest.mark.parametrize("template", templates, ids=templates_ids)
-<<<<<<< HEAD
+    @pytest.mark.skip(reason="Issue#2381: Tiling isn't available at class incremental/deremental learning scenario")  
     def test_otx_train(self, reg_cfg, template, tmp_dir_path):
-=======
-    @pytest.mark.skip(reason="Issue#2381: Tiling isn't available at class incremental/deremental learning scenario")
-    def test_otx_train(self, template, tmp_dir_path):
->>>>>>> c0bd7028
         self.performance[template.name] = {}
 
         tmp_dir_path = tmp_dir_path / reg_cfg.task_type
@@ -111,16 +107,9 @@
 
     @e2e_pytest_component
     @pytest.mark.parametrize("template", templates, ids=templates_ids)
-<<<<<<< HEAD
+    @pytest.mark.skip(reason="Issue#2381: Tiling isn't available at class incremental/deremental learning scenario")
     def test_otx_train_kpi_test(self, reg_cfg, template):
         performance = reg_cfg.get_template_performance(template)
-=======
-    @pytest.mark.skip(reason="Issue#2381: Tiling isn't available at class incremental/deremental learning scenario")
-    def test_otx_train_kpi_test(self, template):
-        results = result_dict[TASK_TYPE][self.label_type][TRAIN_TYPE]["train"]
-        performance = get_template_performance(results, template)
->>>>>>> c0bd7028
-
         kpi_train_result = regression_train_time_testing(
             train_time_criteria=reg_cfg.config_dict["kpi_e2e_train_time_criteria"]["train"],
             e2e_train_time=performance[template.name][TIME_LOG["train_time"]],
@@ -138,13 +127,8 @@
 
     @e2e_pytest_component
     @pytest.mark.parametrize("template", templates, ids=templates_ids)
-<<<<<<< HEAD
-    @pytest.mark.skip(reason="Issue#2290: MaskRCNN shows degraded performance when inferencing in OpenVINO")
+    @pytest.mark.skip(reason="Issue#2381: Tiling isn't available at class incremental/deremental learning scenario")
     def test_otx_export_eval_openvino(self, reg_cfg, template, tmp_dir_path):
-=======
-    @pytest.mark.skip(reason="Issue#2381: Tiling isn't available at class incremental/deremental learning scenario")
-    def test_otx_export_eval_openvino(self, template, tmp_dir_path):
->>>>>>> c0bd7028
         self.performance[template.name] = {}
 
         tmp_dir_path = tmp_dir_path / reg_cfg.task_type
@@ -175,12 +159,8 @@
 
     @e2e_pytest_component
     @pytest.mark.parametrize("template", templates, ids=templates_ids)
-<<<<<<< HEAD
+    @pytest.mark.skip(reason="Issue#2381: Tiling isn't available at class incremental/deremental learning scenario")
     def test_otx_deploy_eval_deployment(self, reg_cfg, template, tmp_dir_path):
-=======
-    @pytest.mark.skip(reason="Issue#2381: Tiling isn't available at class incremental/deremental learning scenario")
-    def test_otx_deploy_eval_deployment(self, template, tmp_dir_path):
->>>>>>> c0bd7028
         self.performance[template.name] = {}
 
         tmp_dir_path = tmp_dir_path / reg_cfg.task_type
@@ -211,12 +191,8 @@
 
     @e2e_pytest_component
     @pytest.mark.parametrize("template", templates, ids=templates_ids)
-<<<<<<< HEAD
+    @pytest.mark.skip(reason="Issue#2381: Tiling isn't available at class incremental/deremental learning scenario")
     def test_nncf_optimize_eval(self, reg_cfg, template, tmp_dir_path):
-=======
-    @pytest.mark.skip(reason="Issue#2381: Tiling isn't available at class incremental/deremental learning scenario")
-    def test_nncf_optimize_eval(self, template, tmp_dir_path):
->>>>>>> c0bd7028
         self.performance[template.name] = {}
 
         tmp_dir_path = tmp_dir_path / reg_cfg.task_type
@@ -248,12 +224,8 @@
 
     @e2e_pytest_component
     @pytest.mark.parametrize("template", templates, ids=templates_ids)
-<<<<<<< HEAD
+    @pytest.mark.skip(reason="Issue#2381: Tiling isn't available at class incremental/deremental learning scenario")
     def test_ptq_optimize_eval(self, reg_cfg, template, tmp_dir_path):
-=======
-    @pytest.mark.skip(reason="Issue#2381: Tiling isn't available at class incremental/deremental learning scenario")
-    def test_ptq_optimize_eval(self, template, tmp_dir_path):
->>>>>>> c0bd7028
         self.performance[template.name] = {}
 
         tmp_dir_path = tmp_dir_path / reg_cfg.task_type
