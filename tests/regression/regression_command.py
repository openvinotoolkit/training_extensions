import json
import os

from tests.test_suite.run_test_command import (
    get_template_dir,
    check_run,
)


def regression_eval_testing(
    template,
    root,
    otx_dir,
    args,
    criteria,
    result_dict,
    threshold=0.10,
):
    regression_result = {
        "passed": True,
        "log": "",
    }

    template_work_dir = get_template_dir(template, root)

    command_line = [
        "otx",
        "eval",
        template.model_template_path,
        "--test-data-roots",
        f'{os.path.join(otx_dir, args["--test-data-roots"])}',
        "--load-weights",
        f"{template_work_dir}/trained_{template.model_template_id}/models/weights.pth",
        "--output",
        f"{template_work_dir}/trained_{template.model_template_id}",
    ]
    command_line.extend(["--workspace", f"{template_work_dir}"])
    command_line.extend(args.get("eval_params", []))
    check_run(command_line)

    performance_json_path = f"{template_work_dir}/trained_{template.model_template_id}/performance.json"
    assert os.path.exists(performance_json_path)

    with open(performance_json_path) as read_file:
        trained_performance = json.load(read_file)

    for k in trained_performance.keys():
        result_dict[k] = round(trained_performance[k], 3)
        model_criteria = 0.0
        if template.name not in criteria.keys():
            regression_result["passed"] = False
            regression_result["log"] = (
                f"Cannot find regression criteria for the template '{template.name}'. "
                + f"train_performance = {trained_performance}"
            )
        else:
            model_criteria = criteria[template.name] * (1.0 - threshold)
            if trained_performance[k] < model_criteria:
                regression_result["passed"] = False
                regression_result[
                    "log"
                ] = f"[{template.name}] Performance: ({trained_performance[k]}) < Criteria: ({model_criteria}), threshold: {threshold}."

    result_dict["Model size (MB)"] = round(
        os.path.getsize(f"{template_work_dir}/trained_{template.model_template_id}/models/weights.pth") / 1e6, 2
    )

    return regression_result


def regression_openvino_testing(
    template,
    root,
    otx_dir,
    args,
    threshold=0.0,
    criteria=None,
    reg_threshold=0.10,
    result_dict=None,
    half_precision=False,
):
    regression_result = {
        "passed": True,
        "log": "",
    }

    template_work_dir = get_template_dir(template, root)
    weights_path = f"{template_work_dir}/exported_{template.model_template_id}/openvino.xml"
    output_path = f"{template_work_dir}/exported_{template.model_template_id}"
    perf_path = f"{template_work_dir}/exported_{template.model_template_id}/performance.json"

    if half_precision:
        weights_path = f"{template_work_dir}/exported_{template.model_template_id}_fp16/openvino.xml"
        output_path = f"{template_work_dir}/exported_{template.model_template_id}_fp16"
        perf_path = f"{template_work_dir}/exported_{template.model_template_id}_fp16/performance.json"

    command_line = [
        "otx",
        "eval",
        template.model_template_path,
        "--test-data-roots",
        f'{os.path.join(otx_dir, args["--test-data-roots"])}',
        "--load-weights",
        weights_path,
        "--output",
        output_path,
    ]
    command_line.extend(["--workspace", f"{template_work_dir}"])
    check_run(command_line)

    trained_perf_path = f"{template_work_dir}/trained_{template.model_template_id}/performance.json"
    assert os.path.exists(trained_perf_path)
    with open(trained_perf_path) as read_file:
        trained_performance = json.load(read_file)

    assert os.path.exists(perf_path)
    with open(perf_path) as read_file:
        exported_performance = json.load(read_file)

    for k in trained_performance.keys():
        if k == "avg_time_per_image":
            continue
        result_dict[k] = round(exported_performance[k], 3)
        if (
            exported_performance[k] < trained_performance[k]
            and abs(trained_performance[k] - exported_performance[k]) / (trained_performance[k] + 1e-10) > threshold
        ):
            regression_result["passed"] = False
            regression_result[
                "log"
            ] = f"[{template.name}] {trained_performance[k]=}, {exported_performance[k]=}, {threshold=}"

    return regression_result


def regression_deployment_testing(
    template, root, otx_dir, args, threshold=0.0, criteria=None, reg_threshold=0.10, result_dict=None
):
    regression_result = {
        "passed": True,
        "log": "",
    }

    template_work_dir = get_template_dir(template, root)
    command_line = [
        "otx",
        "eval",
        template.model_template_path,
        "--test-data-roots",
        f'{os.path.join(otx_dir, args["--test-data-roots"])}',
        "--load-weights",
        f"{template_work_dir}/deployed_{template.model_template_id}/openvino.zip",
        "--output",
        f"{template_work_dir}/deployed_{template.model_template_id}",
    ]
    command_line.extend(["--workspace", f"{template_work_dir}"])
    check_run(command_line)
    assert os.path.exists(f"{template_work_dir}/deployed_{template.model_template_id}/performance.json")
    with open(f"{template_work_dir}/exported_{template.model_template_id}/performance.json") as read_file:
        exported_performance = json.load(read_file)
    with open(f"{template_work_dir}/deployed_{template.model_template_id}/performance.json") as read_file:
        deployed_performance = json.load(read_file)

    for k in exported_performance.keys():
<<<<<<< HEAD
        result_dict[k] = round(deployed_performance[k], 3)
=======
        if k == "avg_time_per_image":
            continue
        if isinstance(criteria, dict) and template.name in criteria.keys():
            result_dict[k] = round(deployed_performance[k], 3)
            if deployed_performance[k] < modified_criteria:
                regression_result["passed"] = False
                regression_result[
                    "log"
                ] = f"Deploy performance: ({deployed_performance[k]}) < Criteria: ({modified_criteria})."
>>>>>>> 090ae97c
        if (
            deployed_performance[k] < exported_performance[k]
            and abs(exported_performance[k] - deployed_performance[k]) / (exported_performance[k] + 1e-10) > threshold
        ):
            regression_result["passed"] = False
            regression_result[
                "log"
            ] = f"[{template.name}] {exported_performance[k]=}, {deployed_performance[k]=}, {threshold=}"

    return regression_result


def regression_nncf_eval_testing(
    template, root, otx_dir, args, threshold=0.01, criteria=None, reg_threshold=0.10, result_dict=None
):
    regression_result = {
        "passed": True,
        "log": "",
    }

    template_work_dir = get_template_dir(template, root)
    command_line = [
        "otx",
        "eval",
        template.model_template_path,
        "--test-data-roots",
        f'{os.path.join(otx_dir, args["--test-data-roots"])}',
        "--load-weights",
        f"{template_work_dir}/nncf_{template.model_template_id}/weights.pth",
        "--output",
        f"{template_work_dir}/nncf_{template.model_template_id}",
    ]
    command_line.extend(["--workspace", f"{template_work_dir}"])
    check_run(command_line)
    assert os.path.exists(f"{template_work_dir}/nncf_{template.model_template_id}/performance.json")
    with open(f"{template_work_dir}/nncf_{template.model_template_id}/nncf_performance.json") as read_file:
        trained_performance = json.load(read_file)
    with open(f"{template_work_dir}/nncf_{template.model_template_id}/performance.json") as read_file:
        evaluated_performance = json.load(read_file)

    for k in trained_performance.keys():
        result_dict[k] = round(evaluated_performance[k], 3)
        model_criteria = 0.0
        if template.name not in criteria.keys():
            regression_result["passed"] = False
            regression_result["log"] = (
                f"Cannot find regression criteria for the template '{template.name}'. "
                + f"{trained_performance=}, {evaluated_performance=}"
            )
        else:
            model_criteria = criteria[template.name] * (1.0 - threshold)
            if evaluated_performance[k] < model_criteria:
                regression_result["passed"] = False
                regression_result[
                    "log"
                ] = f"[{template.name}] NNCF performance is lower than criteria: {evaluated_performance[k]=}, {model_criteria=}, {threshold=}"
            elif evaluated_performance[k] < trained_performance[k]:
                regression_result["passed"] = False
                regression_result[
                    "log"
                ] = f"[{template.name}] NNCF eval performance is lower than train: {evaluated_performance[k]=}, {train_performance=}"
            elif abs(trained_performance[k] - evaluated_performance[k]) / (trained_performance[k] + 1e-10) > threshold:
                regression_result["passed"] = False
                regression_result[
                    "log"
                ] = f"[{template.name}] NNCF train & eval delta is too big: {evaluated_performance[k]=}, {trained_performance[k]=}, {threshold=}"

    return regression_result


def regression_ptq_eval_testing(template, root, otx_dir, args, criteria=None, reg_threshold=0.10, result_dict=None):
    regression_result = {
        "passed": True,
        "log": "",
    }

    template_work_dir = get_template_dir(template, root)
    command_line = [
        "otx",
        "eval",
        template.model_template_path,
        "--test-data-roots",
        f'{os.path.join(otx_dir, args["--test-data-roots"])}',
        "--load-weights",
        f"{template_work_dir}/ptq_{template.model_template_id}/openvino.xml",
        "--output",
        f"{template_work_dir}/ptq_{template.model_template_id}",
    ]
    command_line.extend(["--workspace", f"{template_work_dir}"])
    check_run(command_line)
    assert os.path.exists(f"{template_work_dir}/ptq_{template.model_template_id}/performance.json")

    with open(f"{template_work_dir}/ptq_{template.model_template_id}/performance.json") as read_file:
        ptq_performance = json.load(read_file)

    for k in ptq_performance.keys():
        result_dict[k] = round(ptq_performance[k], 3)
        model_criteria = 0.0
        if template.name not in criteria.keys():
            regression_result["passed"] = False
            regression_result["log"] = (
                f"Cannot find regression criteria for the template '{template.name}'. " + f"{ptq_performance=}"
            )
        else:
            model_criteria = criteria[template.name] * (1.0 * reg_threshold)
            if ptq_performance[k] < model_criteria:
                regression_result["passed"] = False
                regression_result[
                    "log"
                ] = f"[{template.name}] ptq performance: {ptq_performance[k]=}, {model_criteria=}, {reg_threshold=}"

    return regression_result


def regression_train_time_testing(train_time_criteria, e2e_train_time, template, threshold=0.30):
    """Measure train+val time and comapre with test criteria.

    Test criteria was set by previous measurement.
    """
    regression_result = {
        "passed": True,
        "log": "",
    }

    e2e_train_time_criteria = train_time_criteria[template.name] if template.name in train_time_criteria.keys() else 0.0
    modified_train_criteria = e2e_train_time_criteria + (e2e_train_time_criteria * threshold)

    if e2e_train_time > modified_train_criteria:
        regression_result["passed"] = False
        regression_result[
            "log"
        ] = f"[{template.name}] Train time: ({e2e_train_time}) < Criteria: ({modified_train_criteria})."

    return regression_result


def regression_eval_time_testing(eval_time_criteria, e2e_eval_time, template, threshold=0.30):
    """Measure evaluation time and comapre with test criteria.

    Test criteria was set by previous measurement.
    """
    regression_result = {
        "passed": True,
        "log": "",
    }

    e2e_eval_time_criteria = eval_time_criteria[template.name] if template.name in eval_time_criteria.keys() else 0.0
    modified_eval_criteria = e2e_eval_time_criteria + (e2e_eval_time_criteria * threshold)

    if e2e_eval_time > modified_eval_criteria:
        regression_result["passed"] = False
        regression_result[
            "log"
        ] = f"[{template.name}] Eval time: ({e2e_eval_time}) < criteria: ({modified_eval_criteria})."

    return regression_result<|MERGE_RESOLUTION|>--- conflicted
+++ resolved
@@ -162,19 +162,9 @@
         deployed_performance = json.load(read_file)
 
     for k in exported_performance.keys():
-<<<<<<< HEAD
-        result_dict[k] = round(deployed_performance[k], 3)
-=======
         if k == "avg_time_per_image":
             continue
-        if isinstance(criteria, dict) and template.name in criteria.keys():
-            result_dict[k] = round(deployed_performance[k], 3)
-            if deployed_performance[k] < modified_criteria:
-                regression_result["passed"] = False
-                regression_result[
-                    "log"
-                ] = f"Deploy performance: ({deployed_performance[k]}) < Criteria: ({modified_criteria})."
->>>>>>> 090ae97c
+        result_dict[k] = round(deployed_performance[k], 3)
         if (
             deployed_performance[k] < exported_performance[k]
             and abs(exported_performance[k] - deployed_performance[k]) / (exported_performance[k] + 1e-10) > threshold
