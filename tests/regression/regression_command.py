--- conflicted
+++ resolved
@@ -117,33 +117,8 @@
     with open(perf_path) as read_file:
         exported_performance = json.load(read_file)
 
-<<<<<<< HEAD
     for k in trained_performance.keys():
         result_dict[k] = round(exported_performance[k], 3)
-=======
-    model_criteria = 0.0  # set default model critera for not existing reg config
-    if template.name not in criteria.keys():
-        regression_result["passed"] = False
-        log_msg = (
-            f"Cannot find regression criteria for the template '{template.name}'. "
-            + f"train_performance = {trained_performance}, export_performance = {exported_performance}"
-        )
-        regression_result["log"] = log_msg
-        print(log_msg)
-        return regression_result
-
-    if isinstance(criteria, dict):
-        model_criteria = criteria[template.name] * (1.0 - reg_threshold)
-
-    for k in trained_performance.keys():
-        result_dict[k] = round(exported_performance[k], 3)
-        if exported_performance[k] < model_criteria:
-            regression_result["passed"] = False
-            regression_result[
-                "log"
-            ] = f"Export performance: ({exported_performance[k]}) < Criteria: ({model_criteria})."
-
->>>>>>> 5f62d47f
         if (
             exported_performance[k] < trained_performance[k]
             and abs(trained_performance[k] - exported_performance[k]) / (trained_performance[k] + 1e-10) > threshold
