# Copyright (C) 2023 Intel Corporation
# SPDX-License-Identifier: Apache-2.0


from __future__ import annotations

from dataclasses import dataclass
from pathlib import Path

import pytest
from otx.cli.train import otx_train

import mlflow


@dataclass
class ModelTestCase:
    task: str
    name: str


@dataclass
class DatasetTestCase:
    name: str
    data_root: Path
    data_format: str
    num_classes: int
    extra_overrides: dict


@dataclass
class RegressionTestCase:
    model: ModelTestCase
    dataset: DatasetTestCase
    output_dir: Path


class BaseTest:
    def _test_regression(
        self,
        model_test_case: ModelTestCase,
        dataset_test_case: DatasetTestCase,
        fxt_dataset_root_dir: Path,
        fxt_tags: dict,
        fxt_num_repeat: int,
        fxt_accelerator: str,
        tmpdir: pytest.TempdirFactory,
    ) -> None:
        for seed in range(fxt_num_repeat):
            test_case = RegressionTestCase(
                model=model_test_case,
                dataset=dataset_test_case,
                output_dir=Path(tmpdir) / str(seed),
            )

            run_name = f"{test_case.model.task}/{test_case.model.name}/{test_case.dataset.name}/{seed}"
            tags = {
                "task": test_case.model.task,
                "model": test_case.model.name,
                "dataset": test_case.dataset.name,
                "seed": str(seed),
                **fxt_tags,
            }
            data_root = (
                fxt_dataset_root_dir
                / test_case.model.task
                / test_case.dataset.data_root
            )
            with mlflow.start_run(tags=tags, run_name=run_name):
                overrides = [
                    f"+recipe={test_case.model.task}/{test_case.model.name}",
                    f"model.otx_model.num_classes={test_case.dataset.num_classes}",
                    f"data.data_root={data_root}",
                    f"data.data_format={test_case.dataset.data_format}",
                    f"base.output_dir={test_case.output_dir}",
                    f"seed={seed}",
                    f"trainer={fxt_accelerator}",
                    "test=true",
                    "trainer=gpu",
                ] + [
                    f"{key}={value}"
                    for key, value in test_case.dataset.extra_overrides.items()
                ]
                metrics = otx_train(overrides)

                # Submit metrics to MLFlow Tracker server
                mlflow.log_metrics(metrics)


class TestMultiClassCls(BaseTest):
    # Test case parametrization for model
    MODEL_TEST_CASES = [  # noqa: RUF012
        ModelTestCase(task="multiclass_classification", name="otx_deit_tiny"),
        ModelTestCase(task="multiclass_classification", name="otx_dino_v2"),
        ModelTestCase(task="multiclass_classification", name="otx_efficientnet_b0"),
        ModelTestCase(task="multiclass_classification", name="otx_efficientnet_v2"),
        ModelTestCase(task="multiclass_classification", name="otx_mobilenet_v3_large"),
    ]
    # Test case parametrization for dataset
    DATASET_TEST_CASES = [  # noqa: RUF012
        DatasetTestCase(
            name=f"multiclass_CUB_small_{idx}",
            data_root=Path("multiclass_CUB_small") / f"{idx}",
            data_format="imagenet_with_subset_dirs",
            num_classes=2,
            extra_overrides={"trainer.max_epochs": "20"},
        )
        for idx in range(1, 4)
    ] + [
        DatasetTestCase(
            name=f"multiclass_CUB_medium",
            data_root=Path("multiclass_CUB_medium"),
            data_format="imagenet_with_subset_dirs",
            num_classes=67,
            extra_overrides={"trainer.max_epochs": "20"},
        ),
        DatasetTestCase(
            name=f"multiclass_food101_large",
            data_root=Path("multiclass_food101_large"),
            data_format="imagenet_with_subset_dirs",
            num_classes=20,
            extra_overrides={"trainer.max_epochs": "20"},
        )
    ]

    @pytest.mark.parametrize(
        "model_test_case",
        MODEL_TEST_CASES,
        ids=[tc.name for tc in MODEL_TEST_CASES],
    )
    @pytest.mark.parametrize(
        "dataset_test_case",
        DATASET_TEST_CASES,
        ids=[tc.name for tc in DATASET_TEST_CASES],
    )
    def test_regression(
        self,
        model_test_case: ModelTestCase,
        dataset_test_case: DatasetTestCase,
        fxt_dataset_root_dir: Path,
        fxt_tags: dict,
        fxt_num_repeat: int,
        fxt_accelerator: str,
        tmpdir: pytest.TempdirFactory,
    ) -> None:
        self._test_regression(
            model_test_case=model_test_case,
            dataset_test_case=dataset_test_case,
            fxt_dataset_root_dir=fxt_dataset_root_dir,
            fxt_tags=fxt_tags,
            fxt_num_repeat=fxt_num_repeat,
            fxt_accelerator=fxt_accelerator,
            tmpdir=tmpdir,
        )


class TestMultilabelCls(BaseTest):
    # Test case parametrization for model
    MODEL_TEST_CASES = [  # noqa: RUF012
        ModelTestCase(task="multilabel_classification", name="efficientnet_b0_light"),
        ModelTestCase(task="multilabel_classification", name="efficientnet_v2_light"),
        ModelTestCase(task="multilabel_classification", name="mobilenet_v3_large_light"),
        ModelTestCase(task="multilabel_classification", name="otx_deit_tiny"),
    ]
    # Test case parametrization for dataset
    DATASET_TEST_CASES = [  # noqa: RUF012
        DatasetTestCase(
            name=f"multilabel_CUB_small_{idx}",
            data_root=Path("multilabel_CUB_small") / f"{idx}",
            data_format="datumaro",
            num_classes=3,
            extra_overrides={"trainer.max_epochs": "20"},
        )
        for idx in range(1, 4)
    ] + [
        DatasetTestCase(
            name=f"multilabel_CUB_medium",
            data_root=Path("multilabel_CUB_medium"),
            data_format="datumaro",
            num_classes=68,
            extra_overrides={"trainer.max_epochs": "20"},
        ),
        DatasetTestCase(
            name=f"multilabel_food101_large",
            data_root=Path("multilabel_food101_large"),
            data_format="datumaro",
            num_classes=21,
            extra_overrides={"trainer.max_epochs": "20"},
        )
    ]

    @pytest.mark.parametrize(
        "model_test_case",
        MODEL_TEST_CASES,
        ids=[tc.name for tc in MODEL_TEST_CASES],
    )
    @pytest.mark.parametrize(
        "dataset_test_case",
        DATASET_TEST_CASES,
        ids=[tc.name for tc in DATASET_TEST_CASES],
    )
    def test_regression(
        self,
        model_test_case: ModelTestCase,
        dataset_test_case: DatasetTestCase,
        fxt_dataset_root_dir: Path,
        fxt_tags: dict,
        fxt_num_repeat: int,
        fxt_accelerator: str,
        tmpdir: pytest.TempdirFactory,
    ) -> None:
        self._test_regression(
            model_test_case=model_test_case,
            dataset_test_case=dataset_test_case,
            fxt_dataset_root_dir=fxt_dataset_root_dir,
            fxt_tags=fxt_tags,
            fxt_num_repeat=fxt_num_repeat,
            fxt_accelerator=fxt_accelerator,
            tmpdir=tmpdir,
        )


class TestHlabelCls(BaseTest):
    # Test case parametrization for model
    MODEL_TEST_CASES = [  # noqa: RUF012
        ModelTestCase(task="hlabel_classification", name="efficientnet_b0_light"),
        ModelTestCase(task="hlabel_classification", name="efficientnet_v2_light"),
        ModelTestCase(task="hlabel_classification", name="mobilenet_v3_large_light"),
        ModelTestCase(task="hlabel_classification", name="otx_deit_tiny"),
    ]
    # Test case parametrization for dataset
    DATASET_TEST_CASES = [  # noqa: RUF012
        DatasetTestCase(
            name=f"hlabel_CUB_small_{idx}",
            data_root=Path("hlabel_CUB_small") / f"{idx}",
            data_format="datumaro",
            num_classes=3,
            extra_overrides={"trainer.max_epochs": "20"},
        )
        for idx in range(1, 4)
    ]

    @pytest.mark.parametrize(
        "model_test_case",
        MODEL_TEST_CASES,
        ids=[tc.name for tc in MODEL_TEST_CASES],
    )
    @pytest.mark.parametrize(
        "dataset_test_case",
        DATASET_TEST_CASES,
        ids=[tc.name for tc in DATASET_TEST_CASES],
    )
    def test_regression(
        self,
        model_test_case: ModelTestCase,
        dataset_test_case: DatasetTestCase,
        fxt_dataset_root_dir: Path,
        fxt_tags: dict,
        fxt_num_repeat: int,
        fxt_accelerator: str,
        tmpdir: pytest.TempdirFactory,
    ) -> None:
        self._test_regression(
            model_test_case=model_test_case,
            dataset_test_case=dataset_test_case,
            fxt_dataset_root_dir=fxt_dataset_root_dir,
            fxt_tags=fxt_tags,
            fxt_num_repeat=fxt_num_repeat,
            fxt_accelerator=fxt_accelerator,
            tmpdir=tmpdir,
        )

class TestObjectDetection(BaseTest):
    # Test case parametrization for model
    MODEL_TEST_CASES = [  # noqa: RUF012
        ModelTestCase(task="detection", name="atss_mobilenetv2"),
        ModelTestCase(task="detection", name="atss_resnext101"),
        ModelTestCase(task="detection", name="ssd_mobilenetv2"),
        ModelTestCase(task="detection", name="yolox_tiny"),
        ModelTestCase(task="detection", name="yolox_s"),
        ModelTestCase(task="detection", name="yolox_l"),
        ModelTestCase(task="detection", name="yolox_x"),
    ]
    # Test case parametrization for dataset
    DATASET_TEST_CASES = [  # noqa: RUF012
        DatasetTestCase(
            name=f"pothole_small_{idx}",
            data_root=Path("pothole_small") / f"{idx}",
            data_format="coco",
            num_classes=1,
            extra_overrides={"trainer.max_epochs": "40", "trainer.deterministic": "True"},
        )
        for idx in range(1, 4)
    ] + [
        DatasetTestCase(
            name="pothole_medium",
            data_root="pothole_medium",
            data_format="coco",
            num_classes=1,
            extra_overrides={"trainer.max_epochs": "40", "trainer.deterministic": "True"}
        ),
        DatasetTestCase(
            name="vitens_large",
            data_root="vitens_large",
            data_format="coco",
            num_classes=1,
            extra_overrides={"trainer.max_epochs": "40", "trainer.deterministic": "True"}
        )
    ]

    @pytest.mark.parametrize(
        "model_test_case",
        MODEL_TEST_CASES,
        ids=[tc.name for tc in MODEL_TEST_CASES],
    )
    @pytest.mark.parametrize(
        "dataset_test_case",
        DATASET_TEST_CASES,
        ids=[tc.name for tc in DATASET_TEST_CASES],
    )
    def test_regression(
        self,
        model_test_case: ModelTestCase,
        dataset_test_case: DatasetTestCase,
        fxt_dataset_root_dir: Path,
        fxt_tags: dict,
        fxt_num_repeat: int,
        fxt_accelerator: str,
        tmpdir: pytest.TempdirFactory,
    ) -> None:
        self._test_regression(
            model_test_case=model_test_case,
            dataset_test_case=dataset_test_case,
            fxt_dataset_root_dir=fxt_dataset_root_dir,
            fxt_tags=fxt_tags,
            fxt_num_repeat=fxt_num_repeat,
            fxt_accelerator=fxt_accelerator,
            tmpdir=tmpdir,
        )

<<<<<<< HEAD

class TestInstanceSegmentation(BaseTest):
    # Test case parametrization for model
    MODEL_TEST_CASES = [  # noqa: RUF012
        ModelTestCase(task="instance_segmentation", name="maskrcnn_efficientnetb2b"),
        ModelTestCase(task="instance_segmentation", name="maskrcnn_r50"),
        ModelTestCase(task="instance_segmentation", name="maskrcnn_swint"),
=======
class TestSemanticSegmentation(BaseTest):
    # Test case parametrization for model
    MODEL_TEST_CASES = [  # noqa: RUF012
        ModelTestCase(task="semantic_segmentation", name="litehrnet_18"),
        ModelTestCase(task="semantic_segmentation", name="litehrnet_s"),
        ModelTestCase(task="semantic_segmentation", name="litehrnet_x"),
        ModelTestCase(task="semantic_segmentation", name="segnext_b"),
        ModelTestCase(task="semantic_segmentation", name="segnext_s"),
        ModelTestCase(task="semantic_segmentation", name="segnext_t"),
        ModelTestCase(task="semantic_segmentation", name="dino_v2_seg"),
>>>>>>> c1cec1a3
    ]
    # Test case parametrization for dataset
    DATASET_TEST_CASES = [  # noqa: RUF012
        DatasetTestCase(
<<<<<<< HEAD
            name=f"wgisd_small_{idx}",
            data_root=Path("wgisd_small") / f"{idx}",
            data_format="coco",
            num_classes=5,
            extra_overrides={"trainer.max_epochs": "20", "trainer.deterministic": "True"},
=======
            name=f"kvasir_small_{idx}",
            data_root=Path("kvasir_small") / f"{idx}",
            data_format="common_semantic_segmentation_with_subset_dirs",
            num_classes=2,
            extra_overrides={"trainer.max_epochs": "40", "trainer.deterministic": "True"},
>>>>>>> c1cec1a3
        )
        for idx in range(1, 4)
    ] + [
        DatasetTestCase(
<<<<<<< HEAD
            name="coco_car_person_medium",
            data_root="coco_car_person_medium",
            data_format="coco",
            num_classes=2,
            extra_overrides={"trainer.max_epochs": "20", "trainer.deterministic": "True"}
        ),
        DatasetTestCase(
            name="vitens_coliform",
            data_root="Vitens-Coliform-coco",
            data_format="coco",
            num_classes=1,
            extra_overrides={"trainer.max_epochs": "20", "trainer.deterministic": "True"}
=======
            name="kvasir_medium",
            data_root="kvasir_medium",
            data_format="common_semantic_segmentation_with_subset_dirs",
            num_classes=2,
            extra_overrides={"trainer.max_epochs": "40", "trainer.deterministic": "True"}
        ),
        DatasetTestCase(
            name="kvasir_large",
            data_root="kvasir_large",
            data_format="common_semantic_segmentation_with_subset_dirs",
            num_classes=2,
            extra_overrides={"trainer.max_epochs": "40", "trainer.deterministic": "True"}
>>>>>>> c1cec1a3
        )
    ]

    @pytest.mark.parametrize(
        "model_test_case",
        MODEL_TEST_CASES,
        ids=[tc.name for tc in MODEL_TEST_CASES],
    )
    @pytest.mark.parametrize(
        "dataset_test_case",
        DATASET_TEST_CASES,
        ids=[tc.name for tc in DATASET_TEST_CASES],
    )
    def test_regression(
        self,
        model_test_case: ModelTestCase,
        dataset_test_case: DatasetTestCase,
        fxt_dataset_root_dir: Path,
        fxt_tags: dict,
        fxt_num_repeat: int,
        fxt_accelerator: str,
        tmpdir: pytest.TempdirFactory,
    ) -> None:
        self._test_regression(
            model_test_case=model_test_case,
            dataset_test_case=dataset_test_case,
            fxt_dataset_root_dir=fxt_dataset_root_dir,
            fxt_tags=fxt_tags,
            fxt_num_repeat=fxt_num_repeat,
            fxt_accelerator=fxt_accelerator,
            tmpdir=tmpdir,
        )<|MERGE_RESOLUTION|>--- conflicted
+++ resolved
@@ -338,15 +338,6 @@
             tmpdir=tmpdir,
         )
 
-<<<<<<< HEAD
-
-class TestInstanceSegmentation(BaseTest):
-    # Test case parametrization for model
-    MODEL_TEST_CASES = [  # noqa: RUF012
-        ModelTestCase(task="instance_segmentation", name="maskrcnn_efficientnetb2b"),
-        ModelTestCase(task="instance_segmentation", name="maskrcnn_r50"),
-        ModelTestCase(task="instance_segmentation", name="maskrcnn_swint"),
-=======
 class TestSemanticSegmentation(BaseTest):
     # Test case parametrization for model
     MODEL_TEST_CASES = [  # noqa: RUF012
@@ -357,42 +348,19 @@
         ModelTestCase(task="semantic_segmentation", name="segnext_s"),
         ModelTestCase(task="semantic_segmentation", name="segnext_t"),
         ModelTestCase(task="semantic_segmentation", name="dino_v2_seg"),
->>>>>>> c1cec1a3
-    ]
-    # Test case parametrization for dataset
-    DATASET_TEST_CASES = [  # noqa: RUF012
-        DatasetTestCase(
-<<<<<<< HEAD
-            name=f"wgisd_small_{idx}",
-            data_root=Path("wgisd_small") / f"{idx}",
-            data_format="coco",
-            num_classes=5,
-            extra_overrides={"trainer.max_epochs": "20", "trainer.deterministic": "True"},
-=======
+    ]
+    # Test case parametrization for dataset
+    DATASET_TEST_CASES = [  # noqa: RUF012
+        DatasetTestCase(
             name=f"kvasir_small_{idx}",
             data_root=Path("kvasir_small") / f"{idx}",
             data_format="common_semantic_segmentation_with_subset_dirs",
             num_classes=2,
             extra_overrides={"trainer.max_epochs": "40", "trainer.deterministic": "True"},
->>>>>>> c1cec1a3
         )
         for idx in range(1, 4)
     ] + [
         DatasetTestCase(
-<<<<<<< HEAD
-            name="coco_car_person_medium",
-            data_root="coco_car_person_medium",
-            data_format="coco",
-            num_classes=2,
-            extra_overrides={"trainer.max_epochs": "20", "trainer.deterministic": "True"}
-        ),
-        DatasetTestCase(
-            name="vitens_coliform",
-            data_root="Vitens-Coliform-coco",
-            data_format="coco",
-            num_classes=1,
-            extra_overrides={"trainer.max_epochs": "20", "trainer.deterministic": "True"}
-=======
             name="kvasir_medium",
             data_root="kvasir_medium",
             data_format="common_semantic_segmentation_with_subset_dirs",
@@ -405,7 +373,71 @@
             data_format="common_semantic_segmentation_with_subset_dirs",
             num_classes=2,
             extra_overrides={"trainer.max_epochs": "40", "trainer.deterministic": "True"}
->>>>>>> c1cec1a3
+        )
+    ]
+
+    @pytest.mark.parametrize(
+        "model_test_case",
+        MODEL_TEST_CASES,
+        ids=[tc.name for tc in MODEL_TEST_CASES],
+    )
+    @pytest.mark.parametrize(
+        "dataset_test_case",
+        DATASET_TEST_CASES,
+        ids=[tc.name for tc in DATASET_TEST_CASES],
+    )
+    def test_regression(
+        self,
+        model_test_case: ModelTestCase,
+        dataset_test_case: DatasetTestCase,
+        fxt_dataset_root_dir: Path,
+        fxt_tags: dict,
+        fxt_num_repeat: int,
+        fxt_accelerator: str,
+        tmpdir: pytest.TempdirFactory,
+    ) -> None:
+        self._test_regression(
+            model_test_case=model_test_case,
+            dataset_test_case=dataset_test_case,
+            fxt_dataset_root_dir=fxt_dataset_root_dir,
+            fxt_tags=fxt_tags,
+            fxt_num_repeat=fxt_num_repeat,
+            fxt_accelerator=fxt_accelerator,
+            tmpdir=tmpdir,
+        )
+
+
+class TestInstanceSegmentation(BaseTest):
+    # Test case parametrization for model
+    MODEL_TEST_CASES = [  # noqa: RUF012
+        ModelTestCase(task="instance_segmentation", name="maskrcnn_efficientnetb2b"),
+        ModelTestCase(task="instance_segmentation", name="maskrcnn_r50"),
+        ModelTestCase(task="instance_segmentation", name="maskrcnn_swint"),
+    ]
+    # Test case parametrization for dataset
+    DATASET_TEST_CASES = [  # noqa: RUF012
+        DatasetTestCase(
+            name=f"wgisd_small_{idx}",
+            data_root=Path("wgisd_small") / f"{idx}",
+            data_format="coco",
+            num_classes=5,
+            extra_overrides={"trainer.max_epochs": "20", "trainer.deterministic": "True"},
+        )
+        for idx in range(1, 4)
+    ] + [
+        DatasetTestCase(
+            name="coco_car_person_medium",
+            data_root="coco_car_person_medium",
+            data_format="coco",
+            num_classes=2,
+            extra_overrides={"trainer.max_epochs": "20", "trainer.deterministic": "True"}
+        ),
+        DatasetTestCase(
+            name="vitens_coliform",
+            data_root="Vitens-Coliform-coco",
+            data_format="coco",
+            num_classes=1,
+            extra_overrides={"trainer.max_epochs": "20", "trainer.deterministic": "True"}
         )
     ]
 
