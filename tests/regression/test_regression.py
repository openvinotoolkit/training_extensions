# Copyright (C) 2023 Intel Corporation
# SPDX-License-Identifier: Apache-2.0


from __future__ import annotations

from dataclasses import dataclass
from pathlib import Path

import pytest
from otx.cli.train import otx_train

import mlflow


@dataclass
class ModelTestCase:
    task: str
    name: str


@dataclass
class DatasetTestCase:
    name: str
    data_root: Path
    data_format: str
    num_classes: int
    extra_overrides: dict


@dataclass
class RegressionTestCase:
    model: ModelTestCase
    dataset: DatasetTestCase
    output_dir: Path


class BaseTest:
    def _test_regression(
        self,
        model_test_case: ModelTestCase,
        dataset_test_case: DatasetTestCase,
        fxt_dataset_root_dir: Path,
        fxt_tags: dict,
        fxt_num_repeat: int,
        fxt_accelerator: str,
        tmpdir: pytest.TempdirFactory,
    ) -> None:
        for seed in range(fxt_num_repeat):
            test_case = RegressionTestCase(
                model=model_test_case,
                dataset=dataset_test_case,
                output_dir=Path(tmpdir) / str(seed),
            )

            run_name = f"{test_case.model.task}/{test_case.model.name}/{test_case.dataset.name}/{seed}"
            tags = {
                "task": test_case.model.task,
                "model": test_case.model.name,
                "dataset": test_case.dataset.name,
                "seed": str(seed),
                **fxt_tags,
            }
            data_root = (
                fxt_dataset_root_dir
                / test_case.model.task
                / test_case.dataset.data_root
            )
            with mlflow.start_run(tags=tags, run_name=run_name):
                overrides = [
                    f"+recipe={test_case.model.task}/{test_case.model.name}",
                    f"model.otx_model.num_classes={test_case.dataset.num_classes}",
                    f"data.data_root={data_root}",
                    f"data.data_format={test_case.dataset.data_format}",
                    f"base.output_dir={test_case.output_dir}",
                    f"seed={seed}",
                    f"trainer={fxt_accelerator}",
                    "test=true",
                    "trainer=gpu",
                ] + [
                    f"{key}={value}"
                    for key, value in test_case.dataset.extra_overrides.items()
                ]
                metrics = otx_train(overrides)

                # Submit metrics to MLFlow Tracker server
                mlflow.log_metrics(metrics)


class TestMultiClassCls(BaseTest):
    # Test case parametrization for model
    MODEL_TEST_CASES = [  # noqa: RUF012
        ModelTestCase(task="multiclass_classification", name="otx_deit_tiny"),
        ModelTestCase(task="multiclass_classification", name="otx_dino_v2"),
        ModelTestCase(task="multiclass_classification", name="otx_efficientnet_b0"),
        ModelTestCase(task="multiclass_classification", name="otx_efficientnet_v2"),
        ModelTestCase(task="multiclass_classification", name="otx_mobilenet_v3_large"),
    ]
    # Test case parametrization for dataset
    DATASET_TEST_CASES = [  # noqa: RUF012
        DatasetTestCase(
            name=f"multiclass_CUB_small_{idx}",
            data_root=Path("multiclass_CUB_small") / f"{idx}",
            data_format="imagenet_with_subset_dirs",
            num_classes=2,
            extra_overrides={"trainer.max_epochs": "20"},
        )
        for idx in range(1, 4)
    ] + [
        DatasetTestCase(
            name=f"multiclass_CUB_medium",
            data_root=Path("multiclass_CUB_medium"),
            data_format="imagenet_with_subset_dirs",
            num_classes=67,
            extra_overrides={"trainer.max_epochs": "20"},
        ),
        DatasetTestCase(
            name=f"multiclass_food101_large",
            data_root=Path("multiclass_food101_large"),
            data_format="imagenet_with_subset_dirs",
            num_classes=20,
            extra_overrides={"trainer.max_epochs": "20"},
        )
    ]

    @pytest.mark.parametrize(
        "model_test_case",
        MODEL_TEST_CASES,
        ids=[tc.name for tc in MODEL_TEST_CASES],
    )
    @pytest.mark.parametrize(
        "dataset_test_case",
        DATASET_TEST_CASES,
        ids=[tc.name for tc in DATASET_TEST_CASES],
    )
    def test_regression(
        self,
        model_test_case: ModelTestCase,
        dataset_test_case: DatasetTestCase,
        fxt_dataset_root_dir: Path,
        fxt_tags: dict,
        fxt_num_repeat: int,
        fxt_accelerator: str,
        tmpdir: pytest.TempdirFactory,
    ) -> None:
        self._test_regression(
            model_test_case=model_test_case,
            dataset_test_case=dataset_test_case,
            fxt_dataset_root_dir=fxt_dataset_root_dir,
            fxt_tags=fxt_tags,
            fxt_num_repeat=fxt_num_repeat,
            fxt_accelerator=fxt_accelerator,
            tmpdir=tmpdir,
        )


class TestMultilabelCls(BaseTest):
    # Test case parametrization for model
    MODEL_TEST_CASES = [  # noqa: RUF012
        ModelTestCase(task="multilabel_classification", name="efficientnet_b0_light"),
        ModelTestCase(task="multilabel_classification", name="efficientnet_v2_light"),
        ModelTestCase(task="multilabel_classification", name="mobilenet_v3_large_light"),
        ModelTestCase(task="multilabel_classification", name="otx_deit_tiny"),
    ]
    # Test case parametrization for dataset
    DATASET_TEST_CASES = [  # noqa: RUF012
        DatasetTestCase(
            name=f"multilabel_CUB_small_{idx}",
            data_root=Path("multilabel_CUB_small") / f"{idx}",
            data_format="datumaro",
            num_classes=3,
            extra_overrides={"trainer.max_epochs": "20"},
        )
        for idx in range(1, 4)
    ] + [
        DatasetTestCase(
            name=f"multilabel_CUB_medium",
            data_root=Path("multilabel_CUB_medium"),
            data_format="datumaro",
            num_classes=68,
            extra_overrides={"trainer.max_epochs": "20"},
        ),
        DatasetTestCase(
            name=f"multilabel_food101_large",
            data_root=Path("multilabel_food101_large"),
            data_format="datumaro",
            num_classes=21,
            extra_overrides={"trainer.max_epochs": "20"},
        )
    ]

    @pytest.mark.parametrize(
        "model_test_case",
        MODEL_TEST_CASES,
        ids=[tc.name for tc in MODEL_TEST_CASES],
    )
    @pytest.mark.parametrize(
        "dataset_test_case",
        DATASET_TEST_CASES,
        ids=[tc.name for tc in DATASET_TEST_CASES],
    )
    def test_regression(
        self,
        model_test_case: ModelTestCase,
        dataset_test_case: DatasetTestCase,
        fxt_dataset_root_dir: Path,
        fxt_tags: dict,
        fxt_num_repeat: int,
        fxt_accelerator: str,
        tmpdir: pytest.TempdirFactory,
    ) -> None:
        self._test_regression(
            model_test_case=model_test_case,
            dataset_test_case=dataset_test_case,
            fxt_dataset_root_dir=fxt_dataset_root_dir,
            fxt_tags=fxt_tags,
            fxt_num_repeat=fxt_num_repeat,
            fxt_accelerator=fxt_accelerator,
            tmpdir=tmpdir,
        )


class TestHlabelCls(BaseTest):
    # Test case parametrization for model
    MODEL_TEST_CASES = [  # noqa: RUF012
        ModelTestCase(task="hlabel_classification", name="efficientnet_b0_light"),
        ModelTestCase(task="hlabel_classification", name="efficientnet_v2_light"),
        ModelTestCase(task="hlabel_classification", name="mobilenet_v3_large_light"),
        ModelTestCase(task="hlabel_classification", name="otx_deit_tiny"),
    ]
    # Test case parametrization for dataset
    DATASET_TEST_CASES = [  # noqa: RUF012
        DatasetTestCase(
            name=f"hlabel_CUB_small_{idx}",
            data_root=Path("hlabel_CUB_small") / f"{idx}",
            data_format="datumaro",
            num_classes=3,
            extra_overrides={"trainer.max_epochs": "20"},
        )
        for idx in range(1, 4)
    ]

    @pytest.mark.parametrize(
        "model_test_case",
        MODEL_TEST_CASES,
        ids=[tc.name for tc in MODEL_TEST_CASES],
    )
    @pytest.mark.parametrize(
        "dataset_test_case",
        DATASET_TEST_CASES,
        ids=[tc.name for tc in DATASET_TEST_CASES],
    )
    def test_regression(
        self,
        model_test_case: ModelTestCase,
        dataset_test_case: DatasetTestCase,
        fxt_dataset_root_dir: Path,
        fxt_tags: dict,
        fxt_num_repeat: int,
        fxt_accelerator: str,
        tmpdir: pytest.TempdirFactory,
    ) -> None:
        self._test_regression(
            model_test_case=model_test_case,
            dataset_test_case=dataset_test_case,
            fxt_dataset_root_dir=fxt_dataset_root_dir,
            fxt_tags=fxt_tags,
            fxt_num_repeat=fxt_num_repeat,
            fxt_accelerator=fxt_accelerator,
            tmpdir=tmpdir,
        )

class TestObjectDetection(BaseTest):
    # Test case parametrization for model
    MODEL_TEST_CASES = [  # noqa: RUF012
        ModelTestCase(task="detection", name="atss_mobilenetv2"),
        ModelTestCase(task="detection", name="atss_resnext101"),
        ModelTestCase(task="detection", name="ssd_mobilenetv2"),
        ModelTestCase(task="detection", name="yolox_tiny"),
        ModelTestCase(task="detection", name="yolox_s"),
        ModelTestCase(task="detection", name="yolox_l"),
        ModelTestCase(task="detection", name="yolox_x"),
    ]
    # Test case parametrization for dataset
    DATASET_TEST_CASES = [  # noqa: RUF012
        DatasetTestCase(
            name=f"pothole_small_{idx}",
            data_root=Path("pothole_small") / f"{idx}",
            data_format="coco",
            num_classes=1,
            extra_overrides={"trainer.max_epochs": "40", "trainer.deterministic": "True"},
        )
        for idx in range(1, 4)
    ] + [
        DatasetTestCase(
            name="pothole_medium",
            data_root="pothole_medium",
            data_format="coco",
            num_classes=1,
            extra_overrides={"trainer.max_epochs": "40", "trainer.deterministic": "True"}
        ),
        DatasetTestCase(
            name="vitens_large",
            data_root="vitens_large",
            data_format="coco",
            num_classes=1,
            extra_overrides={"trainer.max_epochs": "40", "trainer.deterministic": "True"}
        )
    ]

    @pytest.mark.parametrize(
        "model_test_case",
        MODEL_TEST_CASES,
        ids=[tc.name for tc in MODEL_TEST_CASES],
    )
    @pytest.mark.parametrize(
        "dataset_test_case",
        DATASET_TEST_CASES,
        ids=[tc.name for tc in DATASET_TEST_CASES],
    )
    def test_regression(
        self,
        model_test_case: ModelTestCase,
        dataset_test_case: DatasetTestCase,
        fxt_dataset_root_dir: Path,
        fxt_tags: dict,
        fxt_num_repeat: int,
        fxt_accelerator: str,
        tmpdir: pytest.TempdirFactory,
    ) -> None:
        self._test_regression(
            model_test_case=model_test_case,
            dataset_test_case=dataset_test_case,
            fxt_dataset_root_dir=fxt_dataset_root_dir,
            fxt_tags=fxt_tags,
            fxt_num_repeat=fxt_num_repeat,
            fxt_accelerator=fxt_accelerator,
            tmpdir=tmpdir,
        )

class TestSemanticSegmentation(BaseTest):
    # Test case parametrization for model
    MODEL_TEST_CASES = [  # noqa: RUF012
        ModelTestCase(task="semantic_segmentation", name="litehrnet_18"),
        ModelTestCase(task="semantic_segmentation", name="litehrnet_s"),
        ModelTestCase(task="semantic_segmentation", name="litehrnet_x"),
        ModelTestCase(task="semantic_segmentation", name="segnext_b"),
        ModelTestCase(task="semantic_segmentation", name="segnext_s"),
        ModelTestCase(task="semantic_segmentation", name="segnext_t"),
        ModelTestCase(task="semantic_segmentation", name="dino_v2_seg"),
    ]
    # Test case parametrization for dataset
    DATASET_TEST_CASES = [  # noqa: RUF012
        DatasetTestCase(
            name=f"kvasir_small_{idx}",
            data_root=Path("kvasir_small") / f"{idx}",
            data_format="common_semantic_segmentation_with_subset_dirs",
            num_classes=2,
            extra_overrides={"trainer.max_epochs": "40", "trainer.deterministic": "True"},
        )
        for idx in range(1, 4)
    ] + [
        DatasetTestCase(
            name="kvasir_medium",
            data_root="kvasir_medium",
            data_format="common_semantic_segmentation_with_subset_dirs",
            num_classes=2,
            extra_overrides={"trainer.max_epochs": "40", "trainer.deterministic": "True"}
        ),
        DatasetTestCase(
            name="kvasir_large",
            data_root="kvasir_large",
            data_format="common_semantic_segmentation_with_subset_dirs",
            num_classes=2,
            extra_overrides={"trainer.max_epochs": "40", "trainer.deterministic": "True"}
        )
    ]

    @pytest.mark.parametrize(
        "model_test_case",
        MODEL_TEST_CASES,
        ids=[tc.name for tc in MODEL_TEST_CASES],
    )
    @pytest.mark.parametrize(
        "dataset_test_case",
        DATASET_TEST_CASES,
        ids=[tc.name for tc in DATASET_TEST_CASES],
    )
    def test_regression(
        self,
        model_test_case: ModelTestCase,
        dataset_test_case: DatasetTestCase,
        fxt_dataset_root_dir: Path,
        fxt_tags: dict,
        fxt_num_repeat: int,
        fxt_accelerator: str,
        tmpdir: pytest.TempdirFactory,
    ) -> None:
        self._test_regression(
            model_test_case=model_test_case,
            dataset_test_case=dataset_test_case,
            fxt_dataset_root_dir=fxt_dataset_root_dir,
            fxt_tags=fxt_tags,
            fxt_num_repeat=fxt_num_repeat,
            fxt_accelerator=fxt_accelerator,
            tmpdir=tmpdir,
        )

<<<<<<< HEAD
class TestVisualPrompting(BaseTest):
    # Test case parametrization for model
    MODEL_TEST_CASES = [  # noqa: RUF012
        ModelTestCase(task="visual_prompting", name="sam_tiny_vit"),
=======

class TestInstanceSegmentation(BaseTest):
    # Test case parametrization for model
    MODEL_TEST_CASES = [  # noqa: RUF012
        ModelTestCase(task="instance_segmentation", name="maskrcnn_efficientnetb2b"),
        ModelTestCase(task="instance_segmentation", name="maskrcnn_r50"),
        ModelTestCase(task="instance_segmentation", name="maskrcnn_swint"),
>>>>>>> 0d8aee4e
    ]
    # Test case parametrization for dataset
    DATASET_TEST_CASES = [  # noqa: RUF012
        DatasetTestCase(
            name=f"wgisd_small_{idx}",
            data_root=Path("wgisd_small") / f"{idx}",
            data_format="coco",
            num_classes=5,
            extra_overrides={"trainer.max_epochs": "20", "trainer.deterministic": "True"},
        )
        for idx in range(1, 4)
<<<<<<< HEAD
        ] + [
=======
    ] + [
>>>>>>> 0d8aee4e
        DatasetTestCase(
            name="coco_car_person_medium",
            data_root="coco_car_person_medium",
            data_format="coco",
            num_classes=2,
            extra_overrides={"trainer.max_epochs": "20", "trainer.deterministic": "True"}
        ),
        DatasetTestCase(
            name="vitens_coliform",
            data_root="Vitens-Coliform-coco",
            data_format="coco",
            num_classes=1,
            extra_overrides={"trainer.max_epochs": "20", "trainer.deterministic": "True"}
        )
    ]

    @pytest.mark.parametrize(
        "model_test_case",
        MODEL_TEST_CASES,
        ids=[tc.name for tc in MODEL_TEST_CASES],
    )
    @pytest.mark.parametrize(
        "dataset_test_case",
        DATASET_TEST_CASES,
        ids=[tc.name for tc in DATASET_TEST_CASES],
    )
    def test_regression(
        self,
        model_test_case: ModelTestCase,
        dataset_test_case: DatasetTestCase,
        fxt_dataset_root_dir: Path,
        fxt_tags: dict,
        fxt_num_repeat: int,
        fxt_accelerator: str,
        tmpdir: pytest.TempdirFactory,
    ) -> None:
        self._test_regression(
            model_test_case=model_test_case,
            dataset_test_case=dataset_test_case,
            fxt_dataset_root_dir=fxt_dataset_root_dir,
            fxt_tags=fxt_tags,
            fxt_num_repeat=fxt_num_repeat,
            fxt_accelerator=fxt_accelerator,
            tmpdir=tmpdir,
        )<|MERGE_RESOLUTION|>--- conflicted
+++ resolved
@@ -406,12 +406,6 @@
             tmpdir=tmpdir,
         )
 
-<<<<<<< HEAD
-class TestVisualPrompting(BaseTest):
-    # Test case parametrization for model
-    MODEL_TEST_CASES = [  # noqa: RUF012
-        ModelTestCase(task="visual_prompting", name="sam_tiny_vit"),
-=======
 
 class TestInstanceSegmentation(BaseTest):
     # Test case parametrization for model
@@ -419,7 +413,6 @@
         ModelTestCase(task="instance_segmentation", name="maskrcnn_efficientnetb2b"),
         ModelTestCase(task="instance_segmentation", name="maskrcnn_r50"),
         ModelTestCase(task="instance_segmentation", name="maskrcnn_swint"),
->>>>>>> 0d8aee4e
     ]
     # Test case parametrization for dataset
     DATASET_TEST_CASES = [  # noqa: RUF012
@@ -431,11 +424,7 @@
             extra_overrides={"trainer.max_epochs": "20", "trainer.deterministic": "True"},
         )
         for idx in range(1, 4)
-<<<<<<< HEAD
-        ] + [
-=======
     ] + [
->>>>>>> 0d8aee4e
         DatasetTestCase(
             name="coco_car_person_medium",
             data_root="coco_car_person_medium",
@@ -480,4 +469,67 @@
             fxt_num_repeat=fxt_num_repeat,
             fxt_accelerator=fxt_accelerator,
             tmpdir=tmpdir,
+        )
+
+
+class TestVisualPrompting(BaseTest):
+    # Test case parametrization for model
+    MODEL_TEST_CASES = [  # noqa: RUF012
+        ModelTestCase(task="visual_prompting", name="sam_tiny_vit"),
+    ]
+    # Test case parametrization for dataset
+    DATASET_TEST_CASES = [  # noqa: RUF012
+        DatasetTestCase(
+            name=f"wgisd_small_{idx}",
+            data_root=Path("wgisd_small") / f"{idx}",
+            data_format="coco",
+            num_classes=5,
+            extra_overrides={"trainer.max_epochs": "20", "trainer.deterministic": "True"},
+        )
+        for idx in range(1, 4)
+    ] + [
+        DatasetTestCase(
+            name="coco_car_person_medium",
+            data_root="coco_car_person_medium",
+            data_format="coco",
+            num_classes=2,
+            extra_overrides={"trainer.max_epochs": "20", "trainer.deterministic": "True"}
+        ),
+        DatasetTestCase(
+            name="vitens_coliform",
+            data_root="Vitens-Coliform-coco",
+            data_format="coco",
+            num_classes=1,
+            extra_overrides={"trainer.max_epochs": "20", "trainer.deterministic": "True"}
+        )
+    ]
+
+    @pytest.mark.parametrize(
+        "model_test_case",
+        MODEL_TEST_CASES,
+        ids=[tc.name for tc in MODEL_TEST_CASES],
+    )
+    @pytest.mark.parametrize(
+        "dataset_test_case",
+        DATASET_TEST_CASES,
+        ids=[tc.name for tc in DATASET_TEST_CASES],
+    )
+    def test_regression(
+        self,
+        model_test_case: ModelTestCase,
+        dataset_test_case: DatasetTestCase,
+        fxt_dataset_root_dir: Path,
+        fxt_tags: dict,
+        fxt_num_repeat: int,
+        fxt_accelerator: str,
+        tmpdir: pytest.TempdirFactory,
+    ) -> None:
+        self._test_regression(
+            model_test_case=model_test_case,
+            dataset_test_case=dataset_test_case,
+            fxt_dataset_root_dir=fxt_dataset_root_dir,
+            fxt_tags=fxt_tags,
+            fxt_num_repeat=fxt_num_repeat,
+            fxt_accelerator=fxt_accelerator,
+            tmpdir=tmpdir,
         )