# Copyright (C) 2023 Intel Corporation
# SPDX-License-Identifier: Apache-2.0


from __future__ import annotations

from dataclasses import dataclass, field
from pathlib import Path

import pytest
from otx.cli.cli import OTXCLI
from unittest.mock import patch

import mlflow


@dataclass
class ModelTestCase:
    task: str
    name: str


@dataclass
class DatasetTestCase:
    name: str
    data_root: Path
    data_format: str
    num_classes: int
    extra_overrides: dict
    delete_params: list[str] = field(default_factory=list)


@dataclass
class RegressionTestCase:
    model: ModelTestCase
    dataset: DatasetTestCase
    output_dir: Path


class BaseTest:
    def _test_regression(
        self,
        model_test_case: ModelTestCase,
        dataset_test_case: DatasetTestCase,
        fxt_dataset_root_dir: Path,
        fxt_tags: dict,
        fxt_num_repeat: int,
        fxt_accelerator: str,
        tmpdir: pytest.TempdirFactory,
    ) -> None:
        for seed in range(fxt_num_repeat):
            test_case = RegressionTestCase(
                model=model_test_case,
                dataset=dataset_test_case,
                output_dir=Path(tmpdir) / str(seed),
            )

            run_name = f"{test_case.model.task}/{test_case.model.name}/{test_case.dataset.name}/{seed}"
            tags = {
                "task": test_case.model.task,
                "model": test_case.model.name,
                "dataset": test_case.dataset.name,
                "seed": str(seed),
                **fxt_tags,
            }
            data_root = (
                fxt_dataset_root_dir
                # / test_case.model.task
                / test_case.dataset.data_root
            )
            with mlflow.start_run(tags=tags, run_name=run_name):
<<<<<<< HEAD
                overrides = [
                    f"+recipe={test_case.model.task}/{test_case.model.name}",
                    f"model.otx_model.num_classes={test_case.dataset.num_classes}",
                    f"data.data_root={data_root}",
                    f"data.data_format={test_case.dataset.data_format}",
                    f"base.output_dir={test_case.output_dir}",
                    f"seed={seed}",
                    f"trainer={fxt_accelerator}",
                    "test=true",
                    "trainer=gpu",
                ] + [
                    f"{key}={value}"
                    for key, value in test_case.dataset.extra_overrides.items()
                ] + [
                    param for param in test_case.dataset.delete_params
=======
                command_cfg = [
                    "otx", "train",
                    "--config", f"src/otx/recipe/{test_case.model.task}/{test_case.model.name}.yaml",
                    "--model.num_classes", str(test_case.dataset.num_classes),
                    "--data_root", str(data_root),
                    "--data.config.data_format", test_case.dataset.data_format,
                    "--engine.work_dir", str(test_case.output_dir),
                    "--engine.device", fxt_accelerator,
>>>>>>> b75185c1
                ]
                deterministic = test_case.dataset.extra_overrides.pop("deterministic", "False")
                for key, value in test_case.dataset.extra_overrides.items():
                    command_cfg.append(f"--{key}")
                    command_cfg.append(str(value))
                train_cfg = command_cfg.copy()
                train_cfg.extend(["--seed", str(seed)])
                train_cfg.extend(["--deterministic", deterministic])
                with patch("sys.argv", train_cfg):
                    cli = OTXCLI()
                    train_metrics = cli.engine.trainer.callback_metrics
                    checkpoint = cli.engine.checkpoint
                command_cfg[1] = "test"
                command_cfg += ["--checkpoint", checkpoint]
                with patch("sys.argv", command_cfg):
                    cli = OTXCLI()
                    test_metrics = cli.engine.trainer.callback_metrics
                metrics = {**train_metrics, **test_metrics}

                # Submit metrics to MLFlow Tracker server
                mlflow.log_metrics(metrics)


class TestMultiClassCls(BaseTest):
    # Test case parametrization for model
    MODEL_TEST_CASES = [  # noqa: RUF012
        ModelTestCase(task="classification/multi_class_cls", name="otx_deit_tiny"),
        ModelTestCase(task="classification/multi_class_cls", name="otx_dino_v2"),
        ModelTestCase(task="classification/multi_class_cls", name="otx_efficientnet_b0"),
        ModelTestCase(task="classification/multi_class_cls", name="otx_efficientnet_v2"),
        ModelTestCase(task="classification/multi_class_cls", name="otx_mobilenet_v3_large"),
    ]
    # Test case parametrization for dataset
    DATASET_TEST_CASES = [  # noqa: RUF012
        DatasetTestCase(
            name=f"multiclass_CUB_small_{idx}",
            data_root=Path("multiclass_classification/multiclass_CUB_small") / f"{idx}",
            data_format="imagenet_with_subset_dirs",
            num_classes=2,
            extra_overrides={"max_epochs": "20"},
        )
        for idx in range(1, 4)
    ] + [
        DatasetTestCase(
            name=f"multiclass_CUB_medium",
            data_root=Path("multiclass_classification/multiclass_CUB_medium"),
            data_format="imagenet_with_subset_dirs",
            num_classes=67,
            extra_overrides={"max_epochs": "20"},
        ),
        DatasetTestCase(
            name=f"multiclass_food101_large",
            data_root=Path("multiclass_classification/multiclass_food101_large"),
            data_format="imagenet_with_subset_dirs",
            num_classes=20,
            extra_overrides={"max_epochs": "20"},
        )
    ]

    @pytest.mark.parametrize(
        "model_test_case",
        MODEL_TEST_CASES,
        ids=[tc.name for tc in MODEL_TEST_CASES],
    )
    @pytest.mark.parametrize(
        "dataset_test_case",
        DATASET_TEST_CASES,
        ids=[tc.name for tc in DATASET_TEST_CASES],
    )
    def test_regression(
        self,
        model_test_case: ModelTestCase,
        dataset_test_case: DatasetTestCase,
        fxt_dataset_root_dir: Path,
        fxt_tags: dict,
        fxt_num_repeat: int,
        fxt_accelerator: str,
        tmpdir: pytest.TempdirFactory,
    ) -> None:
        self._test_regression(
            model_test_case=model_test_case,
            dataset_test_case=dataset_test_case,
            fxt_dataset_root_dir=fxt_dataset_root_dir,
            fxt_tags=fxt_tags,
            fxt_num_repeat=fxt_num_repeat,
            fxt_accelerator=fxt_accelerator,
            tmpdir=tmpdir,
        )


class TestMultilabelCls(BaseTest):
    # Test case parametrization for model
    MODEL_TEST_CASES = [  # noqa: RUF012
        ModelTestCase(task="classification/multi_label_cls", name="efficientnet_b0_light"),
        ModelTestCase(task="classification/multi_label_cls", name="efficientnet_v2_light"),
        ModelTestCase(task="classification/multi_label_cls", name="mobilenet_v3_large_light"),
        ModelTestCase(task="classification/multi_label_cls", name="otx_deit_tiny"),
    ]
    # Test case parametrization for dataset
    DATASET_TEST_CASES = [  # noqa: RUF012
        DatasetTestCase(
            name=f"multilabel_CUB_small_{idx}",
            data_root=Path("multilabel_classification/multilabel_CUB_small") / f"{idx}",
            data_format="datumaro",
            num_classes=3,
            extra_overrides={"max_epochs": "20"},
        )
        for idx in range(1, 4)
    ] + [
        DatasetTestCase(
            name=f"multilabel_CUB_medium",
            data_root=Path("multilabel_classification/multilabel_CUB_medium"),
            data_format="datumaro",
            num_classes=68,
            extra_overrides={"max_epochs": "20"},
        ),
        DatasetTestCase(
            name=f"multilabel_food101_large",
            data_root=Path("multilabel_classification/multilabel_food101_large"),
            data_format="datumaro",
            num_classes=21,
            extra_overrides={"max_epochs": "20"},
        )
    ]

    @pytest.mark.parametrize(
        "model_test_case",
        MODEL_TEST_CASES,
        ids=[tc.name for tc in MODEL_TEST_CASES],
    )
    @pytest.mark.parametrize(
        "dataset_test_case",
        DATASET_TEST_CASES,
        ids=[tc.name for tc in DATASET_TEST_CASES],
    )
    def test_regression(
        self,
        model_test_case: ModelTestCase,
        dataset_test_case: DatasetTestCase,
        fxt_dataset_root_dir: Path,
        fxt_tags: dict,
        fxt_num_repeat: int,
        fxt_accelerator: str,
        tmpdir: pytest.TempdirFactory,
    ) -> None:
        self._test_regression(
            model_test_case=model_test_case,
            dataset_test_case=dataset_test_case,
            fxt_dataset_root_dir=fxt_dataset_root_dir,
            fxt_tags=fxt_tags,
            fxt_num_repeat=fxt_num_repeat,
            fxt_accelerator=fxt_accelerator,
            tmpdir=tmpdir,
        )


class TestHlabelCls(BaseTest):
    # Test case parametrization for model
    MODEL_TEST_CASES = [  # noqa: RUF012
        ModelTestCase(task="classification/h_label_cls", name="efficientnet_b0_light"),
        ModelTestCase(task="classification/h_label_cls", name="efficientnet_v2_light"),
        ModelTestCase(task="classification/h_label_cls", name="mobilenet_v3_large_light"),
        ModelTestCase(task="classification/h_label_cls", name="otx_deit_tiny"),
    ]
    # Test case parametrization for dataset
    DATASET_TEST_CASES = [  # noqa: RUF012
        DatasetTestCase(
            name=f"hlabel_CUB_small_{idx}",
            data_root=Path("hlabel_classification/hlabel_CUB_small") / f"{idx}",
            data_format="datumaro",
            num_classes=6,
            extra_overrides={
                "max_epochs": "20",
                "model.num_multiclass_heads": "3",
                "model.num_multilabel_classes": "0",
            },
        )
        for idx in range(1, 4)
    ] + [
        DatasetTestCase(
            name=f"hlabel_CUB_medium",
            data_root=Path("hlabel_classification/hlabel_CUB_medium"),
            data_format="datumaro",
            num_classes=102,
            extra_overrides={
                "max_epochs": "20",
                "model.num_multiclass_heads": "23",
                "model.num_multilabel_classes": "0",
            },
        )
        
    ]

    @pytest.mark.parametrize(
        "model_test_case",
        MODEL_TEST_CASES,
        ids=[tc.name for tc in MODEL_TEST_CASES],
    )
    @pytest.mark.parametrize(
        "dataset_test_case",
        DATASET_TEST_CASES,
        ids=[tc.name for tc in DATASET_TEST_CASES],
    )
    def test_regression(
        self,
        model_test_case: ModelTestCase,
        dataset_test_case: DatasetTestCase,
        fxt_dataset_root_dir: Path,
        fxt_tags: dict,
        fxt_num_repeat: int,
        fxt_accelerator: str,
        tmpdir: pytest.TempdirFactory,
    ) -> None:
        self._test_regression(
            model_test_case=model_test_case,
            dataset_test_case=dataset_test_case,
            fxt_dataset_root_dir=fxt_dataset_root_dir,
            fxt_tags=fxt_tags,
            fxt_num_repeat=fxt_num_repeat,
            fxt_accelerator=fxt_accelerator,
            tmpdir=tmpdir,
        )


class TestObjectDetection(BaseTest):
    # Test case parametrization for model
    MODEL_TEST_CASES = [  # noqa: RUF012
        ModelTestCase(task="detection", name="atss_mobilenetv2"),
        ModelTestCase(task="detection", name="atss_resnext101"),
        ModelTestCase(task="detection", name="ssd_mobilenetv2"),
        ModelTestCase(task="detection", name="yolox_tiny"),
        ModelTestCase(task="detection", name="yolox_s"),
        ModelTestCase(task="detection", name="yolox_l"),
        ModelTestCase(task="detection", name="yolox_x"),
    ]
    # Test case parametrization for dataset
    DATASET_TEST_CASES = [  # noqa: RUF012
        DatasetTestCase(
            name=f"pothole_small_{idx}",
            data_root=Path("detection/pothole_small") / f"{idx}",
            data_format="coco",
            num_classes=1,
            extra_overrides={"max_epochs": "40", "deterministic": "True"},
        )
        for idx in range(1, 4)
    ] + [
        DatasetTestCase(
            name="pothole_medium",
            data_root=Path("detection/pothole_medium"),
            data_format="coco",
            num_classes=1,
            extra_overrides={"max_epochs": "40", "deterministic": "True"}
        ),
        DatasetTestCase(
            name="vitens_large",
            data_root=Path("detection/vitens_large"),
            data_format="coco",
            num_classes=1,
            extra_overrides={"max_epochs": "40", "deterministic": "True"}
        )
    ]

    @pytest.mark.parametrize(
        "model_test_case",
        MODEL_TEST_CASES,
        ids=[tc.name for tc in MODEL_TEST_CASES],
    )
    @pytest.mark.parametrize(
        "dataset_test_case",
        DATASET_TEST_CASES,
        ids=[tc.name for tc in DATASET_TEST_CASES],
    )
    def test_regression(
        self,
        model_test_case: ModelTestCase,
        dataset_test_case: DatasetTestCase,
        fxt_dataset_root_dir: Path,
        fxt_tags: dict,
        fxt_num_repeat: int,
        fxt_accelerator: str,
        tmpdir: pytest.TempdirFactory,
    ) -> None:
        self._test_regression(
            model_test_case=model_test_case,
            dataset_test_case=dataset_test_case,
            fxt_dataset_root_dir=fxt_dataset_root_dir,
            fxt_tags=fxt_tags,
            fxt_num_repeat=fxt_num_repeat,
            fxt_accelerator=fxt_accelerator,
            tmpdir=tmpdir,
        )

class TestSemanticSegmentation(BaseTest):
    # Test case parametrization for model
    MODEL_TEST_CASES = [  # noqa: RUF012
        ModelTestCase(task="semantic_segmentation", name="litehrnet_18"),
        ModelTestCase(task="semantic_segmentation", name="litehrnet_s"),
        ModelTestCase(task="semantic_segmentation", name="litehrnet_x"),
        ModelTestCase(task="semantic_segmentation", name="segnext_b"),
        ModelTestCase(task="semantic_segmentation", name="segnext_s"),
        ModelTestCase(task="semantic_segmentation", name="segnext_t"),
        ModelTestCase(task="semantic_segmentation", name="dino_v2"),
    ]
    # Test case parametrization for dataset
    DATASET_TEST_CASES = [  # noqa: RUF012
        DatasetTestCase(
            name=f"kvasir_small_{idx}",
            data_root=Path("semantic_seg/kvasir_small") / f"{idx}",
            data_format="common_semantic_segmentation_with_subset_dirs",
            num_classes=2,
            extra_overrides={"max_epochs": "40"},
        )
        for idx in range(1, 4)
    ] + [
        DatasetTestCase(
            name="kvasir_medium",
            data_root=Path("semantic_seg/kvasir_medium"),
            data_format="common_semantic_segmentation_with_subset_dirs",
            num_classes=2,
            extra_overrides={"max_epochs": "40"}
        ),
        DatasetTestCase(
            name="kvasir_large",
            data_root=Path("semantic_seg/kvasir_large"),
            data_format="common_semantic_segmentation_with_subset_dirs",
            num_classes=2,
            extra_overrides={"max_epochs": "40"}
        )
    ]

    @pytest.mark.parametrize(
        "model_test_case",
        MODEL_TEST_CASES,
        ids=[tc.name for tc in MODEL_TEST_CASES],
    )
    @pytest.mark.parametrize(
        "dataset_test_case",
        DATASET_TEST_CASES,
        ids=[tc.name for tc in DATASET_TEST_CASES],
    )
    def test_regression(
        self,
        model_test_case: ModelTestCase,
        dataset_test_case: DatasetTestCase,
        fxt_dataset_root_dir: Path,
        fxt_tags: dict,
        fxt_num_repeat: int,
        fxt_accelerator: str,
        tmpdir: pytest.TempdirFactory,
    ) -> None:
        self._test_regression(
            model_test_case=model_test_case,
            dataset_test_case=dataset_test_case,
            fxt_dataset_root_dir=fxt_dataset_root_dir,
            fxt_tags=fxt_tags,
            fxt_num_repeat=fxt_num_repeat,
            fxt_accelerator=fxt_accelerator,
            tmpdir=tmpdir,
        )

class TestInstanceSegmentation(BaseTest):
    # Test case parametrization for model
    MODEL_TEST_CASES = [  # noqa: RUF012
        ModelTestCase(task="instance_segmentation", name="maskrcnn_efficientnetb2b"),
        ModelTestCase(task="instance_segmentation", name="maskrcnn_r50"),
        ModelTestCase(task="instance_segmentation", name="maskrcnn_swint"),
    ]
    # Test case parametrization for dataset
    DATASET_TEST_CASES = [  # noqa: RUF012
        DatasetTestCase(
            name=f"wgisd_small_{idx}",
            data_root=Path("instance_seg/wgisd_small") / f"{idx}",
            data_format="coco",
            num_classes=5,
            extra_overrides={"max_epochs": "20", "deterministic": "True"},
        )
        for idx in range(1, 4)
    ] + [
        DatasetTestCase(
            name="coco_car_person_medium",
            data_root=Path("instance_seg/coco_car_person_medium"),
            data_format="coco",
            num_classes=2,
            extra_overrides={"max_epochs": "20", "deterministic": "True"}
        ),
        DatasetTestCase(
            name="vitens_coliform",
            data_root=Path("instance_seg/Vitens-Coliform-coco"),
            data_format="coco",
            num_classes=1,
            extra_overrides={"max_epochs": "20", "deterministic": "True"}
        )
    ]

    @pytest.mark.parametrize(
        "model_test_case",
        MODEL_TEST_CASES,
        ids=[tc.name for tc in MODEL_TEST_CASES],
    )
    @pytest.mark.parametrize(
        "dataset_test_case",
        DATASET_TEST_CASES,
        ids=[tc.name for tc in DATASET_TEST_CASES],
    )
    def test_regression(
        self,
        model_test_case: ModelTestCase,
        dataset_test_case: DatasetTestCase,
        fxt_dataset_root_dir: Path,
        fxt_tags: dict,
        fxt_num_repeat: int,
        fxt_accelerator: str,
        tmpdir: pytest.TempdirFactory,
    ) -> None:
        self._test_regression(
            model_test_case=model_test_case,
            dataset_test_case=dataset_test_case,
            fxt_dataset_root_dir=fxt_dataset_root_dir,
            fxt_tags=fxt_tags,
            fxt_num_repeat=fxt_num_repeat,
            fxt_accelerator=fxt_accelerator,
            tmpdir=tmpdir,
        )


class TestVisualPrompting(BaseTest):
    # Test case parametrization for model
    MODEL_TEST_CASES = [  # noqa: RUF012
        ModelTestCase(task="visual_prompting", name="sam_tiny_vit"),
    ]
    # Test case parametrization for dataset
    DATASET_TEST_CASES = [  # noqa: RUF012
        DatasetTestCase(
            name=f"wgisd_small_{idx}",
            data_root=Path("visual_prompting/wgisd_small") / f"{idx}",
            data_format="coco",
            num_classes=5,
<<<<<<< HEAD
            extra_overrides={"trainer.max_epochs": "20"},
            delete_params=["~model.scheduler.mode", "~model.scheduler.patience"],
=======
            extra_overrides={"max_epochs": "20", "deterministic": "True"},
>>>>>>> b75185c1
        )
        for idx in range(1, 4)
    ] + [
        DatasetTestCase(
            name="coco_car_person_medium",
            data_root=Path("visual_prompting/coco_car_person_medium"),
            data_format="coco",
            num_classes=2,
<<<<<<< HEAD
            extra_overrides={"trainer.max_epochs": "20"},
            delete_params=["~model.scheduler.mode", "~model.scheduler.patience"],
=======
            extra_overrides={"max_epochs": "20", "deterministic": "True"}
>>>>>>> b75185c1
        ),
        DatasetTestCase(
            name="vitens_coliform",
            data_root=Path("visual_prompting/Vitens-Coliform-coco"),
            data_format="coco",
            num_classes=1,
<<<<<<< HEAD
            extra_overrides={"trainer.max_epochs": "20"},
            delete_params=["~model.scheduler.mode", "~model.scheduler.patience"],
=======
            extra_overrides={"max_epochs": "20", "deterministic": "True"}
>>>>>>> b75185c1
        )
    ]

    @pytest.mark.parametrize(
        "model_test_case",
        MODEL_TEST_CASES,
        ids=[tc.name for tc in MODEL_TEST_CASES],
    )
    @pytest.mark.parametrize(
        "dataset_test_case",
        DATASET_TEST_CASES,
        ids=[tc.name for tc in DATASET_TEST_CASES],
    )
    def test_regression(
        self,
        model_test_case: ModelTestCase,
        dataset_test_case: DatasetTestCase,
        fxt_dataset_root_dir: Path,
        fxt_tags: dict,
        fxt_num_repeat: int,
        fxt_accelerator: str,
        tmpdir: pytest.TempdirFactory,
    ) -> None:
        self._test_regression(
            model_test_case=model_test_case,
            dataset_test_case=dataset_test_case,
            fxt_dataset_root_dir=fxt_dataset_root_dir,
            fxt_tags=fxt_tags,
            fxt_num_repeat=fxt_num_repeat,
            fxt_accelerator=fxt_accelerator,
            tmpdir=tmpdir,
        )<|MERGE_RESOLUTION|>--- conflicted
+++ resolved
@@ -4,7 +4,7 @@
 
 from __future__ import annotations
 
-from dataclasses import dataclass, field
+from dataclasses import dataclass
 from pathlib import Path
 
 import pytest
@@ -27,7 +27,6 @@
     data_format: str
     num_classes: int
     extra_overrides: dict
-    delete_params: list[str] = field(default_factory=list)
 
 
 @dataclass
@@ -69,23 +68,6 @@
                 / test_case.dataset.data_root
             )
             with mlflow.start_run(tags=tags, run_name=run_name):
-<<<<<<< HEAD
-                overrides = [
-                    f"+recipe={test_case.model.task}/{test_case.model.name}",
-                    f"model.otx_model.num_classes={test_case.dataset.num_classes}",
-                    f"data.data_root={data_root}",
-                    f"data.data_format={test_case.dataset.data_format}",
-                    f"base.output_dir={test_case.output_dir}",
-                    f"seed={seed}",
-                    f"trainer={fxt_accelerator}",
-                    "test=true",
-                    "trainer=gpu",
-                ] + [
-                    f"{key}={value}"
-                    for key, value in test_case.dataset.extra_overrides.items()
-                ] + [
-                    param for param in test_case.dataset.delete_params
-=======
                 command_cfg = [
                     "otx", "train",
                     "--config", f"src/otx/recipe/{test_case.model.task}/{test_case.model.name}.yaml",
@@ -94,7 +76,6 @@
                     "--data.config.data_format", test_case.dataset.data_format,
                     "--engine.work_dir", str(test_case.output_dir),
                     "--engine.device", fxt_accelerator,
->>>>>>> b75185c1
                 ]
                 deterministic = test_case.dataset.extra_overrides.pop("deterministic", "False")
                 for key, value in test_case.dataset.extra_overrides.items():
@@ -532,12 +513,7 @@
             data_root=Path("visual_prompting/wgisd_small") / f"{idx}",
             data_format="coco",
             num_classes=5,
-<<<<<<< HEAD
-            extra_overrides={"trainer.max_epochs": "20"},
-            delete_params=["~model.scheduler.mode", "~model.scheduler.patience"],
-=======
             extra_overrides={"max_epochs": "20", "deterministic": "True"},
->>>>>>> b75185c1
         )
         for idx in range(1, 4)
     ] + [
@@ -546,24 +522,14 @@
             data_root=Path("visual_prompting/coco_car_person_medium"),
             data_format="coco",
             num_classes=2,
-<<<<<<< HEAD
-            extra_overrides={"trainer.max_epochs": "20"},
-            delete_params=["~model.scheduler.mode", "~model.scheduler.patience"],
-=======
             extra_overrides={"max_epochs": "20", "deterministic": "True"}
->>>>>>> b75185c1
         ),
         DatasetTestCase(
             name="vitens_coliform",
             data_root=Path("visual_prompting/Vitens-Coliform-coco"),
             data_format="coco",
             num_classes=1,
-<<<<<<< HEAD
-            extra_overrides={"trainer.max_epochs": "20"},
-            delete_params=["~model.scheduler.mode", "~model.scheduler.patience"],
-=======
             extra_overrides={"max_epochs": "20", "deterministic": "True"}
->>>>>>> b75185c1
         )
     ]
 
