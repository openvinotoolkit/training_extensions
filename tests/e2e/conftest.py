--- conflicted
+++ resolved
@@ -114,11 +114,7 @@
         OTXTaskType.ZERO_SHOT_VISUAL_PROMPTING: Path(
             fxt_ci_data_root / "v2/zero_shot_visual_prompting/coco_car_person_medium",
         ),
-<<<<<<< HEAD
-        OTXTaskType.ANOMALY: Path(fxt_ci_data_root / "v2/anomaly/mvtec/bottle_small/1"),
-=======
-        OTXTaskType.ANOMALY_CLASSIFICATION: Path(fxt_ci_data_root / "v2/anomaly/mvtec/hazelnut_large"),
->>>>>>> a5470fc3
+        OTXTaskType.ANOMALY: Path(fxt_ci_data_root / "v2/anomaly/mvtec/hazelnut_large"),
         OTXTaskType.ANOMALY_DETECTION: Path(fxt_ci_data_root / "v2/anomaly/mvtec/hazelnut_large"),
         OTXTaskType.ANOMALY_SEGMENTATION: Path(fxt_ci_data_root / "v2/anomaly/mvtec/hazelnut_large"),
         OTXTaskType.KEYPOINT_DETECTION: Path(fxt_ci_data_root / "v2/keypoint_detection/coco_keypoint_medium"),
