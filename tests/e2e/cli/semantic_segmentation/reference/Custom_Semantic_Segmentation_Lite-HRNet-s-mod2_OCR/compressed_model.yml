TestToolsOTXSegmentation:
  nncf:
    number_of_fakequantizers: 436
<<<<<<< HEAD
  pot:
=======
  ptq:
>>>>>>> 6d3dd348
    number_of_fakequantizers: 368<|MERGE_RESOLUTION|>--- conflicted
+++ resolved
@@ -1,9 +1,5 @@
 TestToolsOTXSegmentation:
   nncf:
     number_of_fakequantizers: 436
-<<<<<<< HEAD
-  pot:
-=======
   ptq:
->>>>>>> 6d3dd348
     number_of_fakequantizers: 368