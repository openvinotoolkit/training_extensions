"""Tests for Semantic segmentation with OTX CLI"""
# Copyright (C) 2022 Intel Corporation
# SPDX-License-Identifier: Apache-2.0
#
import copy
import os

import pytest
import torch

from otx.api.entities.model_template import parse_model_template
from otx.cli.registry import Registry
from tests.test_suite.e2e_test_system import e2e_pytest_component
from tests.test_suite.run_test_command import (
    get_template_dir,
    nncf_eval_openvino_testing,
    nncf_eval_testing,
    nncf_export_testing,
    nncf_optimize_testing,
    nncf_validate_fq_testing,
    otx_demo_deployment_testing,
    otx_demo_openvino_testing,
    otx_demo_testing,
    otx_deploy_openvino_testing,
    otx_eval_deployment_testing,
    otx_eval_openvino_testing,
    otx_eval_testing,
    otx_export_testing,
    otx_hpo_testing,
    otx_resume_testing,
    otx_train_testing,
    pot_eval_testing,
    pot_optimize_testing,
    pot_validate_fq_testing,
)

# TODO: Currently, it is closed to sample test. need to change other sample
args = {
    "--train-data-roots": "tests/assets/common_semantic_segmentation_dataset/train",
    "--val-data-roots": "tests/assets/common_semantic_segmentation_dataset/val",
    "--test-data-roots": "tests/assets/common_semantic_segmentation_dataset/val",
    "--input": "tests/assets/common_semantic_segmentation_dataset/train/images",
    "train_params": [
        "params",
        "--learning_parameters.learning_rate_fixed_iters",
        "0",
        "--learning_parameters.learning_rate_warmup_iters",
        "25",
        "--learning_parameters.num_iters",
        "2",
        "--learning_parameters.batch_size",
        "4",
    ],
}

# Training params for resume, num_iters*2
resume_params = [
    "params",
    "--learning_parameters.num_iters",
    "4",
    "--learning_parameters.batch_size",
    "4",
]

otx_dir = os.getcwd()

MULTI_GPU_UNAVAILABLE = torch.cuda.device_count() <= 1
TT_STABILITY_TESTS = os.environ.get("TT_STABILITY_TESTS", False)
if TT_STABILITY_TESTS:
    default_template = parse_model_template(
        os.path.join("otx/algorithms/segmentation/configs", "ocr_lite_hrnet_18_mod2", "template.yaml")
    )
    templates = [default_template] * 100
    templates_ids = [template.model_template_id + f"-{i+1}" for i, template in enumerate(templates)]

else:
    templates = Registry("otx/algorithms/segmentation").filter(task_type="SEGMENTATION").templates
    templates_ids = [template.model_template_id for template in templates]


class TestToolsMPASegmentation:
    @e2e_pytest_component
    @pytest.mark.parametrize("template", templates, ids=templates_ids)
    def test_otx_train(self, template, tmp_dir_path):
        tmp_dir_path = tmp_dir_path / "segmentation"
        otx_train_testing(template, tmp_dir_path, otx_dir, args)
        template_work_dir = get_template_dir(template, tmp_dir_path)
        args1 = copy.deepcopy(args)
        args1["--load-weights"] = f"{template_work_dir}/trained_{template.model_template_id}/models/weights.pth"
        otx_train_testing(template, tmp_dir_path, otx_dir, args1)

    @e2e_pytest_component
    @pytest.mark.skipif(TT_STABILITY_TESTS, reason="This is TT_STABILITY_TESTS")
    @pytest.mark.parametrize("template", templates, ids=templates_ids)
    def test_otx_resume(self, template, tmp_dir_path):
        tmp_dir_path = tmp_dir_path / "segmentation/test_resume"
        otx_resume_testing(template, tmp_dir_path, otx_dir, args)
        template_work_dir = get_template_dir(template, tmp_dir_path)
        args1 = copy.deepcopy(args)
        args1["train_params"] = resume_params
        args1[
            "--resume-from"
        ] = f"{template_work_dir}/trained_for_resume_{template.model_template_id}/models/weights.pth"
        otx_resume_testing(template, tmp_dir_path, otx_dir, args1)

    @e2e_pytest_component
    @pytest.mark.skipif(TT_STABILITY_TESTS, reason="This is TT_STABILITY_TESTS")
    @pytest.mark.parametrize("template", templates, ids=templates_ids)
    @pytest.mark.parametrize("dump_features", [True, False])
    def test_otx_export(self, template, tmp_dir_path, dump_features):
        tmp_dir_path = tmp_dir_path / "segmentation"
        otx_export_testing(template, tmp_dir_path, dump_features)

    @e2e_pytest_component
    @pytest.mark.skipif(TT_STABILITY_TESTS, reason="This is TT_STABILITY_TESTS")
    @pytest.mark.parametrize("template", templates, ids=templates_ids)
    def test_otx_export_fp16(self, template, tmp_dir_path):
        tmp_dir_path = tmp_dir_path / "segmentation"
        otx_export_testing(template, tmp_dir_path, half_precision=True)

    @e2e_pytest_component
    @pytest.mark.skipif(TT_STABILITY_TESTS, reason="This is TT_STABILITY_TESTS")
    @pytest.mark.parametrize("template", templates, ids=templates_ids)
    def test_otx_eval(self, template, tmp_dir_path):
        tmp_dir_path = tmp_dir_path / "segmentation"
        otx_eval_testing(template, tmp_dir_path, otx_dir, args)

    @e2e_pytest_component
    @pytest.mark.skipif(TT_STABILITY_TESTS, reason="This is TT_STABILITY_TESTS")
    @pytest.mark.parametrize("template", templates, ids=templates_ids)
    @pytest.mark.parametrize("half_precision", [True, False])
    def test_otx_eval_openvino(self, template, tmp_dir_path, half_precision):
        tmp_dir_path = tmp_dir_path / "segmentation"
        otx_eval_openvino_testing(template, tmp_dir_path, otx_dir, args, threshold=0.05, half_precision=half_precision)

    @e2e_pytest_component
    @pytest.mark.skipif(TT_STABILITY_TESTS, reason="This is TT_STABILITY_TESTS")
    @pytest.mark.parametrize("template", templates, ids=templates_ids)
    def test_otx_demo(self, template, tmp_dir_path):
        tmp_dir_path = tmp_dir_path / "segmentation"
        otx_demo_testing(template, tmp_dir_path, otx_dir, args)

    @e2e_pytest_component
    @pytest.mark.skipif(TT_STABILITY_TESTS, reason="This is TT_STABILITY_TESTS")
    @pytest.mark.parametrize("template", templates, ids=templates_ids)
    def test_otx_demo_openvino(self, template, tmp_dir_path):
        tmp_dir_path = tmp_dir_path / "segmentation"
        otx_demo_openvino_testing(template, tmp_dir_path, otx_dir, args)

    @e2e_pytest_component
    @pytest.mark.skipif(TT_STABILITY_TESTS, reason="This is TT_STABILITY_TESTS")
    @pytest.mark.parametrize("template", templates, ids=templates_ids)
    def test_otx_deploy_openvino(self, template, tmp_dir_path):
        tmp_dir_path = tmp_dir_path / "segmentation"
        otx_deploy_openvino_testing(template, tmp_dir_path, otx_dir, args)

    @e2e_pytest_component
    @pytest.mark.skipif(TT_STABILITY_TESTS, reason="This is TT_STABILITY_TESTS")
    @pytest.mark.parametrize("template", templates, ids=templates_ids)
    def test_otx_eval_deployment(self, template, tmp_dir_path):
        tmp_dir_path = tmp_dir_path / "segmentation"
        otx_eval_deployment_testing(template, tmp_dir_path, otx_dir, args, threshold=0.0)

    @e2e_pytest_component
    @pytest.mark.skipif(TT_STABILITY_TESTS, reason="This is TT_STABILITY_TESTS")
    @pytest.mark.parametrize("template", templates, ids=templates_ids)
    def test_otx_demo_deployment(self, template, tmp_dir_path):
        tmp_dir_path = tmp_dir_path / "segmentation"
        otx_demo_deployment_testing(template, tmp_dir_path, otx_dir, args)

    @e2e_pytest_component
    @pytest.mark.skipif(TT_STABILITY_TESTS, reason="This is TT_STABILITY_TESTS")
    @pytest.mark.parametrize("template", templates, ids=templates_ids)
    def test_otx_hpo(self, template, tmp_dir_path):
        tmp_dir_path = tmp_dir_path / "segmentation/test_hpo"
        otx_hpo_testing(template, tmp_dir_path, otx_dir, args)

    @e2e_pytest_component
    @pytest.mark.skipif(TT_STABILITY_TESTS, reason="This is TT_STABILITY_TESTS")
    @pytest.mark.parametrize("template", templates, ids=templates_ids)
    def test_nncf_optimize(self, template, tmp_dir_path):
        tmp_dir_path = tmp_dir_path / "segmentation"
        if template.entrypoints.nncf is None:
            pytest.skip("nncf entrypoint is none")

        nncf_optimize_testing(template, tmp_dir_path, otx_dir, args)

    @e2e_pytest_component
    @pytest.mark.skipif(TT_STABILITY_TESTS, reason="This is TT_STABILITY_TESTS")
    @pytest.mark.parametrize("template", templates, ids=templates_ids)
    def test_nncf_export(self, template, tmp_dir_path):
        tmp_dir_path = tmp_dir_path / "segmentation"
        if template.entrypoints.nncf is None:
            pytest.skip("nncf entrypoint is none")

        nncf_export_testing(template, tmp_dir_path)

    @e2e_pytest_component
    @pytest.mark.skipif(TT_STABILITY_TESTS, reason="This is TT_STABILITY_TESTS")
    @pytest.mark.parametrize("template", templates, ids=templates_ids)
    def test_nncf_validate_fq(self, template, tmp_dir_path):
        tmp_dir_path = tmp_dir_path / "segmentation"
        if template.entrypoints.nncf is None:
            pytest.skip("nncf entrypoint is none")

        nncf_validate_fq_testing(template, tmp_dir_path, otx_dir, "semantic_segmentation", type(self).__name__)

    @e2e_pytest_component
    @pytest.mark.skipif(TT_STABILITY_TESTS, reason="This is TT_STABILITY_TESTS")
    @pytest.mark.parametrize("template", templates, ids=templates_ids)
    def test_nncf_eval(self, template, tmp_dir_path):
        tmp_dir_path = tmp_dir_path / "segmentation"
        if template.entrypoints.nncf is None:
            pytest.skip("nncf entrypoint is none")

        nncf_eval_testing(template, tmp_dir_path, otx_dir, args, threshold=0.01)

    @e2e_pytest_component
    @pytest.mark.skipif(TT_STABILITY_TESTS, reason="This is TT_STABILITY_TESTS")
    @pytest.mark.parametrize("template", templates, ids=templates_ids)
    def test_nncf_eval_openvino(self, template, tmp_dir_path):
        tmp_dir_path = tmp_dir_path / "segmentation"
        if template.entrypoints.nncf is None:
            pytest.skip("nncf entrypoint is none")

        nncf_eval_openvino_testing(template, tmp_dir_path, otx_dir, args)

    @e2e_pytest_component
    @pytest.mark.skipif(TT_STABILITY_TESTS, reason="This is TT_STABILITY_TESTS")
    @pytest.mark.parametrize("template", templates, ids=templates_ids)
    def test_pot_optimize(self, template, tmp_dir_path):
        tmp_dir_path = tmp_dir_path / "segmentation"
        pot_optimize_testing(template, tmp_dir_path, otx_dir, args)

    @e2e_pytest_component
    @pytest.mark.skipif(TT_STABILITY_TESTS, reason="This is TT_STABILITY_TESTS")
    @pytest.mark.parametrize("template", templates, ids=templates_ids)
    def test_pot_validate_fq(self, template, tmp_dir_path):
        tmp_dir_path = tmp_dir_path / "segmentation"
<<<<<<< HEAD
        if template.model_template_id.startswith("ClassIncremental_Semantic_Segmentation_Lite-HRNet-"):
            pytest.skip("CVS-82482")
=======
>>>>>>> c99811dc
        pot_validate_fq_testing(template, tmp_dir_path, otx_dir, "semantic_segmentation", type(self).__name__)

    @e2e_pytest_component
    @pytest.mark.skipif(TT_STABILITY_TESTS, reason="This is TT_STABILITY_TESTS")
    @pytest.mark.parametrize("template", templates, ids=templates_ids)
    def test_pot_eval(self, template, tmp_dir_path):
        tmp_dir_path = tmp_dir_path / "segmentation"
        pot_eval_testing(template, tmp_dir_path, otx_dir, args)

    @e2e_pytest_component
    @pytest.mark.skipif(TT_STABILITY_TESTS, reason="This is TT_STABILITY_TESTS")
    @pytest.mark.skipif(MULTI_GPU_UNAVAILABLE, reason="The number of gpu is insufficient")
    @pytest.mark.parametrize("template", templates, ids=templates_ids)
    def test_otx_multi_gpu_train(self, template, tmp_dir_path):
        tmp_dir_path = tmp_dir_path / "segmentation/test_multi_gpu"
        args1 = copy.deepcopy(args)
        args1["--gpus"] = "0,1"
        otx_train_testing(template, tmp_dir_path, otx_dir, args1)


args_semisl = {
    "--train-data-roots": "tests/assets/common_semantic_segmentation_dataset/train",
    "--val-data-roots": "tests/assets/common_semantic_segmentation_dataset/val",
    "--test-data-roots": "tests/assets/common_semantic_segmentation_dataset/val",
    "--unlabeled-data-roots": "tests/assets/common_semantic_segmentation_dataset/train",
    "train_params": [
        "params",
        "--learning_parameters.num_iters",
        "2",
        "--learning_parameters.batch_size",
        "4",
        "--algo_backend.train_type",
        "Semisupervised",
    ],
}


class TestToolsMPASemiSLSegmentation:
    @e2e_pytest_component
    @pytest.mark.parametrize("template", templates, ids=templates_ids)
    def test_otx_train(self, template, tmp_dir_path):
        tmp_dir_path = tmp_dir_path / "segmentation/test_semisl"
        otx_train_testing(template, tmp_dir_path, otx_dir, args_semisl)

    @e2e_pytest_component
    @pytest.mark.skipif(TT_STABILITY_TESTS, reason="This is TT_STABILITY_TESTS")
    @pytest.mark.parametrize("template", templates, ids=templates_ids)
    def test_otx_eval(self, template, tmp_dir_path):
        tmp_dir_path = tmp_dir_path / "segmentation/test_semisl"
        otx_eval_testing(template, tmp_dir_path, otx_dir, args_semisl)

    @e2e_pytest_component
    @pytest.mark.skipif(TT_STABILITY_TESTS, reason="This is TT_STABILITY_TESTS")
    @pytest.mark.skipif(MULTI_GPU_UNAVAILABLE, reason="The number of gpu is insufficient")
    @pytest.mark.parametrize("template", templates, ids=templates_ids)
    def test_otx_multi_gpu_train_semisl(self, template, tmp_dir_path):
        tmp_dir_path = tmp_dir_path / "segmentation/test_multi_gpu_semisl"
        args_semisl_multigpu = copy.deepcopy(args_semisl)
        args_semisl_multigpu["--gpus"] = "0,1"
        otx_train_testing(template, tmp_dir_path, otx_dir, args_semisl_multigpu)


args_selfsl = {
    "--train-data-roots": "tests/assets/common_semantic_segmentation_dataset/train",
    "--input": "tests/assets/segmentation/custom/images/training",
    "train_params": [
        "params",
        "--learning_parameters.num_iters",
        "5",
        "--learning_parameters.batch_size",
        "4",
        "--algo_backend.train_type",
        "Selfsupervised",
    ],
}


class TestToolsMPASelfSLSegmentation:
    @e2e_pytest_component
    @pytest.mark.parametrize("template", templates, ids=templates_ids)
    def test_otx_train(self, template, tmp_dir_path):
        tmp_dir_path_1 = tmp_dir_path / "segmentation/test_selfsl"
        otx_train_testing(template, tmp_dir_path_1, otx_dir, args_selfsl)
        template_work_dir = get_template_dir(template, tmp_dir_path_1)
        args1 = copy.deepcopy(args)
        args1["--load-weights"] = f"{template_work_dir}/trained_{template.model_template_id}/models/weights.pth"
        tmp_dir_path_2 = tmp_dir_path / "segmentation/test_selfsl_sl"
        otx_train_testing(template, tmp_dir_path_2, otx_dir, args1)

    @e2e_pytest_component
    @pytest.mark.skipif(TT_STABILITY_TESTS, reason="This is TT_STABILITY_TESTS")
    @pytest.mark.parametrize("template", templates, ids=templates_ids)
    def test_otx_eval(self, template, tmp_dir_path):
        tmp_dir_path = tmp_dir_path / "segmentation/test_selfsl_sl"
        otx_eval_testing(template, tmp_dir_path, otx_dir, args)

    @e2e_pytest_component
    @pytest.mark.skipif(TT_STABILITY_TESTS, reason="This is TT_STABILITY_TESTS")
    @pytest.mark.skipif(MULTI_GPU_UNAVAILABLE, reason="The number of gpu is insufficient")
    @pytest.mark.parametrize("template", templates, ids=templates_ids)
    def test_otx_multi_gpu_train_selfsl(self, template, tmp_dir_path):
        tmp_dir_path = tmp_dir_path / "segmentation/test_multi_gpu_selfsl"
        args_selfsl_multigpu = copy.deepcopy(args_selfsl)
        args_selfsl_multigpu["--gpus"] = "0,1"
        otx_train_testing(template, tmp_dir_path, otx_dir, args_selfsl_multigpu)<|MERGE_RESOLUTION|>--- conflicted
+++ resolved
@@ -237,11 +237,6 @@
     @pytest.mark.parametrize("template", templates, ids=templates_ids)
     def test_pot_validate_fq(self, template, tmp_dir_path):
         tmp_dir_path = tmp_dir_path / "segmentation"
-<<<<<<< HEAD
-        if template.model_template_id.startswith("ClassIncremental_Semantic_Segmentation_Lite-HRNet-"):
-            pytest.skip("CVS-82482")
-=======
->>>>>>> c99811dc
         pot_validate_fq_testing(template, tmp_dir_path, otx_dir, "semantic_segmentation", type(self).__name__)
 
     @e2e_pytest_component
