"""Tests for MPA Class-Incremental Learning for instance segmentation with OTX CLI"""
# Copyright (C) 2022 Intel Corporation
# SPDX-License-Identifier: Apache-2.0
#
import copy
import os

import pytest

from otx.api.entities.model_template import parse_model_template
from otx.cli.registry import Registry
from tests.test_suite.e2e_test_system import e2e_pytest_component
from tests.test_suite.run_test_command import (
    get_template_dir,
    nncf_eval_openvino_testing,
    nncf_eval_testing,
    nncf_export_testing,
    nncf_optimize_testing,
    nncf_validate_fq_testing,
    otx_demo_deployment_testing,
    otx_demo_openvino_testing,
    otx_demo_testing,
    otx_deploy_openvino_testing,
    otx_eval_deployment_testing,
    otx_eval_openvino_testing,
    otx_eval_testing,
    otx_explain_openvino_testing,
    otx_explain_testing,
    otx_export_testing,
    otx_hpo_testing,
    otx_resume_testing,
    otx_train_testing,
    pot_eval_testing,
    pot_optimize_testing,
    pot_validate_fq_testing,
)

args = {
    "--train-data-roots": "tests/assets/car_tree_bug",
    "--val-data-roots": "tests/assets/car_tree_bug",
    "--test-data-roots": "tests/assets/car_tree_bug",
    "--input": "tests/assets/car_tree_bug/images/train",
    "train_params": [
        "params",
        "--learning_parameters.num_iters",
        "2",
        "--learning_parameters.batch_size",
        "4",
        "--tiling_parameters.enable_tiling",
        "1",
        "--tiling_parameters.enable_adaptive_params",
        "1",
    ],
}

# Training params for resume, num_iters*2
resume_params = [
    "params",
    "--learning_parameters.num_iters",
    "4",
    "--learning_parameters.batch_size",
    "4",
]

otx_dir = os.getcwd()

TT_STABILITY_TESTS = os.environ.get("TT_STABILITY_TESTS", False)
if TT_STABILITY_TESTS:
    default_template = parse_model_template(
        os.path.join("otx/algorithms/detection/configs", "instance_segmentation", "resnet50_maskrcnn", "template.yaml")
    )
    templates = [default_template] * 100
    templates_ids = [template.model_template_id + f"-{i+1}" for i, template in enumerate(templates)]
else:
    templates = Registry("otx/algorithms/detection").filter(task_type="INSTANCE_SEGMENTATION").templates
    templates_ids = [template.model_template_id for template in templates]


class TestToolsTilingInstanceSegmentation:
    @e2e_pytest_component
    @pytest.mark.parametrize("template", templates, ids=templates_ids)
    def test_otx_train(self, template, tmp_dir_path):
        tmp_dir_path = tmp_dir_path / "tiling_ins_seg"
        otx_train_testing(template, tmp_dir_path, otx_dir, args)

    @e2e_pytest_component
    @pytest.mark.skipif(TT_STABILITY_TESTS, reason="This is TT_STABILITY_TESTS")
    @pytest.mark.parametrize("template", templates, ids=templates_ids)
    def test_otx_resume(self, template, tmp_dir_path):
        tmp_dir_path = tmp_dir_path / "tiling_ins_seg/test_resume"
        otx_resume_testing(template, tmp_dir_path, otx_dir, args)
        template_work_dir = get_template_dir(template, tmp_dir_path)
        args1 = copy.deepcopy(args)
        args1["train_params"] = resume_params
        args1[
            "--resume-from"
        ] = f"{template_work_dir}/trained_for_resume_{template.model_template_id}/models/weights.pth"
        otx_resume_testing(template, tmp_dir_path, otx_dir, args1)

    @e2e_pytest_component
    @pytest.mark.skipif(TT_STABILITY_TESTS, reason="This is TT_STABILITY_TESTS")
    @pytest.mark.parametrize("template", templates, ids=templates_ids)
    @pytest.mark.parametrize("dump_features", [True, False])
    def test_otx_export(self, template, tmp_dir_path, dump_features):
        tmp_dir_path = tmp_dir_path / "tiling_ins_seg"
        otx_export_testing(template, tmp_dir_path, dump_features)

    @e2e_pytest_component
    @pytest.mark.skipif(TT_STABILITY_TESTS, reason="This is TT_STABILITY_TESTS")
    @pytest.mark.parametrize("template", templates, ids=templates_ids)
    def test_otx_export_fp16(self, template, tmp_dir_path):
        tmp_dir_path = tmp_dir_path / "tiling_ins_seg"
        otx_export_testing(template, tmp_dir_path, half_precision=True)

    @e2e_pytest_component
    @pytest.mark.skipif(TT_STABILITY_TESTS, reason="This is TT_STABILITY_TESTS")
    @pytest.mark.parametrize("template", templates, ids=templates_ids)
    def test_otx_eval(self, template, tmp_dir_path):
        tmp_dir_path = tmp_dir_path / "tiling_ins_seg"
        otx_eval_testing(template, tmp_dir_path, otx_dir, args)

    @e2e_pytest_component
    @pytest.mark.skipif(TT_STABILITY_TESTS, reason="This is TT_STABILITY_TESTS")
    @pytest.mark.parametrize("template", templates, ids=templates_ids)
    @pytest.mark.skip(reason="CVS-104657")
    @pytest.mark.parametrize("half_precision", [True, False])
    def test_otx_eval_openvino(self, template, tmp_dir_path, half_precision):
        tmp_dir_path = tmp_dir_path / "tiling_ins_seg"
        otx_eval_openvino_testing(template, tmp_dir_path, otx_dir, args, threshold=0.05, half_precision=half_precision)

    @e2e_pytest_component
    @pytest.mark.skipif(TT_STABILITY_TESTS, reason="This is TT_STABILITY_TESTS")
    @pytest.mark.parametrize("template", templates, ids=templates_ids)
    def test_otx_explain(self, template, tmp_dir_path):
        tmp_dir_path = tmp_dir_path / "tiling_ins_seg"
        otx_explain_testing(template, tmp_dir_path, otx_dir, args)

    @e2e_pytest_component
    @pytest.mark.skipif(TT_STABILITY_TESTS, reason="This is TT_STABILITY_TESTS")
    @pytest.mark.parametrize("template", templates, ids=templates_ids)
    @pytest.mark.skip(reason="CVS-104657")
    def test_otx_explain_openvino(self, template, tmp_dir_path):
        tmp_dir_path = tmp_dir_path / "tiling_ins_seg"
        otx_explain_openvino_testing(template, tmp_dir_path, otx_dir, args)

    @e2e_pytest_component
    @pytest.mark.skipif(TT_STABILITY_TESTS, reason="This is TT_STABILITY_TESTS")
    @pytest.mark.parametrize("template", templates, ids=templates_ids)
    def test_otx_demo(self, template, tmp_dir_path):
        tmp_dir_path = tmp_dir_path / "tiling_ins_seg"
        otx_demo_testing(template, tmp_dir_path, otx_dir, args)

    @e2e_pytest_component
    @pytest.mark.skipif(TT_STABILITY_TESTS, reason="This is TT_STABILITY_TESTS")
    @pytest.mark.parametrize("template", templates, ids=templates_ids)
    @pytest.mark.skip(reason="CVS-104657")
    def test_otx_demo_openvino(self, template, tmp_dir_path):
        tmp_dir_path = tmp_dir_path / "tiling_ins_seg"
        otx_demo_openvino_testing(template, tmp_dir_path, otx_dir, args)

    @e2e_pytest_component
    @pytest.mark.skipif(TT_STABILITY_TESTS, reason="This is TT_STABILITY_TESTS")
    @pytest.mark.parametrize("template", templates, ids=templates_ids)
    @pytest.mark.skip(reason="CVS-104657")
    def test_otx_deploy_openvino(self, template, tmp_dir_path):
        tmp_dir_path = tmp_dir_path / "tiling_ins_seg"
        otx_deploy_openvino_testing(template, tmp_dir_path, otx_dir, args)

    @e2e_pytest_component
    @pytest.mark.skipif(TT_STABILITY_TESTS, reason="This is TT_STABILITY_TESTS")
    @pytest.mark.parametrize("template", templates, ids=templates_ids)
    @pytest.mark.skip(reason="CVS-104657")
    def test_otx_eval_deployment(self, template, tmp_dir_path):
        tmp_dir_path = tmp_dir_path / "tiling_ins_seg"
        otx_eval_deployment_testing(template, tmp_dir_path, otx_dir, args, threshold=0.0)

    @e2e_pytest_component
    @pytest.mark.skipif(TT_STABILITY_TESTS, reason="This is TT_STABILITY_TESTS")
    @pytest.mark.parametrize("template", templates, ids=templates_ids)
    @pytest.mark.skip(reason="CVS-104657")
    def test_otx_demo_deployment(self, template, tmp_dir_path):
        tmp_dir_path = tmp_dir_path / "tiling_ins_seg"
        otx_demo_deployment_testing(template, tmp_dir_path, otx_dir, args)

    @e2e_pytest_component
    @pytest.mark.skipif(TT_STABILITY_TESTS, reason="This is TT_STABILITY_TESTS")
    @pytest.mark.parametrize("template", templates, ids=templates_ids)
    def test_otx_hpo(self, template, tmp_dir_path):
        tmp_dir_path = tmp_dir_path / "tiling_ins_seg/test_hpo"
        otx_hpo_testing(template, tmp_dir_path, otx_dir, args)

    @e2e_pytest_component
    @pytest.mark.skipif(TT_STABILITY_TESTS, reason="This is TT_STABILITY_TESTS")
    @pytest.mark.parametrize("template", templates, ids=templates_ids)
<<<<<<< HEAD
    @pytest.mark.skip(reason="CVS-109001")
=======
>>>>>>> 12ce3e74
    def test_nncf_optimize(self, template, tmp_dir_path):
        tmp_dir_path = tmp_dir_path / "tiling_ins_seg"
        if template.entrypoints.nncf is None:
            pytest.skip("nncf entrypoint is none")

        nncf_optimize_testing(template, tmp_dir_path, otx_dir, args)

    @e2e_pytest_component
    @pytest.mark.skipif(TT_STABILITY_TESTS, reason="This is TT_STABILITY_TESTS")
    @pytest.mark.parametrize("template", templates, ids=templates_ids)
<<<<<<< HEAD
    @pytest.mark.skip(reason="CVS-109001")
=======
>>>>>>> 12ce3e74
    def test_nncf_export(self, template, tmp_dir_path):
        tmp_dir_path = tmp_dir_path / "tiling_ins_seg"
        if template.entrypoints.nncf is None:
            pytest.skip("nncf entrypoint is none")

        nncf_export_testing(template, tmp_dir_path)

    @e2e_pytest_component
    @pytest.mark.skipif(TT_STABILITY_TESTS, reason="This is TT_STABILITY_TESTS")
    @pytest.mark.parametrize("template", templates, ids=templates_ids)
<<<<<<< HEAD
    @pytest.mark.skip(reason="CVS-109001")
=======
>>>>>>> 12ce3e74
    def test_nncf_validate_fq(self, template, tmp_dir_path):
        tmp_dir_path = tmp_dir_path / "tiling_ins_seg"
        if template.entrypoints.nncf is None:
            pytest.skip("nncf entrypoint is none")

        nncf_validate_fq_testing(template, tmp_dir_path, otx_dir, "instance_segmentation", type(self).__name__)

    @e2e_pytest_component
    @pytest.mark.skipif(TT_STABILITY_TESTS, reason="This is TT_STABILITY_TESTS")
    @pytest.mark.parametrize("template", templates, ids=templates_ids)
<<<<<<< HEAD
    @pytest.mark.skip(reason="CVS-109001")
=======
>>>>>>> 12ce3e74
    def test_nncf_eval(self, template, tmp_dir_path):
        tmp_dir_path = tmp_dir_path / "tiling_ins_seg"
        if template.entrypoints.nncf is None:
            pytest.skip("nncf entrypoint is none")

        nncf_eval_testing(template, tmp_dir_path, otx_dir, args, threshold=0.01)

    @e2e_pytest_component
    @pytest.mark.skipif(TT_STABILITY_TESTS, reason="This is TT_STABILITY_TESTS")
    @pytest.mark.parametrize("template", templates, ids=templates_ids)
<<<<<<< HEAD
    @pytest.mark.skip(reason="CVS-109001")
=======
>>>>>>> 12ce3e74
    def test_nncf_eval_openvino(self, template, tmp_dir_path):
        tmp_dir_path = tmp_dir_path / "tiling_ins_seg"
        if template.entrypoints.nncf is None:
            pytest.skip("nncf entrypoint is none")

        nncf_eval_openvino_testing(template, tmp_dir_path, otx_dir, args)

    @e2e_pytest_component
    @pytest.mark.skipif(TT_STABILITY_TESTS, reason="This is TT_STABILITY_TESTS")
    @pytest.mark.parametrize("template", templates, ids=templates_ids)
    def test_pot_optimize(self, template, tmp_dir_path):
        tmp_dir_path = tmp_dir_path / "tiling_ins_seg"
        pot_optimize_testing(template, tmp_dir_path, otx_dir, args)

    @e2e_pytest_component
    @pytest.mark.skipif(TT_STABILITY_TESTS, reason="This is TT_STABILITY_TESTS")
    @pytest.mark.parametrize("template", templates, ids=templates_ids)
    def test_pot_validate_fq(self, template, tmp_dir_path):
        tmp_dir_path = tmp_dir_path / "tiling_ins_seg"
        pot_validate_fq_testing(template, tmp_dir_path, otx_dir, "instance_segmentation", type(self).__name__)

    @e2e_pytest_component
    @pytest.mark.skipif(TT_STABILITY_TESTS, reason="This is TT_STABILITY_TESTS")
    @pytest.mark.parametrize("template", templates, ids=templates_ids)
    def test_pot_eval(self, template, tmp_dir_path):
        tmp_dir_path = tmp_dir_path / "tiling_ins_seg"
        pot_eval_testing(template, tmp_dir_path, otx_dir, args)<|MERGE_RESOLUTION|>--- conflicted
+++ resolved
@@ -192,10 +192,6 @@
     @e2e_pytest_component
     @pytest.mark.skipif(TT_STABILITY_TESTS, reason="This is TT_STABILITY_TESTS")
     @pytest.mark.parametrize("template", templates, ids=templates_ids)
-<<<<<<< HEAD
-    @pytest.mark.skip(reason="CVS-109001")
-=======
->>>>>>> 12ce3e74
     def test_nncf_optimize(self, template, tmp_dir_path):
         tmp_dir_path = tmp_dir_path / "tiling_ins_seg"
         if template.entrypoints.nncf is None:
@@ -206,10 +202,6 @@
     @e2e_pytest_component
     @pytest.mark.skipif(TT_STABILITY_TESTS, reason="This is TT_STABILITY_TESTS")
     @pytest.mark.parametrize("template", templates, ids=templates_ids)
-<<<<<<< HEAD
-    @pytest.mark.skip(reason="CVS-109001")
-=======
->>>>>>> 12ce3e74
     def test_nncf_export(self, template, tmp_dir_path):
         tmp_dir_path = tmp_dir_path / "tiling_ins_seg"
         if template.entrypoints.nncf is None:
@@ -220,10 +212,6 @@
     @e2e_pytest_component
     @pytest.mark.skipif(TT_STABILITY_TESTS, reason="This is TT_STABILITY_TESTS")
     @pytest.mark.parametrize("template", templates, ids=templates_ids)
-<<<<<<< HEAD
-    @pytest.mark.skip(reason="CVS-109001")
-=======
->>>>>>> 12ce3e74
     def test_nncf_validate_fq(self, template, tmp_dir_path):
         tmp_dir_path = tmp_dir_path / "tiling_ins_seg"
         if template.entrypoints.nncf is None:
@@ -234,10 +222,6 @@
     @e2e_pytest_component
     @pytest.mark.skipif(TT_STABILITY_TESTS, reason="This is TT_STABILITY_TESTS")
     @pytest.mark.parametrize("template", templates, ids=templates_ids)
-<<<<<<< HEAD
-    @pytest.mark.skip(reason="CVS-109001")
-=======
->>>>>>> 12ce3e74
     def test_nncf_eval(self, template, tmp_dir_path):
         tmp_dir_path = tmp_dir_path / "tiling_ins_seg"
         if template.entrypoints.nncf is None:
@@ -248,10 +232,6 @@
     @e2e_pytest_component
     @pytest.mark.skipif(TT_STABILITY_TESTS, reason="This is TT_STABILITY_TESTS")
     @pytest.mark.parametrize("template", templates, ids=templates_ids)
-<<<<<<< HEAD
-    @pytest.mark.skip(reason="CVS-109001")
-=======
->>>>>>> 12ce3e74
     def test_nncf_eval_openvino(self, template, tmp_dir_path):
         tmp_dir_path = tmp_dir_path / "tiling_ins_seg"
         if template.entrypoints.nncf is None:
