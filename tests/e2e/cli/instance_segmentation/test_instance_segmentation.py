--- conflicted
+++ resolved
@@ -198,10 +198,6 @@
     @e2e_pytest_component
     @pytest.mark.skipif(TT_STABILITY_TESTS, reason="This is TT_STABILITY_TESTS")
     @pytest.mark.parametrize("template", templates, ids=templates_ids)
-<<<<<<< HEAD
-    @pytest.mark.skip(reason="CVS-109001")
-=======
->>>>>>> 12ce3e74
     def test_nncf_optimize(self, template, tmp_dir_path):
         tmp_dir_path = tmp_dir_path / "ins_seg"
         if template.entrypoints.nncf is None:
@@ -212,10 +208,6 @@
     @e2e_pytest_component
     @pytest.mark.skipif(TT_STABILITY_TESTS, reason="This is TT_STABILITY_TESTS")
     @pytest.mark.parametrize("template", templates, ids=templates_ids)
-<<<<<<< HEAD
-    @pytest.mark.skip(reason="CVS-109001")
-=======
->>>>>>> 12ce3e74
     def test_nncf_export(self, template, tmp_dir_path):
         tmp_dir_path = tmp_dir_path / "ins_seg"
         if template.entrypoints.nncf is None:
@@ -226,10 +218,6 @@
     @e2e_pytest_component
     @pytest.mark.skipif(TT_STABILITY_TESTS, reason="This is TT_STABILITY_TESTS")
     @pytest.mark.parametrize("template", templates, ids=templates_ids)
-<<<<<<< HEAD
-    @pytest.mark.skip(reason="CVS-109001")
-=======
->>>>>>> 12ce3e74
     def test_nncf_validate_fq(self, template, tmp_dir_path):
         tmp_dir_path = tmp_dir_path / "ins_seg"
         if template.entrypoints.nncf is None:
@@ -240,10 +228,6 @@
     @e2e_pytest_component
     @pytest.mark.skipif(TT_STABILITY_TESTS, reason="This is TT_STABILITY_TESTS")
     @pytest.mark.parametrize("template", templates, ids=templates_ids)
-<<<<<<< HEAD
-    @pytest.mark.skip(reason="CVS-109001")
-=======
->>>>>>> 12ce3e74
     def test_nncf_eval(self, template, tmp_dir_path):
         tmp_dir_path = tmp_dir_path / "ins_seg"
         if template.entrypoints.nncf is None:
@@ -254,10 +238,6 @@
     @e2e_pytest_component
     @pytest.mark.skipif(TT_STABILITY_TESTS, reason="This is TT_STABILITY_TESTS")
     @pytest.mark.parametrize("template", templates, ids=templates_ids)
-<<<<<<< HEAD
-    @pytest.mark.skip(reason="CVS-109001")
-=======
->>>>>>> 12ce3e74
     def test_nncf_eval_openvino(self, template, tmp_dir_path):
         tmp_dir_path = tmp_dir_path / "ins_seg"
         if template.entrypoints.nncf is None:
