--- conflicted
+++ resolved
@@ -191,10 +191,6 @@
     @e2e_pytest_component
     @pytest.mark.skipif(TT_STABILITY_TESTS, reason="This is TT_STABILITY_TESTS")
     @pytest.mark.parametrize("template", templates, ids=templates_ids)
-<<<<<<< HEAD
-    @pytest.mark.skip(reason="CVS-109001")
-=======
->>>>>>> 12ce3e74
     def test_nncf_optimize(self, template, tmp_dir_path):
         tmp_dir_path = tmp_dir_path / "tiling_det"
         if template.entrypoints.nncf is None:
@@ -205,10 +201,6 @@
     @e2e_pytest_component
     @pytest.mark.skipif(TT_STABILITY_TESTS, reason="This is TT_STABILITY_TESTS")
     @pytest.mark.parametrize("template", templates, ids=templates_ids)
-<<<<<<< HEAD
-    @pytest.mark.skip(reason="CVS-109001")
-=======
->>>>>>> 12ce3e74
     def test_nncf_export(self, template, tmp_dir_path):
         tmp_dir_path = tmp_dir_path / "tiling_det"
         if template.entrypoints.nncf is None:
@@ -219,10 +211,6 @@
     @e2e_pytest_component
     @pytest.mark.skipif(TT_STABILITY_TESTS, reason="This is TT_STABILITY_TESTS")
     @pytest.mark.parametrize("template", templates, ids=templates_ids)
-<<<<<<< HEAD
-    @pytest.mark.skip(reason="CVS-109001")
-=======
->>>>>>> 12ce3e74
     def test_nncf_validate_fq(self, template, tmp_dir_path):
         tmp_dir_path = tmp_dir_path / "tiling_det"
         if template.entrypoints.nncf is None:
@@ -233,10 +221,6 @@
     @e2e_pytest_component
     @pytest.mark.skipif(TT_STABILITY_TESTS, reason="This is TT_STABILITY_TESTS")
     @pytest.mark.parametrize("template", templates, ids=templates_ids)
-<<<<<<< HEAD
-    @pytest.mark.skip(reason="CVS-109001")
-=======
->>>>>>> 12ce3e74
     def test_nncf_eval(self, template, tmp_dir_path):
         tmp_dir_path = tmp_dir_path / "tiling_det"
         if template.entrypoints.nncf is None:
@@ -247,10 +231,6 @@
     @e2e_pytest_component
     @pytest.mark.skipif(TT_STABILITY_TESTS, reason="This is TT_STABILITY_TESTS")
     @pytest.mark.parametrize("template", templates, ids=templates_ids)
-<<<<<<< HEAD
-    @pytest.mark.skip(reason="CVS-109001")
-=======
->>>>>>> 12ce3e74
     def test_nncf_eval_openvino(self, template, tmp_dir_path):
         tmp_dir_path = tmp_dir_path / "tiling_det"
         if template.entrypoints.nncf is None:
