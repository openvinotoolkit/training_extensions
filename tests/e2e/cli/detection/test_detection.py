"""Tests for Class-Incremental Learning for object detection with OTX CLI"""
# Copyright (C) 2022 Intel Corporation
# SPDX-License-Identifier: Apache-2.0
#
import copy
import os

import pytest
import torch

from otx.api.entities.model_template import parse_model_template
from otx.cli.registry import Registry
from tests.test_suite.e2e_test_system import e2e_pytest_component
from tests.test_suite.run_test_command import (
    get_template_dir,
    nncf_eval_openvino_testing,
    nncf_eval_testing,
    nncf_export_testing,
    nncf_optimize_testing,
    nncf_validate_fq_testing,
    otx_demo_deployment_testing,
    otx_demo_openvino_testing,
    otx_demo_testing,
    otx_deploy_openvino_testing,
    otx_eval_deployment_testing,
    otx_eval_openvino_testing,
    otx_eval_testing,
    otx_explain_all_classes_openvino_testing,
    otx_explain_openvino_testing,
    otx_explain_process_saliency_maps_openvino_testing,
    otx_explain_testing,
    otx_explain_testing_all_classes,
    otx_explain_testing_process_saliency_maps,
    otx_export_testing,
    otx_hpo_testing,
    otx_resume_testing,
    otx_train_testing,
    pot_eval_testing,
    pot_optimize_testing,
    pot_validate_fq_testing,
)

# Pre-train w/ 'person' class
args0 = {
    "--train-data-roots": "tests/assets/car_tree_bug",
    "--val-data-roots": "tests/assets/car_tree_bug",
    "--test-data-roots": "tests/assets/car_tree_bug",
    "--input": "tests/assets/car_tree_bug/images/train",
    "train_params": ["params", "--learning_parameters.num_iters", "20", "--learning_parameters.batch_size", "4"],
}

# Class-Incremental learning w/ 'vehicle', 'person', 'non-vehicle' classes
args = {
    "--train-data-roots": "tests/assets/car_tree_bug",
    "--val-data-roots": "tests/assets/car_tree_bug",
    "--test-data-roots": "tests/assets/car_tree_bug",
    "--input": "tests/assets/car_tree_bug/images/train",
    "train_params": ["params", "--learning_parameters.num_iters", "5", "--learning_parameters.batch_size", "4"],
}

args_semisl = {
    "--train-data-roots": "tests/assets/car_tree_bug",
    "--val-data-roots": "tests/assets/car_tree_bug",
    "--test-data-roots": "tests/assets/car_tree_bug",
    "--unlabeled-data-roots": "tests/assets/car_tree_bug",
    "--input": "tests/assets/car_tree_bug/images/train",
    "train_params": [
        "params",
        "--learning_parameters.num_iters",
        "2",
        "--learning_parameters.batch_size",
        "4",
        "--algo_backend.train_type",
        "Semisupervised",
    ],
}

# Training params for resume, num_iters*2
resume_params = [
    "params",
    "--learning_parameters.num_iters",
    "8",
    "--learning_parameters.batch_size",
    "4",
]

otx_dir = os.getcwd()

MULTI_GPU_UNAVAILABLE = torch.cuda.device_count() <= 1
TT_STABILITY_TESTS = os.environ.get("TT_STABILITY_TESTS", False)
if TT_STABILITY_TESTS:
    default_template = parse_model_template(
        os.path.join("otx/algorithms/detection/configs", "detection", "mobilenetv2_atss", "template.yaml")
    )
    templates = [default_template] * 100
    templates_ids = [template.model_template_id + f"-{i+1}" for i, template in enumerate(templates)]
else:
    templates = Registry("otx/algorithms/detection").filter(task_type="DETECTION").templates
    templates_ids = [template.model_template_id for template in templates]


class TestToolsMPADetection:
    @e2e_pytest_component
    @pytest.mark.parametrize("template", templates, ids=templates_ids)
    def test_otx_train(self, template, tmp_dir_path):
        tmp_dir_path = tmp_dir_path / "detection"
        otx_train_testing(template, tmp_dir_path, otx_dir, args0)
        template_work_dir = get_template_dir(template, tmp_dir_path)
        args1 = copy.deepcopy(args)
        args1["--load-weights"] = f"{template_work_dir}/trained_{template.model_template_id}/models/weights.pth"
        otx_train_testing(template, tmp_dir_path, otx_dir, args1)

    @e2e_pytest_component
    @pytest.mark.skipif(TT_STABILITY_TESTS, reason="This is TT_STABILITY_TESTS")
    @pytest.mark.parametrize("template", templates, ids=templates_ids)
    def test_otx_resume(self, template, tmp_dir_path):
        tmp_dir_path = tmp_dir_path / "detection/test_resume"
        otx_resume_testing(template, tmp_dir_path, otx_dir, args0)
        template_work_dir = get_template_dir(template, tmp_dir_path)
        args1 = copy.deepcopy(args0)
        args1["train_params"] = resume_params
        args1[
            "--resume-from"
        ] = f"{template_work_dir}/trained_for_resume_{template.model_template_id}/models/weights.pth"
        otx_resume_testing(template, tmp_dir_path, otx_dir, args1)

    @e2e_pytest_component
    @pytest.mark.skipif(TT_STABILITY_TESTS, reason="This is TT_STABILITY_TESTS")
    @pytest.mark.parametrize("template", templates, ids=templates_ids)
    @pytest.mark.parametrize("dump_features", [True, False])
    def test_otx_export(self, template, tmp_dir_path, dump_features):
        tmp_dir_path = tmp_dir_path / "detection"
        otx_export_testing(template, tmp_dir_path, dump_features)

    @e2e_pytest_component
    @pytest.mark.skipif(TT_STABILITY_TESTS, reason="This is TT_STABILITY_TESTS")
    @pytest.mark.parametrize("template", templates, ids=templates_ids)
    def test_otx_export_fp16(self, template, tmp_dir_path):
        tmp_dir_path = tmp_dir_path / "detection"
        otx_export_testing(template, tmp_dir_path, half_precision=True)

    @e2e_pytest_component
    @pytest.mark.skipif(TT_STABILITY_TESTS, reason="This is TT_STABILITY_TESTS")
    @pytest.mark.parametrize("template", templates, ids=templates_ids)
    def test_otx_eval(self, template, tmp_dir_path):
        tmp_dir_path = tmp_dir_path / "detection"
        otx_eval_testing(template, tmp_dir_path, otx_dir, args)

    @e2e_pytest_component
    @pytest.mark.skipif(TT_STABILITY_TESTS, reason="This is TT_STABILITY_TESTS")
    @pytest.mark.parametrize("template", templates, ids=templates_ids)
    @pytest.mark.parametrize("half_precision", [True, False])
    def test_otx_eval_openvino(self, template, tmp_dir_path, half_precision):
        tmp_dir_path = tmp_dir_path / "detection"
<<<<<<< HEAD
        otx_eval_openvino_testing(template, tmp_dir_path, otx_dir, args, threshold=0.05, half_precision=half_precision)
=======
        otx_eval_openvino_testing(template, tmp_dir_path, otx_dir, args, threshold=0.30, half_precision=half_precision)
>>>>>>> ec7016a9

    @e2e_pytest_component
    @pytest.mark.skipif(TT_STABILITY_TESTS, reason="This is TT_STABILITY_TESTS")
    @pytest.mark.parametrize("template", templates, ids=templates_ids)
    def test_otx_explain(self, template, tmp_dir_path):
        tmp_dir_path = tmp_dir_path / "detection"
        otx_explain_testing(template, tmp_dir_path, otx_dir, args, trained=True)

    @e2e_pytest_component
    @pytest.mark.skipif(TT_STABILITY_TESTS, reason="This is TT_STABILITY_TESTS")
    @pytest.mark.parametrize("template", templates, ids=templates_ids)
    def test_otx_explain_all_classes(self, template, tmp_dir_path):
        tmp_dir_path = tmp_dir_path / "detection"
        otx_explain_testing_all_classes(template, tmp_dir_path, otx_dir, args)

    @e2e_pytest_component
    @pytest.mark.skipif(TT_STABILITY_TESTS, reason="This is TT_STABILITY_TESTS")
    @pytest.mark.parametrize("template", templates, ids=templates_ids)
    def test_otx_explain_process_saliency_maps(self, template, tmp_dir_path):
        tmp_dir_path = tmp_dir_path / "detection"
        otx_explain_testing_process_saliency_maps(template, tmp_dir_path, otx_dir, args, trained=True)

    @e2e_pytest_component
    @pytest.mark.skipif(TT_STABILITY_TESTS, reason="This is TT_STABILITY_TESTS")
    @pytest.mark.parametrize("template", templates, ids=templates_ids)
    def test_otx_explain_openvino(self, template, tmp_dir_path):
        tmp_dir_path = tmp_dir_path / "detection"
        otx_explain_openvino_testing(template, tmp_dir_path, otx_dir, args, trained=True)

    @e2e_pytest_component
    @pytest.mark.skipif(TT_STABILITY_TESTS, reason="This is TT_STABILITY_TESTS")
    @pytest.mark.parametrize("template", templates, ids=templates_ids)
    def test_otx_explain_all_classes_openvino(self, template, tmp_dir_path):
        tmp_dir_path = tmp_dir_path / "detection"
        otx_explain_all_classes_openvino_testing(template, tmp_dir_path, otx_dir, args)

    @e2e_pytest_component
    @pytest.mark.skipif(TT_STABILITY_TESTS, reason="This is TT_STABILITY_TESTS")
    @pytest.mark.parametrize("template", templates, ids=templates_ids)
    def test_otx_explain_process_saliency_maps_openvino(self, template, tmp_dir_path):
        tmp_dir_path = tmp_dir_path / "detection"
        otx_explain_process_saliency_maps_openvino_testing(template, tmp_dir_path, otx_dir, args, trained=True)

    @e2e_pytest_component
    @pytest.mark.skipif(TT_STABILITY_TESTS, reason="This is TT_STABILITY_TESTS")
    @pytest.mark.parametrize("template", templates, ids=templates_ids)
    def test_otx_demo(self, template, tmp_dir_path):
        tmp_dir_path = tmp_dir_path / "detection"
        otx_demo_testing(template, tmp_dir_path, otx_dir, args)

    @e2e_pytest_component
    @pytest.mark.skipif(TT_STABILITY_TESTS, reason="This is TT_STABILITY_TESTS")
    @pytest.mark.parametrize("template", templates, ids=templates_ids)
    def test_otx_demo_openvino(self, template, tmp_dir_path):
        tmp_dir_path = tmp_dir_path / "detection"
        otx_demo_openvino_testing(template, tmp_dir_path, otx_dir, args)

    @e2e_pytest_component
    @pytest.mark.skipif(TT_STABILITY_TESTS, reason="This is TT_STABILITY_TESTS")
    @pytest.mark.parametrize("template", templates, ids=templates_ids)
    def test_otx_deploy_openvino(self, template, tmp_dir_path):
        tmp_dir_path = tmp_dir_path / "detection"
        otx_deploy_openvino_testing(template, tmp_dir_path, otx_dir, args)

    @e2e_pytest_component
    @pytest.mark.skipif(TT_STABILITY_TESTS, reason="This is TT_STABILITY_TESTS")
    @pytest.mark.parametrize("template", templates, ids=templates_ids)
    def test_otx_eval_deployment(self, template, tmp_dir_path):
        tmp_dir_path = tmp_dir_path / "detection"
        otx_eval_deployment_testing(template, tmp_dir_path, otx_dir, args, threshold=0.0)

    @e2e_pytest_component
    @pytest.mark.skipif(TT_STABILITY_TESTS, reason="This is TT_STABILITY_TESTS")
    @pytest.mark.parametrize("template", templates, ids=templates_ids)
    def test_otx_demo_deployment(self, template, tmp_dir_path):
        tmp_dir_path = tmp_dir_path / "detection"
        otx_demo_deployment_testing(template, tmp_dir_path, otx_dir, args)

    @e2e_pytest_component
    @pytest.mark.skipif(TT_STABILITY_TESTS, reason="This is TT_STABILITY_TESTS")
    @pytest.mark.parametrize("template", templates, ids=templates_ids)
    def test_otx_hpo(self, template, tmp_dir_path):
        tmp_dir_path = tmp_dir_path / "detection/test_hpo"
        otx_hpo_testing(template, tmp_dir_path, otx_dir, args)

    @e2e_pytest_component
    @pytest.mark.skipif(TT_STABILITY_TESTS, reason="This is TT_STABILITY_TESTS")
    @pytest.mark.parametrize("template", templates, ids=templates_ids)
    def test_nncf_optimize(self, template, tmp_dir_path):
        tmp_dir_path = tmp_dir_path / "detection"
        if template.entrypoints.nncf is None:
            pytest.skip("nncf entrypoint is none")

        nncf_optimize_testing(template, tmp_dir_path, otx_dir, args)

    @e2e_pytest_component
    @pytest.mark.skipif(TT_STABILITY_TESTS, reason="This is TT_STABILITY_TESTS")
    @pytest.mark.parametrize("template", templates, ids=templates_ids)
    def test_nncf_export(self, template, tmp_dir_path):
        tmp_dir_path = tmp_dir_path / "detection"
        if template.entrypoints.nncf is None:
            pytest.skip("nncf entrypoint is none")

        nncf_export_testing(template, tmp_dir_path)

    @e2e_pytest_component
    @pytest.mark.skipif(TT_STABILITY_TESTS, reason="This is TT_STABILITY_TESTS")
    @pytest.mark.parametrize("template", templates, ids=templates_ids)
    def test_nncf_validate_fq(self, template, tmp_dir_path):
        tmp_dir_path = tmp_dir_path / "detection"
        if template.entrypoints.nncf is None:
            pytest.skip("nncf entrypoint is none")

        nncf_validate_fq_testing(template, tmp_dir_path, otx_dir, "detection", type(self).__name__)

    @e2e_pytest_component
    @pytest.mark.skipif(TT_STABILITY_TESTS, reason="This is TT_STABILITY_TESTS")
    @pytest.mark.parametrize("template", templates, ids=templates_ids)
    def test_nncf_eval(self, template, tmp_dir_path):
        tmp_dir_path = tmp_dir_path / "detection"
        if template.entrypoints.nncf is None:
            pytest.skip("nncf entrypoint is none")

        nncf_eval_testing(template, tmp_dir_path, otx_dir, args, threshold=0.01)

    @e2e_pytest_component
    @pytest.mark.skipif(TT_STABILITY_TESTS, reason="This is TT_STABILITY_TESTS")
    @pytest.mark.parametrize("template", templates, ids=templates_ids)
    def test_nncf_eval_openvino(self, template, tmp_dir_path):
        tmp_dir_path = tmp_dir_path / "detection"
        if template.entrypoints.nncf is None:
            pytest.skip("nncf entrypoint is none")

        nncf_eval_openvino_testing(template, tmp_dir_path, otx_dir, args)

    @e2e_pytest_component
    @pytest.mark.skipif(TT_STABILITY_TESTS, reason="This is TT_STABILITY_TESTS")
    @pytest.mark.parametrize("template", templates, ids=templates_ids)
    def test_pot_optimize(self, template, tmp_dir_path):
        tmp_dir_path = tmp_dir_path / "detection"
        pot_optimize_testing(template, tmp_dir_path, otx_dir, args)

    @e2e_pytest_component
    @pytest.mark.skipif(TT_STABILITY_TESTS, reason="This is TT_STABILITY_TESTS")
    @pytest.mark.parametrize("template", templates, ids=templates_ids)
    def test_pot_validate_fq(self, template, tmp_dir_path):
        tmp_dir_path = tmp_dir_path / "detection"
        pot_validate_fq_testing(template, tmp_dir_path, otx_dir, "detection", type(self).__name__)

    @e2e_pytest_component
    @pytest.mark.skipif(TT_STABILITY_TESTS, reason="This is TT_STABILITY_TESTS")
    @pytest.mark.parametrize("template", templates, ids=templates_ids)
    def test_pot_eval(self, template, tmp_dir_path):
        tmp_dir_path = tmp_dir_path / "detection"
        pot_eval_testing(template, tmp_dir_path, otx_dir, args)

    @e2e_pytest_component
    @pytest.mark.skipif(TT_STABILITY_TESTS, reason="This is TT_STABILITY_TESTS")
    @pytest.mark.skipif(MULTI_GPU_UNAVAILABLE, reason="The number of gpu is insufficient")
    @pytest.mark.parametrize("template", templates, ids=templates_ids)
    def test_otx_multi_gpu_train(self, template, tmp_dir_path):
        tmp_dir_path = tmp_dir_path / "detection/test_multi_gpu"
        args1 = copy.deepcopy(args)
        args1["--gpus"] = "0,1"
        otx_train_testing(template, tmp_dir_path, otx_dir, args1)


class TestToolsMPASemiSLDetection:
    @e2e_pytest_component
    @pytest.mark.parametrize("template", templates, ids=templates_ids)
    def test_otx_train(self, template, tmp_dir_path):
        tmp_dir_path = tmp_dir_path / "detection/test_semisl"
        otx_train_testing(template, tmp_dir_path, otx_dir, args_semisl)

    @e2e_pytest_component
    @pytest.mark.skipif(TT_STABILITY_TESTS, reason="This is TT_STABILITY_TESTS")
    @pytest.mark.parametrize("template", templates, ids=templates_ids)
    def test_otx_eval(self, template, tmp_dir_path):
        tmp_dir_path = tmp_dir_path / "detection/test_semisl"
        otx_eval_testing(template, tmp_dir_path, otx_dir, args)

    @e2e_pytest_component
    @pytest.mark.skipif(TT_STABILITY_TESTS, reason="This is TT_STABILITY_TESTS")
    @pytest.mark.skipif(MULTI_GPU_UNAVAILABLE, reason="The number of gpu is insufficient")
    @pytest.mark.parametrize("template", templates, ids=templates_ids)
    def test_otx_multi_gpu_train_semisl(self, template, tmp_dir_path):
        tmp_dir_path = tmp_dir_path / "detection/test_multi_gpu_semisl"
        args_semisl_multigpu = copy.deepcopy(args_semisl)
        args_semisl_multigpu["--gpus"] = "0,1"
        otx_train_testing(template, tmp_dir_path, otx_dir, args_semisl_multigpu)<|MERGE_RESOLUTION|>--- conflicted
+++ resolved
@@ -152,11 +152,7 @@
     @pytest.mark.parametrize("half_precision", [True, False])
     def test_otx_eval_openvino(self, template, tmp_dir_path, half_precision):
         tmp_dir_path = tmp_dir_path / "detection"
-<<<<<<< HEAD
-        otx_eval_openvino_testing(template, tmp_dir_path, otx_dir, args, threshold=0.05, half_precision=half_precision)
-=======
         otx_eval_openvino_testing(template, tmp_dir_path, otx_dir, args, threshold=0.30, half_precision=half_precision)
->>>>>>> ec7016a9
 
     @e2e_pytest_component
     @pytest.mark.skipif(TT_STABILITY_TESTS, reason="This is TT_STABILITY_TESTS")
