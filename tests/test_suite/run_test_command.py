--- conflicted
+++ resolved
@@ -1,4 +1,4 @@
-"""Common test case and helpersi for OTX"""
+"""Common test case and helpers for OTX"""
 # Copyright (C) 2021-2023 Intel Corporation
 # SPDX-License-Identifier: Apache-2.0
 #
@@ -10,10 +10,7 @@
 import sys
 from pathlib import Path
 from typing import Dict, Union
-<<<<<<< HEAD
-=======
-
->>>>>>> d41b273d
+
 import onnx
 import onnxruntime
 import pytest
@@ -739,10 +736,6 @@
 def nncf_export_testing(template, root):
     if template.entrypoints.nncf is None:
         pytest.skip("NNCF QAT is disabled: entrypoints.nncf in template is not specified")
-<<<<<<< HEAD
-=======
-
->>>>>>> d41b273d
     template_work_dir = get_template_dir(template, root)
 
     weights_path = f"{template_work_dir}/nncf_{template.model_template_id}/weights.pth"
@@ -780,10 +773,6 @@
 def nncf_validate_fq_testing(template, root, otx_dir, task_type, test_name):
     if template.entrypoints.nncf is None:
         pytest.skip("NNCF QAT is disabled: entrypoints.nncf in template is not specified")
-<<<<<<< HEAD
-=======
-
->>>>>>> d41b273d
     template_work_dir = get_template_dir(template, root)
 
     xml_path = f"{template_work_dir}/exported_nncf_{template.model_template_id}/openvino.xml"
@@ -800,10 +789,6 @@
 def nncf_eval_testing(template, root, otx_dir, args, threshold=0.01):
     if template.entrypoints.nncf is None:
         pytest.skip("NNCF QAT is disabled: entrypoints.nncf in template is not specified")
-<<<<<<< HEAD
-=======
-
->>>>>>> d41b273d
     template_work_dir = get_template_dir(template, root)
 
     weights_path = f"{template_work_dir}/nncf_{template.model_template_id}/weights.pth"
@@ -835,10 +820,6 @@
 def nncf_eval_openvino_testing(template, root, otx_dir, args):
     if template.entrypoints.nncf is None:
         pytest.skip("NNCF QAT is disabled: entrypoints.nncf in template is not specified")
-<<<<<<< HEAD
-=======
-
->>>>>>> d41b273d
     template_work_dir = get_template_dir(template, root)
 
     weights_path = f"{template_work_dir}/exported_nncf_{template.model_template_id}/openvino.xml"
