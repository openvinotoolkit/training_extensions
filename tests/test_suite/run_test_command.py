# Copyright (C) 2021 Intel Corporation
#
# Licensed under the Apache License, Version 2.0 (the "License");
# you may not use this file except in compliance with the License.
# You may obtain a copy of the License at
#
# http://www.apache.org/licenses/LICENSE-2.0
#
# Unless required by applicable law or agreed to in writing,
# software distributed under the License is distributed on an "AS IS" BASIS,
# WITHOUT WARRANTIES OR CONDITIONS OF ANY KIND, either express or implied.
# See the License for the specific language governing permissions
# and limitations under the License.

import asyncio
import json
import os
import shutil
import sys
from pathlib import Path
from typing import Dict

import pytest
import yaml

from otx.cli.tools.find import SUPPORTED_BACKBONE_BACKENDS as find_supported_backends
from otx.cli.tools.find import SUPPORTED_TASKS as find_supported_tasks
from otx.cli.utils.nncf import get_number_of_fakequantizers_in_xml


def get_template_rel_dir(template):
    return os.path.dirname(os.path.relpath(template.model_template_path))


def get_template_dir(template, root) -> str:

    # Get the template directory of the algorithm.
    # The location of the template files are as follows:
    # ~/training_extensions/otx/algorithms/<algorithm>/**/template.yaml
    # To get the ``algorithm``, index of the "algorithms" can be
    # searched, where ``algorithm`` comes next.
    template_path_parts = template.model_template_path.split(os.sep)
    idx = template_path_parts.index("algorithms")
    algorithm = template_path_parts[idx + 1]

    algo_backend_dir = f"otx/algorithms/{algorithm}"
    work_dir = os.path.join(root, f"otx/algorithms/{algorithm}")
    template_dir = os.path.dirname(os.path.relpath(template.model_template_path, start=algo_backend_dir))
    template_work_dir = os.path.join(work_dir, template_dir)

    os.makedirs(template_work_dir, exist_ok=True)
    return template_work_dir


def runner(
    cmd,
    stdout_stream=sys.stdout.buffer,
    stderr_stream=sys.stderr.buffer,
    **kwargs,
):
    async def stream_handler(in_stream, out_stream):
        output = bytearray()
        # buffer line
        line = bytearray()
        while True:
            c = await in_stream.read(1)
            if not c:
                break
            line.extend(c)
            if c == b"\n":
                out_stream.write(line)
                output.extend(line)
                line = bytearray()
        return output

    async def run_and_capture(cmd):
        environ = os.environ.copy()
        environ["PYTHONUNBUFFERED"] = "1"
        process = await asyncio.create_subprocess_exec(
            *cmd,
            stdout=asyncio.subprocess.PIPE,
            stderr=asyncio.subprocess.PIPE,
            env=environ,
            **kwargs,
        )

        try:
            stdout, stderr = await asyncio.gather(
                stream_handler(process.stdout, stdout_stream),
                stream_handler(process.stderr, stderr_stream),
            )
        except Exception:
            process.kill()
            raise
        finally:
            rc = await process.wait()
        return rc, stdout, stderr

    rc, stdout, stderr = asyncio.run(run_and_capture(cmd))

    return rc, stdout, stderr


def check_run(cmd, **kwargs):
    rc, _, stderr = runner(cmd, **kwargs)
    sys.stdout.flush()
    sys.stderr.flush()

    if rc != 0:
        stderr = stderr.decode("utf-8").splitlines()
        i = 0
        for i, line in enumerate(stderr):
            if line.startswith("Traceback"):
                break
        stderr = "\n".join(stderr[i:])
    assert rc == 0, stderr


def otx_train_testing(template, root, otx_dir, args):
    template_work_dir = get_template_dir(template, root)
    command_line = ["otx", "train", template.model_template_path]
    for arg in [
        "--train-ann_file",
        "--train-data-roots",
        "--val-ann-file",
        "--val-data-roots",
        "--unlabeled-data-roots",
        "--unlabeled-file-list",
    ]:
        arg_value = args.get(arg, None)
        if arg_value:
            command_line.extend([arg, os.path.join(otx_dir, arg_value)])
    command_line.extend(["--output", f"{template_work_dir}/trained_{template.model_template_id}"])
    command_line.extend(["--workspace", f"{template_work_dir}"])
    if "--load-weights" in args:
        command_line.extend(["--load-weights", args["--load-weights"]])
    if "--gpus" in args:
        command_line.extend(["--gpus", args["--gpus"]])
        if "--multi-gpu-port" in args:
            command_line.extend(["--multi-gpu-port", args["--multi-gpu-port"]])
    if "train_params" in args:
        command_line.extend(args["train_params"])
    check_run(command_line)
    assert os.path.exists(f"{template_work_dir}/trained_{template.model_template_id}/models/weights.pth")
    assert os.path.exists(f"{template_work_dir}/trained_{template.model_template_id}/models/label_schema.json")


def otx_resume_testing(template, root, otx_dir, args):
    template_work_dir = get_template_dir(template, root)
    command_line = [
        "otx",
        "train",
        template.model_template_path,
    ]
    for option in [
        "--train-ann-file",
        "--train-data-roots",
        "--val-ann-file",
        "--val-data-roots",
        "--unlabeled-data-roots",
        "--unlabeled-file-list",
        "--resume-from",
    ]:
        if option in args:
            command_line.extend([option, f"{os.path.join(otx_dir, args[option])}"])

    command_line.extend(["--output", f"{template_work_dir}/trained_for_resume_{template.model_template_id}"])
    command_line.extend(["--workspace", f"{template_work_dir}"])
    command_line.extend(args["train_params"])
    check_run(command_line)
    assert os.path.exists(f"{template_work_dir}/trained_for_resume_{template.model_template_id}/models/weights.pth")
    assert os.path.exists(
        f"{template_work_dir}/trained_for_resume_{template.model_template_id}/models/label_schema.json"
    )


def otx_hpo_testing(template, root, otx_dir, args):
    template_work_dir = get_template_dir(template, root)
    if os.path.exists(f"{template_work_dir}/hpo"):
        shutil.rmtree(f"{template_work_dir}/hpo")

    command_line = ["otx", "train", template.model_template_path]

    for arg in ["--train-data-roots", "--val-data-roots"]:
        arg_value = args.get(arg, None)
        if arg_value:
            command_line.extend([arg, os.path.join(otx_dir, arg_value)])
    command_line.extend(["--output", f"{template_work_dir}/hpo_trained_{template.model_template_id}"])
    command_line.extend(["--workspace", f"{template_work_dir}"])
    command_line.extend(["--enable-hpo", "--hpo-time-ratio", "1"])

    command_line.extend(args["train_params"])
    check_run(command_line)
    trials_json = list(
        filter(
            lambda x: x.name.split(".")[0].isnumeric(),
            Path(f"{template_work_dir}/hpo_trained_{template.model_template_id}/hpo/").rglob("*.json"),
        )
    )
    assert trials_json
    for trial_json in trials_json:
        with trial_json.open("r") as f:
            trial_result = json.load(f)
        assert trial_result.get("score")

    assert os.path.exists(f"{template_work_dir}/hpo_trained_{template.model_template_id}/models/weights.pth")
    assert os.path.exists(f"{template_work_dir}/hpo_trained_{template.model_template_id}/models/label_schema.json")


def otx_export_testing(template, root, dump_features=False, half_precision=False):
    template_work_dir = get_template_dir(template, root)
    save_path = f"{template_work_dir}/exported_{template.model_template_id}"
    command_line = [
        "otx",
        "export",
        template.model_template_path,
        "--load-weights",
<<<<<<< HEAD
        f"{template_work_dir}/trained_{template.model_template_id}/models/weights.pth",
        "--output",
        f"{template_work_dir}/exported_{template.model_template_id}",
=======
        f"{template_work_dir}/trained_{template.model_template_id}/weights.pth",
        "--save-model-to",
        save_path,
>>>>>>> be6ae491
    ]

    if dump_features:
        command_line[-1] += "_w_features"
        save_path = command_line[-1]
        command_line.append("--dump-features")
    if half_precision:
        command_line[-1] += "_fp16"
        save_path = command_line[-1]
        command_line.append("--half-precision")

<<<<<<< HEAD
def otx_export_testing_w_features(template, root):
    template_work_dir = get_template_dir(template, root)
    command_line = [
        "otx",
        "export",
        template.model_template_path,
        "--load-weights",
        f"{template_work_dir}/trained_{template.model_template_id}/models/weights.pth",
        "--output",
        f"{template_work_dir}/exported_{template.model_template_id}_w_features",
        "--dump-features",
    ]
=======
>>>>>>> be6ae491
    check_run(command_line)
    path_to_xml = os.path.join(save_path, "openvino.xml")
    assert os.path.exists(path_to_xml)
    assert os.path.exists(os.path.join(save_path, "openvino.bin"))
    assert os.path.exists(os.path.join(save_path, "label_schema.json"))

    if dump_features:
        with open(path_to_xml, encoding="utf-8") as stream:
            xml_model = stream.read()
            assert "feature_vector" in xml_model

    if half_precision:
        with open(path_to_xml, encoding="utf-8") as stream:
            xml_model = stream.read()
            assert "FP16" in xml_model


def otx_eval_testing(template, root, otx_dir, args):
    template_work_dir = get_template_dir(template, root)

    command_line = [
        "otx",
        "eval",
        template.model_template_path,
        "--test-data-roots",
        f'{os.path.join(otx_dir, args["--test-data-roots"])}',
        "--load-weights",
        f"{template_work_dir}/trained_{template.model_template_id}/models/weights.pth",
        "--output",
        f"{template_work_dir}/trained_{template.model_template_id}",
    ]
    command_line.extend(["--workspace", f"{template_work_dir}"])
    command_line.extend(args.get("eval_params", []))
    check_run(command_line)
    assert os.path.exists(f"{template_work_dir}/trained_{template.model_template_id}/performance.json")


def otx_eval_openvino_testing(
    template,
    root,
    otx_dir,
    args,
    threshold=0.0,
    criteria=None,
    reg_threshold=0.10,
    result_dict=None,
    half_precision=False,
):
    template_work_dir = get_template_dir(template, root)
    weights_path = f"{template_work_dir}/exported_{template.model_template_id}/openvino.xml"
    perf_path = f"{template_work_dir}/exported_{template.model_template_id}/performance.json"

    if half_precision:
        weights_path = f"{template_work_dir}/exported_{template.model_template_id}_fp16/openvino.xml"
        perf_path = f"{template_work_dir}/exported_{template.model_template_id}_fp16/performance.json"

    command_line = [
        "otx",
        "eval",
        template.model_template_path,
        "--test-data-roots",
        f'{os.path.join(otx_dir, args["--test-data-roots"])}',
        "--load-weights",
<<<<<<< HEAD
        f"{template_work_dir}/exported_{template.model_template_id}/openvino.xml",
        "--output",
        f"{template_work_dir}/exported_{template.model_template_id}",
=======
        weights_path,
        "--save-performance",
        perf_path,
>>>>>>> be6ae491
    ]
    command_line.extend(["--workspace", f"{template_work_dir}"])
    check_run(command_line)
    assert os.path.exists(perf_path)
    with open(f"{template_work_dir}/trained_{template.model_template_id}/performance.json") as read_file:
        trained_performance = json.load(read_file)
    with open(perf_path) as read_file:
        exported_performance = json.load(read_file)

    if isinstance(criteria, dict) and template.name in criteria.keys():
        model_criteria = criteria[template.name]
        modified_criteria = model_criteria - (model_criteria * reg_threshold)

    for k in trained_performance.keys():
        if isinstance(criteria, dict) and template.name in criteria.keys():
            result_dict[k] = round(exported_performance[k], 3)
            assert (
                exported_performance[k] >= modified_criteria
            ), f"Current exported model performance: ({exported_performance[k]}) < criteria: ({modified_criteria})."

        assert (
            exported_performance[k] >= trained_performance[k]
            or abs(trained_performance[k] - exported_performance[k]) / (trained_performance[k] + 1e-10) <= threshold
        ), f"{trained_performance[k]=}, {exported_performance[k]=}"


def otx_demo_testing(template, root, otx_dir, args):
    template_work_dir = get_template_dir(template, root)
    command_line = [
        "otx",
        "demo",
        template.model_template_path,
        "--load-weights",
        f"{template_work_dir}/trained_{template.model_template_id}/models/weights.pth",
        "--input",
        os.path.join(otx_dir, args["--input"]),
        "--delay",
        "-1",
    ]
    check_run(command_line)


def otx_demo_openvino_testing(template, root, otx_dir, args):
    template_work_dir = get_template_dir(template, root)
    command_line = [
        "otx",
        "demo",
        template.model_template_path,
        "--load-weights",
        f"{template_work_dir}/exported_{template.model_template_id}/openvino.xml",
        "--input",
        os.path.join(otx_dir, args["--input"]),
        "--delay",
        "-1",
    ]
    check_run(command_line)


def otx_deploy_openvino_testing(template, root, otx_dir, args):
    template_work_dir = get_template_dir(template, root)
    deployment_dir = f"{template_work_dir}/deployed_{template.model_template_id}"
    command_line = [
        "otx",
        "deploy",
        template.model_template_path,
        "--load-weights",
        f"{template_work_dir}/exported_{template.model_template_id}/openvino.xml",
        "--output",
        deployment_dir,
    ]
    check_run(command_line)
    check_run(["unzip", "-o", "openvino.zip"], cwd=deployment_dir)
    # TODO: Need to check Requirements.txt & new environment is working
    # check_run(
    #     ["python3", "-m", "venv", "venv"],
    #     cwd=os.path.join(deployment_dir, "python"),
    # )
    # check_run(
    #     ["python3", "-m", "pip", "install", "wheel"],
    #     cwd=os.path.join(deployment_dir, "python"),
    # )
    # check_run(
    #     ["python3", "-m", "pip", "install", "pip", "--upgrade"],
    #     cwd=os.path.join(deployment_dir, "python"),
    # )
    # check_run(
    #     ["python3", "-m", "pip", "install", "torch>=1.8.1, <=1.9.1"],
    #     cwd=os.path.join(deployment_dir, "python"),
    # )
    # check_run(
    #     [
    #         "python3",
    #         "-m",
    #         "pip",
    #         "install",
    #         "-r",
    #         os.path.join(deployment_dir, "python", "requirements.txt"),
    #     ],
    #     cwd=os.path.join(deployment_dir, "python"),
    # )
    check_run(
        [
            "python3",
            "demo.py",
            "-m",
            "../model",
            "-i",
            os.path.join(otx_dir, args["--input"]),
            "--no_show",
        ],
        cwd=os.path.join(deployment_dir, "python"),
    )


def otx_eval_deployment_testing(
    template, root, otx_dir, args, threshold=0.0, criteria=None, reg_threshold=0.10, result_dict=None
):
    template_work_dir = get_template_dir(template, root)
    command_line = [
        "otx",
        "eval",
        template.model_template_path,
        "--test-data-roots",
        f'{os.path.join(otx_dir, args["--test-data-roots"])}',
        "--load-weights",
        f"{template_work_dir}/deployed_{template.model_template_id}/openvino.zip",
        "--output",
        f"{template_work_dir}/deployed_{template.model_template_id}",
    ]
    command_line.extend(["--workspace", f"{template_work_dir}"])
    check_run(command_line)
    assert os.path.exists(f"{template_work_dir}/deployed_{template.model_template_id}/performance.json")
    with open(f"{template_work_dir}/exported_{template.model_template_id}/performance.json") as read_file:
        exported_performance = json.load(read_file)
    with open(f"{template_work_dir}/deployed_{template.model_template_id}/performance.json") as read_file:
        deployed_performance = json.load(read_file)

    if isinstance(criteria, dict) and template.name in criteria.keys():
        model_criteria = criteria[template.name]
        modified_criteria = model_criteria - (model_criteria * reg_threshold)

    for k in exported_performance.keys():
        if isinstance(criteria, dict) and template.name in criteria.keys():
            result_dict[k] = round(deployed_performance[k], 3)
            assert (
                exported_performance[k] >= modified_criteria
            ), f"Current deployed model performance: ({deployed_performance[k]}) < criteria: ({modified_criteria})."
        assert (
            deployed_performance[k] >= exported_performance[k]
            or abs(exported_performance[k] - deployed_performance[k]) / (exported_performance[k] + 1e-10) <= threshold
        ), f"{exported_performance[k]=}, {deployed_performance[k]=}"


def otx_demo_deployment_testing(template, root, otx_dir, args):
    template_work_dir = get_template_dir(template, root)
    command_line = [
        "otx",
        "demo",
        template.model_template_path,
        "--load-weights",
        f"{template_work_dir}/deployed_{template.model_template_id}/openvino.zip",
        "--input",
        os.path.join(otx_dir, args["--input"]),
        "--delay",
        "-1",
    ]
    check_run(command_line)


def pot_optimize_testing(template, root, otx_dir, args):
    template_work_dir = get_template_dir(template, root)
    command_line = [
        "otx",
        "optimize",
        template.model_template_path,
        "--train-data-roots",
        f'{os.path.join(otx_dir, args["--train-data-roots"])}',
        "--val-data-roots",
        f'{os.path.join(otx_dir, args["--val-data-roots"])}',
        "--load-weights",
        f"{template_work_dir}/exported_{template.model_template_id}/openvino.xml",
        "--output",
        f"{template_work_dir}/pot_{template.model_template_id}",
    ]
    command_line.extend(["--workspace", f"{template_work_dir}"])
    check_run(command_line)
    assert os.path.exists(f"{template_work_dir}/pot_{template.model_template_id}/openvino.xml")
    assert os.path.exists(f"{template_work_dir}/pot_{template.model_template_id}/openvino.bin")
    assert os.path.exists(f"{template_work_dir}/pot_{template.model_template_id}/label_schema.json")


def _validate_fq_in_xml(xml_path, path_to_ref_data, compression_type, test_name):
    num_fq = get_number_of_fakequantizers_in_xml(xml_path)
    assert os.path.exists(path_to_ref_data), f"Reference file does not exist: {path_to_ref_data} [num_fq = {num_fq}]"

    with open(path_to_ref_data, encoding="utf-8") as stream:
        ref_data = yaml.safe_load(stream)
    ref_num_fq = ref_data.get(test_name, {}).get(compression_type, {}).get("number_of_fakequantizers", -1)
    assert num_fq == ref_num_fq, f"Incorrect number of FQs in optimized model: {num_fq} != {ref_num_fq}"


def pot_validate_fq_testing(template, root, otx_dir, task_type, test_name):
    template_work_dir = get_template_dir(template, root)
    xml_path = f"{template_work_dir}/pot_{template.model_template_id}/openvino.xml"
    path_to_ref_data = os.path.join(
        otx_dir, "tests", "e2e/cli", task_type, "reference", template.model_template_id, "compressed_model.yml"
    )
    _validate_fq_in_xml(xml_path, path_to_ref_data, "pot", test_name)


def pot_eval_testing(template, root, otx_dir, args, criteria=None, reg_threshold=0.10, result_dict=None):
    template_work_dir = get_template_dir(template, root)
    command_line = [
        "otx",
        "eval",
        template.model_template_path,
        "--test-data-roots",
        f'{os.path.join(otx_dir, args["--test-data-roots"])}',
        "--load-weights",
        f"{template_work_dir}/pot_{template.model_template_id}/openvino.xml",
        "--output",
        f"{template_work_dir}/pot_{template.model_template_id}",
    ]
    command_line.extend(["--workspace", f"{template_work_dir}"])
    check_run(command_line)
    assert os.path.exists(f"{template_work_dir}/pot_{template.model_template_id}/performance.json")

    with open(f"{template_work_dir}/pot_{template.model_template_id}/performance.json") as read_file:
        pot_performance = json.load(read_file)

    if isinstance(criteria, dict) and template.name in criteria.keys():
        model_criteria = criteria[template.name]
        modified_criteria = model_criteria - (model_criteria * reg_threshold)

    for k in pot_performance.keys():
        if isinstance(criteria, dict) and template.name in criteria.keys():
            result_dict[k] = round(pot_performance[k], 3)
            assert (
                pot_performance[k] >= modified_criteria
            ), f"Current POT model performance: ({pot_performance[k]}) < criteria: ({modified_criteria})."


def nncf_optimize_testing(template, root, otx_dir, args):
    template_work_dir = get_template_dir(template, root)
    command_line = [
        "otx",
        "optimize",
        template.model_template_path,
        "--train-data-roots",
        f'{os.path.join(otx_dir, args["--train-data-roots"])}',
        "--val-data-roots",
        f'{os.path.join(otx_dir, args["--val-data-roots"])}',
        "--load-weights",
        f"{template_work_dir}/trained_{template.model_template_id}/models/weights.pth",
        "--output",
        f"{template_work_dir}/nncf_{template.model_template_id}",
    ]
    command_line.extend(["--workspace", f"{template_work_dir}"])
    command_line.extend(args["train_params"])
    check_run(command_line)
    assert os.path.exists(f"{template_work_dir}/nncf_{template.model_template_id}/weights.pth")
    assert os.path.exists(f"{template_work_dir}/nncf_{template.model_template_id}/label_schema.json")


def nncf_export_testing(template, root):
    template_work_dir = get_template_dir(template, root)
    command_line = [
        "otx",
        "export",
        template.model_template_path,
        "--load-weights",
        f"{template_work_dir}/nncf_{template.model_template_id}/weights.pth",
        "--output",
        f"{template_work_dir}/exported_nncf_{template.model_template_id}",
    ]
    check_run(command_line)
    assert os.path.exists(f"{template_work_dir}/exported_nncf_{template.model_template_id}/openvino.xml")
    assert os.path.exists(f"{template_work_dir}/exported_nncf_{template.model_template_id}/openvino.bin")
    assert os.path.exists(f"{template_work_dir}/exported_nncf_{template.model_template_id}/label_schema.json")
    original_bin_size = os.path.getsize(f"{template_work_dir}/exported_{template.model_template_id}/openvino.bin")
    compressed_bin_size = os.path.getsize(
        f"{template_work_dir}/exported_nncf_{template.model_template_id}/openvino.bin"
    )
    assert compressed_bin_size < original_bin_size, f"{compressed_bin_size=}, {original_bin_size=}"


def nncf_validate_fq_testing(template, root, otx_dir, task_type, test_name):
    template_work_dir = get_template_dir(template, root)
    xml_path = f"{template_work_dir}/exported_nncf_{template.model_template_id}/openvino.xml"
    path_to_ref_data = os.path.join(
        otx_dir, "tests", "e2e/cli", task_type, "reference", template.model_template_id, "compressed_model.yml"
    )

    _validate_fq_in_xml(xml_path, path_to_ref_data, "nncf", test_name)


def nncf_eval_testing(
    template, root, otx_dir, args, threshold=0.001, criteria=None, reg_threshold=0.10, result_dict=None
):
    template_work_dir = get_template_dir(template, root)
    command_line = [
        "otx",
        "eval",
        template.model_template_path,
        "--test-data-roots",
        f'{os.path.join(otx_dir, args["--test-data-roots"])}',
        "--load-weights",
        f"{template_work_dir}/nncf_{template.model_template_id}/weights.pth",
        "--output",
        f"{template_work_dir}/nncf_{template.model_template_id}",
    ]
    command_line.extend(["--workspace", f"{template_work_dir}"])
    check_run(command_line)
    assert os.path.exists(f"{template_work_dir}/nncf_{template.model_template_id}/performance.json")
    with open(f"{template_work_dir}/nncf_{template.model_template_id}/nncf_performance.json") as read_file:
        trained_performance = json.load(read_file)
    with open(f"{template_work_dir}/nncf_{template.model_template_id}/performance.json") as read_file:
        evaluated_performance = json.load(read_file)

    if isinstance(criteria, dict) and template.name in criteria.keys():
        model_criteria = criteria[template.name]
        modified_criteria = model_criteria - (model_criteria * reg_threshold)

    for k in trained_performance.keys():
        if isinstance(criteria, dict) and template.name in criteria.keys():
            result_dict[k] = round(evaluated_performance[k], 3)
            assert (
                evaluated_performance[k] >= modified_criteria
            ), f"Current nncf model performance: ({evaluated_performance[k]}) < criteria: ({modified_criteria})."
        assert (
            evaluated_performance[k] >= trained_performance[k]
            or abs(trained_performance[k] - evaluated_performance[k]) / (trained_performance[k] + 1e-10) <= threshold
        ), f"{trained_performance[k]=}, {evaluated_performance[k]=}"


def nncf_eval_openvino_testing(template, root, otx_dir, args):
    template_work_dir = get_template_dir(template, root)
    command_line = [
        "otx",
        "eval",
        template.model_template_path,
        "--test-data-roots",
        f'{os.path.join(otx_dir, args["--test-data-roots"])}',
        "--load-weights",
        f"{template_work_dir}/exported_nncf_{template.model_template_id}/openvino.xml",
        "--output",
        f"{template_work_dir}/exported_nncf_{template.model_template_id}",
    ]
    command_line.extend(["--workspace", f"{template_work_dir}"])
    check_run(command_line)
    assert os.path.exists(f"{template_work_dir}/exported_nncf_{template.model_template_id}/performance.json")


def xfail_templates(templates, xfail_template_ids_reasons):
    xfailed_templates = []
    for template in templates:
        reasons = [
            reason for template_id, reason in xfail_template_ids_reasons if template_id == template.model_template_id
        ]
        if len(reasons) == 0:
            xfailed_templates.append(template)
        elif len(reasons) == 1:
            xfailed_templates.append(pytest.param(template, marks=pytest.mark.xfail(reason=reasons[0])))
        else:
            raise RuntimeError(
                "More than one reason for template. If you have more than one Jira tickets, list them in one reason."
            )
    return xfailed_templates


def otx_explain_testing(template, root, otx_dir, args):
    template_work_dir = get_template_dir(template, root)
    if "RCNN" in template.model_template_id:
        test_algorithm = "ActivationMap"
    else:
        test_algorithm = "ClassWiseSaliencyMap"

    train_ann_file = args.get("--train-ann-file", "")
    if "hierarchical" in train_ann_file:
        train_type = "hierarchical"
    elif "multilabel" in train_ann_file:
        train_type = "multilabel"
    else:
        train_type = "default"

    save_dir = f"explain_{template.model_template_id}/{test_algorithm}/{train_type}/"
    output_dir = os.path.join(template_work_dir, save_dir)
    command_line = [
        "otx",
        "explain",
        template.model_template_path,
        "--load-weights",
        f"{template_work_dir}/trained_{template.model_template_id}/models/weights.pth",
        "--explain-data-root",
        os.path.join(otx_dir, args["--input"]),
        "--save-explanation-to",
        output_dir,
        "--explain-algorithm",
        test_algorithm,
    ]
    check_run(command_line)
    assert os.path.exists(output_dir)
    assert len(os.listdir(output_dir)) > 0


def otx_explain_openvino_testing(template, root, otx_dir, args):
    template_work_dir = get_template_dir(template, root)
    if "RCNN" in template.model_template_id:
        test_algorithm = "ActivationMap"
    else:
        test_algorithm = "ClassWiseSaliencyMap"

    train_ann_file = args.get("--train-ann-file", "")
    if "hierarchical" in train_ann_file:
        train_type = "hierarchical"
    elif "multilabel" in train_ann_file:
        train_type = "multilabel"
    else:
        train_type = "default"

    save_dir = f"explain_{template.model_template_id}/{test_algorithm}/{train_type}/"
    output_dir = os.path.join(template_work_dir, save_dir)
    command_line = [
        "otx",
        "explain",
        template.model_template_path,
        "--load-weights",
        f"{template_work_dir}/exported_{template.model_template_id}_w_features/openvino.xml",
        "--explain-data-root",
        os.path.join(otx_dir, args["--input"]),
        "--save-explanation-to",
        output_dir,
        "--explain-algorithm",
        test_algorithm,
    ]
    assert os.path.exists(f"{template_work_dir}/exported_{template.model_template_id}_w_features/openvino.xml")
    check_run(command_line)
    assert os.path.exists(output_dir)
    assert len(os.listdir(output_dir)) > 0


def otx_find_testing():
    """Performs several options of available otx find."""
    # Find all model template
    command_line = ["otx", "find", "--template"]
    check_run(command_line)

    # Find command per tasks
    for task in find_supported_tasks:
        command_line = ["otx", "find", "--template", "--task", task]
        check_run(command_line)

    # Find Backbones per backends
    for backbone_backends in find_supported_backends:
        command_line = [
            "otx",
            "find",
            "--backbone",
            backbone_backends,
        ]
        check_run(command_line)


def otx_build_task_testing(root, task):
    """Build OTX-workspace per tasks.

    Build and verify the otx-workspace corresponding to each task.
    """
    # Build otx-workspace per tasks check - Default Model Template only
    command_line = [
        "otx",
        "build",
        "--task",
        task,
        "--workspace",
        os.path.join(root, f"otx-workspace-{task}"),
    ]
    check_run(command_line)


def otx_build_backbone_testing(root, backbone_args):
    """Build backbone & Update model testing.

    Build each backbone to create backbone.yaml into workspace,
    build for the default model for the task,
    and even test updating the model config.
    This is done on the premise that the otx_workspace
    has been created well through otx_build_task_testing.
    """
    task, backbone = backbone_args
    task_workspace = os.path.join(root, f"otx-workspace-{task}")
    command_line = [
        "otx",
        "build",
        "--task",
        f"{task}",
        "--workspace",
        task_workspace,
    ]
    check_run(command_line)
    assert os.path.exists(task_workspace)

    # Build model.py from backbone type
    command_line = [
        "otx",
        "build",
        "--backbone",
        backbone,
        "--workspace",
        task_workspace,
    ]
    check_run(command_line)
    from otx.algorithms.common.adapters.mmcv.utils.config_utils import MPAConfig

    model_config = MPAConfig.fromfile(os.path.join(task_workspace, "model.py"))
    assert os.path.exists(os.path.join(task_workspace, "model.py"))
    assert "backbone" in model_config["model"], "'backbone' is not in model configs"
    assert (
        model_config["model"]["backbone"]["type"] == backbone
    ), f"{model_config['model']['backbone']['type']} != {backbone}"


def otx_build_testing(root, args: Dict[str, str], expected: Dict[str, str]):
    workspace_root = os.path.join(root, "otx-workspace")
    command_line = ["otx", "build", "--workspace", workspace_root]
    for option, value in args.items():
        command_line.extend([option, value])
    check_run(command_line)
    from otx.algorithms.common.adapters.mmcv.utils.config_utils import MPAConfig

    template_config = MPAConfig.fromfile(os.path.join(workspace_root, "template.yaml"))
    assert template_config.name == expected["model"]
    assert (
        template_config.hyper_parameters.parameter_overrides.algo_backend.train_type.default_value
        == expected["train_type"]
    )


def otx_build_auto_config(root, otx_dir: str, args: Dict[str, str]):
    workspace_root = os.path.join(root, "otx-workspace")
    command_line = ["otx", "build", "--workspace", workspace_root]

    for option, value in args.items():
        if option in ["--train-data-roots", "--val-data-roots"]:
            command_line.extend([option, f"{os.path.join(otx_dir, value)}"])
        elif option in ["--task"]:
            command_line.extend([option, args[option]])
    check_run(command_line)


def otx_train_auto_config(root, otx_dir: str, args: Dict[str, str]):
    work_dir = os.path.join(root, "otx-workspace")
    command_line = ["otx", "train"]

    for option, value in args.items():
        if option == "template":
            command_line.extend([args[option]])
        elif option in ["--train-data-roots", "--val-data-roots"]:
            command_line.extend([option, f"{os.path.join(otx_dir, value)}"])
    command_line.extend(["--output", f"{work_dir}"])
    command_line.extend(["--workspace", f"{work_dir}"])
    command_line.extend(args["train_params"])
    check_run(command_line)


def otx_eval_compare(
    template,
    root,
    otx_dir,
    args,
    criteria,
    result_dict,
    threshold=0.10,
):
    template_work_dir = get_template_dir(template, root)

    command_line = [
        "otx",
        "eval",
        template.model_template_path,
        "--test-data-roots",
        f'{os.path.join(otx_dir, args["--test-data-roots"])}',
        "--load-weights",
        f"{template_work_dir}/trained_{template.model_template_id}/models/weights.pth",
        "--output",
        f"{template_work_dir}/trained_{template.model_template_id}",
    ]
    command_line.extend(["--workspace", f"{template_work_dir}"])
    command_line.extend(args.get("eval_params", []))
    check_run(command_line)

    performance_json_path = f"{template_work_dir}/trained_{template.model_template_id}/performance.json"
    assert os.path.exists(performance_json_path)

    with open(performance_json_path) as read_file:
        trained_performance = json.load(read_file)

    model_criteria = criteria[template.name]
    modified_criteria = model_criteria - (model_criteria * threshold)
    for k in trained_performance.keys():
        result_dict[k] = round(trained_performance[k], 3)
        assert (
            trained_performance[k] >= modified_criteria
        ), f"Current model performance: ({trained_performance[k]}) < criteria: ({modified_criteria})."

    result_dict["Model size (MB)"] = round(
        os.path.getsize(f"{template_work_dir}/trained_{template.model_template_id}/models/weights.pth") / 1e6, 2
    )


def otx_eval_e2e_train_time(train_time_criteria, e2e_train_time, template, threshold=0.10):
    """Measure train+val time and comapre with test criteria.

    Test criteria was set by previous measurement.
    """
    e2e_train_time_criteria = train_time_criteria[template.name]
    modified_train_criteria = e2e_train_time_criteria - (e2e_train_time_criteria * threshold)

    assert (
        e2e_train_time >= modified_train_criteria
    ), f"Current model e2e time: ({e2e_train_time}) < criteria: ({modified_train_criteria})."


def otx_eval_e2e_eval_time(eval_time_criteria, e2e_eval_time, template, threshold=0.10):
    """Measure evaluation time and comapre with test criteria.

    Test criteria was set by previous measurement.
    """
    e2e_eval_time_criteria = eval_time_criteria[template.name]
    modified_eval_criteria = e2e_eval_time_criteria - (e2e_eval_time_criteria * threshold)

    assert (
        e2e_eval_time >= modified_eval_criteria
    ), f"Current model e2e time: ({e2e_eval_time}) < criteria: ({modified_eval_criteria})."<|MERGE_RESOLUTION|>--- conflicted
+++ resolved
@@ -215,15 +215,9 @@
         "export",
         template.model_template_path,
         "--load-weights",
-<<<<<<< HEAD
         f"{template_work_dir}/trained_{template.model_template_id}/models/weights.pth",
         "--output",
-        f"{template_work_dir}/exported_{template.model_template_id}",
-=======
-        f"{template_work_dir}/trained_{template.model_template_id}/weights.pth",
-        "--save-model-to",
         save_path,
->>>>>>> be6ae491
     ]
 
     if dump_features:
@@ -235,21 +229,6 @@
         save_path = command_line[-1]
         command_line.append("--half-precision")
 
-<<<<<<< HEAD
-def otx_export_testing_w_features(template, root):
-    template_work_dir = get_template_dir(template, root)
-    command_line = [
-        "otx",
-        "export",
-        template.model_template_path,
-        "--load-weights",
-        f"{template_work_dir}/trained_{template.model_template_id}/models/weights.pth",
-        "--output",
-        f"{template_work_dir}/exported_{template.model_template_id}_w_features",
-        "--dump-features",
-    ]
-=======
->>>>>>> be6ae491
     check_run(command_line)
     path_to_xml = os.path.join(save_path, "openvino.xml")
     assert os.path.exists(path_to_xml)
@@ -300,10 +279,12 @@
 ):
     template_work_dir = get_template_dir(template, root)
     weights_path = f"{template_work_dir}/exported_{template.model_template_id}/openvino.xml"
+    output_path = f"{template_work_dir}/exported_{template.model_template_id}"
     perf_path = f"{template_work_dir}/exported_{template.model_template_id}/performance.json"
 
     if half_precision:
         weights_path = f"{template_work_dir}/exported_{template.model_template_id}_fp16/openvino.xml"
+        output_path = f"{template_work_dir}/exported_{template.model_template_id}_fp16"
         perf_path = f"{template_work_dir}/exported_{template.model_template_id}_fp16/performance.json"
 
     command_line = [
@@ -313,15 +294,9 @@
         "--test-data-roots",
         f'{os.path.join(otx_dir, args["--test-data-roots"])}',
         "--load-weights",
-<<<<<<< HEAD
-        f"{template_work_dir}/exported_{template.model_template_id}/openvino.xml",
-        "--output",
-        f"{template_work_dir}/exported_{template.model_template_id}",
-=======
         weights_path,
-        "--save-performance",
-        perf_path,
->>>>>>> be6ae491
+        "--output",
+        output_path,
     ]
     command_line.extend(["--workspace", f"{template_work_dir}"])
     check_run(command_line)
