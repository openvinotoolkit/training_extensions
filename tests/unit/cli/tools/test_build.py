--- conflicted
+++ resolved
@@ -16,13 +16,8 @@
         "--unlabeled-data-roots": "unlabeled/data/root",
         "--unlabeled-file-list": "unlabeled/file/list",
         "--task": "detection",
-<<<<<<< HEAD
-        "--train-type": "SEMISUPERVISED",
+        "--train-type": "Semisupervised",
         "--workspace": "work/dir/path",
-=======
-        "--train-type": "Semisupervised",
-        "--work-dir": "work/dir/path",
->>>>>>> dace50f5
         "--model": "SSD",
         "--backbone": "torchvision.resnet18",
     }
