--- conflicted
+++ resolved
@@ -116,13 +116,8 @@
         os.remove(os.path.join(self.pseudo_mask_dir, f"000{idx_remove}.png"))
         spy_create_pseudo_masks = mocker.spy(SelfSLSegmentationDatasetAdapter, "create_pseudo_masks")
 
-<<<<<<< HEAD
         _ = dataset_adapter._import_datasets(
-            train_data_roots=self.train_data_roots,
-=======
-        _ = dataset_adapter._import_dataset(
             train_data_roots=self.train_data_roots, pseudo_mask_dir=self.pseudo_mask_dir
->>>>>>> 7dbaeb52
         )
 
         spy_create_pseudo_masks.assert_called()
