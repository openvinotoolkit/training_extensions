--- conflicted
+++ resolved
@@ -8,7 +8,6 @@
 import pytest
 import torch
 from omegaconf import OmegaConf
-<<<<<<< HEAD
 from otx.core.data.transform_libs.torchvision import (
     PadtoFixedSize,
     PerturbBoundingBoxes,
@@ -16,10 +15,7 @@
     TorchVisionTransformLib,
 )
 from torchvision import tv_tensors
-=======
-from otx.core.data.transform_libs.torchvision import TorchVisionTransformLib
 from otx.core.types.image import ImageColorChannel
->>>>>>> c1cec1a3
 from torchvision.transforms import v2
 
 
