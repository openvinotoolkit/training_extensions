--- conflicted
+++ resolved
@@ -7,11 +7,7 @@
 from unittest.mock import MagicMock, patch
 
 import pytest
-<<<<<<< HEAD
-from datumaro.components.dataset import Dataset as DmDataset
 from datumaro.components.environment import Environment
-=======
->>>>>>> 42b227a3
 from importlib_resources import files
 from lightning.pytorch.loggers import CSVLogger
 from omegaconf import DictConfig, OmegaConf
