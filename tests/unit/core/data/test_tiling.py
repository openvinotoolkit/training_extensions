# Copyright (C) 2024 Intel Corporation
# SPDX-License-Identifier: Apache-2.0
#

from __future__ import annotations

from pathlib import Path
from unittest.mock import MagicMock, create_autospec

import numpy as np
import pytest
import shapely.geometry as sg
import torch
from datumaro import Dataset as DmDataset
from datumaro import Polygon
from model_api.models import Model
from model_api.models.utils import ImageResultWithSoftPrediction
from omegaconf import OmegaConf
from otx.algo.detection.atss import ATSS
from otx.algo.instance_segmentation.maskrcnn import MaskRCNN
from otx.algo.segmentation.litehrnet import LiteHRNet
from otx.core.config.data import (
    SamplerConfig,
    TileConfig,
    VisualPromptingConfig,
)
from otx.core.data.dataset.tile import OTXTileTransform
from otx.core.data.entity.detection import DetBatchDataEntity, DetBatchPredEntity
from otx.core.data.entity.instance_segmentation import InstanceSegBatchDataEntity, InstanceSegBatchPredEntity
from otx.core.data.entity.segmentation import SegBatchDataEntity
from otx.core.data.entity.tile import TileBatchDetDataEntity, TileBatchInstSegDataEntity, TileBatchSegDataEntity
from otx.core.data.module import OTXDataModule
from otx.core.model.detection import OTXDetectionModel
from otx.core.model.seg_tiler import SegTiler
from otx.core.types.task import OTXTaskType
from torchvision import tv_tensors

from tests.test_helpers import generate_random_bboxes


class TestOTXTiling:
    @pytest.fixture()
    def mock_otx_det_model(self) -> OTXDetectionModel:
        return create_autospec(OTXDetectionModel)

    @pytest.fixture()
<<<<<<< HEAD
    def fxt_det_transform_config(self) -> DictConfig:
        config = OmegaConf.load("src/otx/recipe/_base_/data/detection_tile.yaml")
        config.train_subset.input_size = config.input_size
        config.val_subset.input_size = config.input_size
        config.test_subset.input_size = config.input_size
        config.train_subset.sampler = SamplerConfig(**config.train_subset.sampler)
        return config

    @pytest.fixture()
    def fxt_det_data_config(self, fxt_det_transform_config) -> dict:
        data_root = Path(__file__).parent.parent.parent.parent / "assets" / "car_tree_bug"

        return {
            "data_format": "coco_instances",
            "data_root": data_root,
            "train_subset": fxt_det_transform_config.train_subset,
            "val_subset": fxt_det_transform_config.val_subset,
            "test_subset": fxt_det_transform_config.test_subset,
            "tile_config": TileConfig(),
            "vpm_config": VisualPromptingConfig(),
=======
    def fxt_data_roots(self) -> dict[OTXTaskType, Path]:
        parent_root = Path(__file__).parent.parent.parent.parent / "assets"
        return {
            OTXTaskType.DETECTION: parent_root / "car_tree_bug",
            OTXTaskType.INSTANCE_SEGMENTATION: parent_root / "car_tree_bug",
            OTXTaskType.SEMANTIC_SEGMENTATION: parent_root / "common_semantic_segmentation_dataset" / "supervised",
        }

    @pytest.fixture()
    def fxt_data_config(self, fxt_data_roots) -> dict[dict]:
        torchvision_base = OmegaConf.load("src/otx/recipe/_base_/data/torchvision_base.yaml")
        transforms = torchvision_base.train_subset.transforms
        transforms.append(
            {
                "class_path": "torchvision.transforms.v2.ToDtype",
                "init_args": {
                    "dtype": "${as_torch_dtype:torch.float32}",
                    "scale": True,
                },
            },
        )

        batch_size = 8
        num_workers = 0

        train_subset = SubsetConfig(
            subset_name="train",
            batch_size=batch_size,
            num_workers=num_workers,
            transform_lib_type=TransformLibType.TORCHVISION,
            transforms=transforms,
        )

        val_subset = SubsetConfig(
            subset_name="val",
            batch_size=batch_size,
            num_workers=num_workers,
            transform_lib_type=TransformLibType.TORCHVISION,
            transforms=transforms,
        )

        test_subset = SubsetConfig(
            subset_name="test",
            batch_size=batch_size,
            num_workers=num_workers,
            transform_lib_type=TransformLibType.TORCHVISION,
            transforms=transforms,
        )

        return {
            OTXTaskType.DETECTION: {
                "data_format": "coco_instances",
                "data_root": fxt_data_roots[OTXTaskType.DETECTION],
                "train_subset": train_subset,
                "val_subset": val_subset,
                "test_subset": test_subset,
                "tile_config": TileConfig(),
                "vpm_config": VisualPromptingConfig(),
            },
            OTXTaskType.INSTANCE_SEGMENTATION: {
                "data_format": "coco_instances",
                "data_root": fxt_data_roots[OTXTaskType.INSTANCE_SEGMENTATION],
                "train_subset": train_subset,
                "val_subset": val_subset,
                "test_subset": test_subset,
                "tile_config": TileConfig(),
                "vpm_config": VisualPromptingConfig(),
            },
            OTXTaskType.SEMANTIC_SEGMENTATION: {
                "data_format": "common_semantic_segmentation_with_subset_dirs",
                "data_root": fxt_data_roots[OTXTaskType.SEMANTIC_SEGMENTATION],
                "train_subset": train_subset,
                "val_subset": val_subset,
                "test_subset": test_subset,
                "tile_config": TileConfig(),
                "vpm_config": VisualPromptingConfig(),
            },
>>>>>>> 40f5ddd2
        }

    def det_dummy_forward(self, x: DetBatchDataEntity) -> DetBatchPredEntity:
        """Dummy detection forward function for testing.

        This function creates random bounding boxes for each image in the batch.
        Args:
            x (DetBatchDataEntity): Input batch data entity.

        Returns:
            DetBatchPredEntity: Output batch prediction entity.
        """
        bboxes = []
        labels = []
        scores = []
        saliency_maps = []
        feature_vectors = []
        for img_info in x.imgs_info:
            img_h, img_w = img_info.ori_shape
            img_bboxes = generate_random_bboxes(
                image_width=img_w,
                image_height=img_h,
                num_boxes=100,
            )
            bboxes.append(
                tv_tensors.BoundingBoxes(
                    img_bboxes,
                    canvas_size=img_info.ori_shape,
                    format=tv_tensors.BoundingBoxFormat.XYXY,
                    dtype=torch.float64,
                ),
            )
            labels.append(
                torch.LongTensor(len(img_bboxes)).random_(3),
            )
            scores.append(
                torch.rand(len(img_bboxes), dtype=torch.float64),
            )
            if self.explain_mode:
                saliency_maps.append(np.zeros((3, 7, 7)))
                feature_vectors.append(np.zeros((1, 32)))

        pred_entity = DetBatchPredEntity(
            batch_size=x.batch_size,
            images=x.images,
            imgs_info=x.imgs_info,
            scores=scores,
            bboxes=bboxes,
            labels=labels,
        )
        if self.explain_mode:
            pred_entity.saliency_map = saliency_maps
            pred_entity.feature_vector = feature_vectors

        return pred_entity

    def inst_seg_dummy_forward(self, x: InstanceSegBatchDataEntity) -> InstanceSegBatchPredEntity:
        """Dummy instance segmantation forward function for testing.

        This function creates random bounding boxes/masks for each image in the batch.
        Args:
            x (InstanceSegBatchDataEntity): Input batch data entity.

        Returns:
            InstanceSegBatchPredEntity: Output batch prediction entity.
        """
        bboxes = []
        labels = []
        scores = []
        masks = []
        feature_vectors = []

        for img_info in x.imgs_info:
            img_h, img_w = img_info.ori_shape
            img_bboxes = generate_random_bboxes(
                image_width=img_w,
                image_height=img_h,
                num_boxes=100,
            )
            bboxes.append(
                tv_tensors.BoundingBoxes(
                    img_bboxes,
                    canvas_size=img_info.ori_shape,
                    format=tv_tensors.BoundingBoxFormat.XYXY,
                    dtype=torch.float64,
                ),
            )
            labels.append(
                torch.LongTensor(len(img_bboxes)).random_(3),
            )
            scores.append(
                torch.rand(len(img_bboxes), dtype=torch.float64),
            )
            masks.append(
                tv_tensors.Mask(
                    torch.randint(0, 2, (len(img_bboxes), img_h, img_w)),
                    dtype=torch.bool,
                ),
            )
            if self.explain_mode:
                feature_vectors.append(np.zeros((1, 32)))

        pred_entity = InstanceSegBatchPredEntity(
            batch_size=x.batch_size,
            images=x.images,
            imgs_info=x.imgs_info,
            scores=scores,
            bboxes=bboxes,
            labels=labels,
            masks=masks,
            polygons=x.polygons,
        )
        if self.explain_mode:
            pred_entity.saliency_map = []
            pred_entity.feature_vector = feature_vectors

        return pred_entity

    @pytest.mark.parametrize(
        "task",
        [OTXTaskType.DETECTION, OTXTaskType.INSTANCE_SEGMENTATION, OTXTaskType.SEMANTIC_SEGMENTATION],
    )
    def test_tile_transform(self, task, fxt_data_roots):
        if task in (OTXTaskType.INSTANCE_SEGMENTATION, OTXTaskType.DETECTION):
            dataset_format = "coco_instances"
        elif task == OTXTaskType.SEMANTIC_SEGMENTATION:
            dataset_format = "common_semantic_segmentation_with_subset_dirs"
        else:
            pytest.skip("Task not supported")

        data_root = str(fxt_data_roots[task])
        dataset = DmDataset.import_from(data_root, format=dataset_format)

        rng = np.random.default_rng()
        tile_size = rng.integers(low=100, high=500, size=(2,))
        overlap = rng.random(2)
        overlap = overlap.clip(0, 0.9)
        threshold_drop_ann = rng.random()
        tiled_dataset = DmDataset.import_from(data_root, format=dataset_format)
        tiled_dataset.transform(
            OTXTileTransform,
            tile_size=tile_size,
            overlap=overlap,
            threshold_drop_ann=threshold_drop_ann,
            with_full_img=True,
        )

        h_stride = max(int((1 - overlap[0]) * tile_size[0]), 1)
        w_stride = max(int((1 - overlap[1]) * tile_size[1]), 1)

        num_tiles = 0
        for dataset_item in dataset:
            height, width = dataset_item.media.data.shape[:2]
            for _ in range(0, height, h_stride):
                for _ in range(0, width, w_stride):
                    num_tiles += 1

        assert len(tiled_dataset) == num_tiles + len(dataset), "Incorrect number of tiles"

        tiled_dataset = DmDataset.import_from(data_root, format=dataset_format)
        tiled_dataset.transform(
            OTXTileTransform,
            tile_size=tile_size,
            overlap=overlap,
            threshold_drop_ann=threshold_drop_ann,
            with_full_img=False,
        )
        assert len(tiled_dataset) == num_tiles, "Incorrect number of tiles"

    def test_tile_polygon_func(self):
        points = np.array([(1, 2), (3, 5), (4, 2), (4, 6), (1, 6)])
        polygon = Polygon(points=points.flatten().tolist())
        roi = sg.Polygon([(0, 0), (5, 0), (5, 5), (0, 5)])

        inter_polygon = OTXTileTransform._tile_polygon(polygon, roi, threshold_drop_ann=0.0)
        assert isinstance(inter_polygon, Polygon), "Intersection should be a Polygon"
        assert inter_polygon.get_area() > 0, "Intersection area should be greater than 0"

        assert (
            OTXTileTransform._tile_polygon(polygon, roi, threshold_drop_ann=1.0) is None
        ), "Intersection should be None"

        invalid_polygon = Polygon(points=[0, 0, 5, 0, 5, 5, 5, 0])
        assert OTXTileTransform._tile_polygon(invalid_polygon, roi) is None, "Invalid polygon should be None"

    def test_adaptive_tiling(self, fxt_data_config):
        for task, data_config in fxt_data_config.items():
            # Enable tile adapter
            data_config["tile_config"] = TileConfig(enable_tiler=True, enable_adaptive_tiling=True)

            if task is OTXTaskType.DETECTION:
                tile_datamodule = OTXDataModule(
                    task=OTXTaskType.DETECTION,
                    **data_config,
                )
                tile_datamodule.prepare_data()
                assert tile_datamodule.tile_config.tile_size == (8380, 8380), "Tile size should be [8380, 8380]"
                assert (
                    pytest.approx(tile_datamodule.tile_config.overlap, rel=1e-3) == 0.04255
                ), "Overlap should be 0.04255"
                assert tile_datamodule.tile_config.max_num_instances == 3, "Max num instances should be 3"
            elif task is OTXTaskType.INSTANCE_SEGMENTATION:
                tile_datamodule = OTXDataModule(
                    task=OTXTaskType.INSTANCE_SEGMENTATION,
                    **data_config,
                )
                tile_datamodule.prepare_data()
                assert tile_datamodule.tile_config.tile_size == (6750, 6750), "Tile size should be [6750, 6750]"
                assert (
                    pytest.approx(tile_datamodule.tile_config.overlap, rel=1e-3) == 0.03608
                ), "Overlap should be 0.03608"
                assert tile_datamodule.tile_config.max_num_instances == 3, "Max num instances should be 3"
            elif task is OTXTaskType.SEMANTIC_SEGMENTATION:
                tile_datamodule = OTXDataModule(
                    task=OTXTaskType.SEMANTIC_SEGMENTATION,
                    **data_config,
                )
                tile_datamodule.prepare_data()
                assert tile_datamodule.tile_config.tile_size == (2878, 2878), "Tile size should be [6750, 6750]"
                assert (
                    pytest.approx(tile_datamodule.tile_config.overlap, rel=1e-3) == 0.04412
                ), "Overlap should be 0.04412"
                assert tile_datamodule.tile_config.max_num_instances == 2, "Max num instances should be 3"
            else:
                pytest.skip("Task not supported")

    def test_tile_sampler(self, fxt_data_config):
        for task, data_config in fxt_data_config.items():
            rng = np.random.default_rng()
            sampling_ratio = rng.random()
            data_config["tile_config"] = TileConfig(
                enable_tiler=True,
                enable_adaptive_tiling=False,
                sampling_ratio=sampling_ratio,
            )
            tile_datamodule = OTXDataModule(
                task=task,
                **data_config,
            )
            tile_datamodule.prepare_data()
            sampled_count = max(
                1,
                int(len(tile_datamodule._get_dataset("train")) * sampling_ratio),
            )

            count = 0
            for batch in tile_datamodule.train_dataloader():
                count += batch.batch_size
                if task is OTXTaskType.DETECTION:
                    assert isinstance(batch, DetBatchDataEntity)
                elif task is OTXTaskType.INSTANCE_SEGMENTATION:
                    assert isinstance(batch, InstanceSegBatchDataEntity)
                elif task is OTXTaskType.SEMANTIC_SEGMENTATION:
                    assert isinstance(batch, SegBatchDataEntity)
                else:
                    pytest.skip("Task not supported")

            assert sampled_count == count, "Sampled count should be equal to the count of the dataloader batch size"

    def test_train_dataloader(self, fxt_data_config) -> None:
        for task, data_config in fxt_data_config.items():
            # Enable tile adapter
            data_config["tile_config"] = TileConfig(enable_tiler=True)
            tile_datamodule = OTXDataModule(
                task=task,
                **data_config,
            )
            tile_datamodule.prepare_data()
            for batch in tile_datamodule.train_dataloader():
                if task is OTXTaskType.DETECTION:
                    assert isinstance(batch, DetBatchDataEntity)
                elif task is OTXTaskType.INSTANCE_SEGMENTATION:
                    assert isinstance(batch, InstanceSegBatchDataEntity)
                elif task is OTXTaskType.SEMANTIC_SEGMENTATION:
                    assert isinstance(batch, SegBatchDataEntity)
                else:
                    pytest.skip("Task not supported")

    def test_val_dataloader(self, fxt_data_config) -> None:
        for task, data_config in fxt_data_config.items():
            # Enable tile adapter
            data_config["tile_config"] = TileConfig(enable_tiler=True)
            tile_datamodule = OTXDataModule(
                task=task,
                **data_config,
            )
            tile_datamodule.prepare_data()
            for batch in tile_datamodule.val_dataloader():
                if task is OTXTaskType.DETECTION:
                    assert isinstance(batch, TileBatchDetDataEntity)
                elif task is OTXTaskType.INSTANCE_SEGMENTATION:
                    assert isinstance(batch, TileBatchInstSegDataEntity)
                elif task is OTXTaskType.SEMANTIC_SEGMENTATION:
                    assert isinstance(batch, TileBatchSegDataEntity)
                else:
                    pytest.skip("Task not supported")

    def test_det_tile_merge(self, fxt_data_config):
        data_config = fxt_data_config[OTXTaskType.DETECTION]
        model = ATSS(
            model_name="atss_mobilenetv2",
            label_info=3,
        )  # updated from OTXDetectionModel to avoid NotImplementedError in _build_model
        # Enable tile adapter
        data_config["tile_config"] = TileConfig(enable_tiler=True)
        tile_datamodule = OTXDataModule(
            task=OTXTaskType.DETECTION,
            **data_config,
        )

        self.explain_mode = False
        model.forward = self.det_dummy_forward

        tile_datamodule.prepare_data()
        for batch in tile_datamodule.val_dataloader():
            model.forward_tiles(batch)

    def test_explain_det_tile_merge(self, fxt_data_config):
        data_config = fxt_data_config[OTXTaskType.DETECTION]
        model = ATSS(
            model_name="atss_mobilenetv2",
            label_info=3,
        )  # updated from OTXDetectionModel to avoid NotImplementedError in _build_model
        # Enable tile adapter
        data_config["tile_config"] = TileConfig(enable_tiler=True, enable_adaptive_tiling=False)
        tile_datamodule = OTXDataModule(
            task=OTXTaskType.DETECTION,
            **data_config,
        )

        self.explain_mode = model.explain_mode = True
        model.forward_explain = self.det_dummy_forward

        tile_datamodule.prepare_data()
        for batch in tile_datamodule.val_dataloader():
            prediction = model.forward_tiles(batch)
            assert prediction.saliency_map[0].ndim == 3
        self.explain_mode = False

<<<<<<< HEAD
    def test_instseg_tile_merge(self, fxt_det_data_config):
        model = MaskRCNN(label_info=3, model_name="maskrcnn_efficientnet_b2b")
        # Enable tile adapter
        fxt_det_data_config["tile_config"] = TileConfig(enable_tiler=True)
        tile_datamodule = OTXDataModule(
            task=OTXTaskType.INSTANCE_SEGMENTATION,
            **fxt_det_data_config,
=======
    def test_instseg_tile_merge(self, fxt_data_config):
        data_config = fxt_data_config[OTXTaskType.INSTANCE_SEGMENTATION]
        model = MaskRCNN(label_info=3, model_name="maskrcnn_efficientnet_b2b")
        # Enable tile adapter
        data_config["tile_config"] = TileConfig(enable_tiler=True)
        tile_datamodule = OTXDataModule(
            task=OTXTaskType.INSTANCE_SEGMENTATION,
            **data_config,
>>>>>>> 40f5ddd2
        )

        self.explain_mode = False
        model.forward = self.inst_seg_dummy_forward

        tile_datamodule.prepare_data()
        for batch in tile_datamodule.val_dataloader():
            model.forward_tiles(batch)

<<<<<<< HEAD
    def test_explain_instseg_tile_merge(self, fxt_det_data_config):
        model = MaskRCNN(label_info=3, model_name="maskrcnn_efficientnet_b2b")
        # Enable tile adapter
        fxt_det_data_config["tile_config"] = TileConfig(enable_tiler=True, enable_adaptive_tiling=False)
        tile_datamodule = OTXDataModule(
            task=OTXTaskType.INSTANCE_SEGMENTATION,
            **fxt_det_data_config,
=======
    def test_explain_instseg_tile_merge(self, fxt_data_config):
        data_config = fxt_data_config[OTXTaskType.INSTANCE_SEGMENTATION]
        model = MaskRCNN(label_info=3, model_name="maskrcnn_efficientnet_b2b")
        # Enable tile adapter
        data_config["tile_config"] = TileConfig(enable_tiler=True, enable_adaptive_tiling=False)
        tile_datamodule = OTXDataModule(
            task=OTXTaskType.INSTANCE_SEGMENTATION,
            **data_config,
>>>>>>> 40f5ddd2
        )

        self.explain_mode = model.explain_mode = True
        model.forward_explain = self.inst_seg_dummy_forward

        tile_datamodule.prepare_data()
        for batch in tile_datamodule.val_dataloader():
            prediction = model.forward_tiles(batch)
            assert prediction.saliency_map[0].ndim == 3
        self.explain_mode = False

    def test_seg_tile_merge(self, fxt_data_config):
        data_config = fxt_data_config[OTXTaskType.SEMANTIC_SEGMENTATION]
        model = LiteHRNet(label_info=3, model_name="lite_hrnet_18")
        # Enable tile adapter
        data_config["tile_config"] = TileConfig(enable_tiler=True)
        tile_datamodule = OTXDataModule(
            task=OTXTaskType.SEMANTIC_SEGMENTATION,
            **data_config,
        )

        self.explain_mode = False
        model.eval()
        tile_datamodule.prepare_data()
        for batch in tile_datamodule.val_dataloader():
            model.forward_tiles(batch)

    def test_seg_tiler(self, mocker):
        rng = np.random.default_rng()
        rnd_tile_size = rng.integers(low=100, high=500)
        rnd_tile_overlap = rng.random()
        image_size = rng.integers(low=1000, high=5000)
        np_image = np.zeros((image_size, image_size, 3), dtype=np.uint8)

        mock_model = MagicMock(spec=Model)
        mocker.patch("model_api.tilers.tiler.Tiler.__init__", return_value=None)
        mocker.patch.multiple(SegTiler, __abstractmethods__=set())

        num_labels = rng.integers(low=1, high=10)

        tiler = SegTiler(model=mock_model)
        tiler.model = mock_model
        tiler.model.labels = [f"label{i}" for i in range(num_labels)]
        tiler.tile_with_full_img = True
        tiler.tile_size = rnd_tile_size
        tiler.tiles_overlap = rnd_tile_overlap

        tile_results = []
        for coord in tiler._tile(image=np_image):
            x1, y1, x2, y2 = coord
            h, w = y2 - y1, x2 - x1
            tile_predictions = ImageResultWithSoftPrediction(
                resultImage=np.zeros((h, w), dtype=np.uint8),
                soft_prediction=np.random.rand(h, w, num_labels),
                feature_vector=np.array([]),
                saliency_map=np.array([]),
            )
            tile_result = tiler._postprocess_tile(tile_predictions, coord)
            tile_results.append(tile_result)
        tiler._merge_results(tile_results, np_image.shape)<|MERGE_RESOLUTION|>--- conflicted
+++ resolved
@@ -44,28 +44,6 @@
         return create_autospec(OTXDetectionModel)
 
     @pytest.fixture()
-<<<<<<< HEAD
-    def fxt_det_transform_config(self) -> DictConfig:
-        config = OmegaConf.load("src/otx/recipe/_base_/data/detection_tile.yaml")
-        config.train_subset.input_size = config.input_size
-        config.val_subset.input_size = config.input_size
-        config.test_subset.input_size = config.input_size
-        config.train_subset.sampler = SamplerConfig(**config.train_subset.sampler)
-        return config
-
-    @pytest.fixture()
-    def fxt_det_data_config(self, fxt_det_transform_config) -> dict:
-        data_root = Path(__file__).parent.parent.parent.parent / "assets" / "car_tree_bug"
-
-        return {
-            "data_format": "coco_instances",
-            "data_root": data_root,
-            "train_subset": fxt_det_transform_config.train_subset,
-            "val_subset": fxt_det_transform_config.val_subset,
-            "test_subset": fxt_det_transform_config.test_subset,
-            "tile_config": TileConfig(),
-            "vpm_config": VisualPromptingConfig(),
-=======
     def fxt_data_roots(self) -> dict[OTXTaskType, Path]:
         parent_root = Path(__file__).parent.parent.parent.parent / "assets"
         return {
@@ -143,7 +121,6 @@
                 "tile_config": TileConfig(),
                 "vpm_config": VisualPromptingConfig(),
             },
->>>>>>> 40f5ddd2
         }
 
     def det_dummy_forward(self, x: DetBatchDataEntity) -> DetBatchPredEntity:
@@ -483,15 +460,6 @@
             assert prediction.saliency_map[0].ndim == 3
         self.explain_mode = False
 
-<<<<<<< HEAD
-    def test_instseg_tile_merge(self, fxt_det_data_config):
-        model = MaskRCNN(label_info=3, model_name="maskrcnn_efficientnet_b2b")
-        # Enable tile adapter
-        fxt_det_data_config["tile_config"] = TileConfig(enable_tiler=True)
-        tile_datamodule = OTXDataModule(
-            task=OTXTaskType.INSTANCE_SEGMENTATION,
-            **fxt_det_data_config,
-=======
     def test_instseg_tile_merge(self, fxt_data_config):
         data_config = fxt_data_config[OTXTaskType.INSTANCE_SEGMENTATION]
         model = MaskRCNN(label_info=3, model_name="maskrcnn_efficientnet_b2b")
@@ -500,7 +468,6 @@
         tile_datamodule = OTXDataModule(
             task=OTXTaskType.INSTANCE_SEGMENTATION,
             **data_config,
->>>>>>> 40f5ddd2
         )
 
         self.explain_mode = False
@@ -510,15 +477,6 @@
         for batch in tile_datamodule.val_dataloader():
             model.forward_tiles(batch)
 
-<<<<<<< HEAD
-    def test_explain_instseg_tile_merge(self, fxt_det_data_config):
-        model = MaskRCNN(label_info=3, model_name="maskrcnn_efficientnet_b2b")
-        # Enable tile adapter
-        fxt_det_data_config["tile_config"] = TileConfig(enable_tiler=True, enable_adaptive_tiling=False)
-        tile_datamodule = OTXDataModule(
-            task=OTXTaskType.INSTANCE_SEGMENTATION,
-            **fxt_det_data_config,
-=======
     def test_explain_instseg_tile_merge(self, fxt_data_config):
         data_config = fxt_data_config[OTXTaskType.INSTANCE_SEGMENTATION]
         model = MaskRCNN(label_info=3, model_name="maskrcnn_efficientnet_b2b")
@@ -527,7 +485,6 @@
         tile_datamodule = OTXDataModule(
             task=OTXTaskType.INSTANCE_SEGMENTATION,
             **data_config,
->>>>>>> 40f5ddd2
         )
 
         self.explain_mode = model.explain_mode = True
