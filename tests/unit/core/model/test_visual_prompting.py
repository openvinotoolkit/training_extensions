# Copyright (C) 2024 Intel Corporation
# SPDX-License-Identifier: Apache-2.0
#
"""Unit tests for visual prompting model entity."""

from __future__ import annotations

from pathlib import Path
from unittest.mock import Mock

import numpy as np
import pytest
import torch
from model_api.models import SAMLearnableVisualPrompter, SAMVisualPrompter
from otx.core.data.entity.base import Points
from otx.core.data.entity.visual_prompting import (
    VisualPromptingBatchPredEntity,
    ZeroShotVisualPromptingBatchDataEntity,
    ZeroShotVisualPromptingBatchPredEntity,
)
from otx.core.exporter.visual_prompting import OTXVisualPromptingModelExporter
from otx.core.model.visual_prompting import (
    OTXVisualPromptingModel,
    OTXZeroShotVisualPromptingModel,
    OVVisualPromptingModel,
    OVZeroShotVisualPromptingModel,
    _inference_step,
    _inference_step_for_zero_shot,
)
from otx.core.types.export import TaskLevelExportParameters
from torchvision import tv_tensors


@pytest.fixture()
def otx_visual_prompting_model(mocker) -> OTXVisualPromptingModel:
    mocker.patch.object(OTXVisualPromptingModel, "_create_model")
    model = OTXVisualPromptingModel(label_info=1)
    model.model.image_size = 1024
    return model


@pytest.fixture()
def otx_zero_shot_visual_prompting_model(mocker) -> OTXZeroShotVisualPromptingModel:
    mocker.patch.object(OTXZeroShotVisualPromptingModel, "_create_model")
    model = OTXZeroShotVisualPromptingModel(label_info=1)
    model.model.image_size = 1024
    return model


def test_inference_step(mocker, otx_visual_prompting_model, fxt_vpm_data_entity) -> None:
    """Test _inference_step."""
    otx_visual_prompting_model.configure_metric()
    mocker.patch.object(otx_visual_prompting_model, "forward", return_value=fxt_vpm_data_entity[2])
    mocker_updates = {}
    for k, v in otx_visual_prompting_model.metric.items():
        mocker_updates[k] = mocker.patch.object(v, "update")

    _inference_step(otx_visual_prompting_model, otx_visual_prompting_model.metric, fxt_vpm_data_entity[1])

    for v in mocker_updates.values():
        v.assert_called_once()


def test_inference_step_for_zero_shot(mocker, otx_visual_prompting_model, fxt_zero_shot_vpm_data_entity) -> None:
    """Test _inference_step_for_zero_shot."""
    otx_visual_prompting_model.configure_metric()
    mocker.patch.object(otx_visual_prompting_model, "forward", return_value=fxt_zero_shot_vpm_data_entity[2])
    mocker_updates = {}
    for k, v in otx_visual_prompting_model.metric.items():
        mocker_updates[k] = mocker.patch.object(v, "update")

    _inference_step_for_zero_shot(
        otx_visual_prompting_model,
        otx_visual_prompting_model.metric,
        fxt_zero_shot_vpm_data_entity[1],
    )

    for v in mocker_updates.values():
        v.assert_called_once()


def test_inference_step_for_zero_shot_with_more_preds(
    mocker,
    otx_visual_prompting_model,
    fxt_zero_shot_vpm_data_entity,
) -> None:
    """Test _inference_step_for_zero_shot with more preds."""
    otx_visual_prompting_model.configure_metric()
    preds = {}
    for k, v in fxt_zero_shot_vpm_data_entity[2].__dict__.items():
        if k in ["batch_size", "polygons"]:
            preds[k] = v
        else:
            preds[k] = v * 2
    mocker.patch.object(
        otx_visual_prompting_model,
        "forward",
        return_value=ZeroShotVisualPromptingBatchPredEntity(**preds),
    )
    mocker_updates = {}
    for k, v in otx_visual_prompting_model.metric.items():
        mocker_updates[k] = mocker.patch.object(v, "update")

    _inference_step_for_zero_shot(
        otx_visual_prompting_model,
        otx_visual_prompting_model.metric,
        fxt_zero_shot_vpm_data_entity[1],
    )

    for v in mocker_updates.values():
        v.assert_called_once()


def test_inference_step_for_zero_shot_with_more_target(
    mocker,
    otx_visual_prompting_model,
    fxt_zero_shot_vpm_data_entity,
) -> None:
    """Test _inference_step_for_zero_shot with more target."""
    otx_visual_prompting_model.configure_metric()
    mocker.patch.object(otx_visual_prompting_model, "forward", return_value=fxt_zero_shot_vpm_data_entity[2])
    mocker_updates = {}
    for k, v in otx_visual_prompting_model.metric.items():
        mocker_updates[k] = mocker.patch.object(v, "update")
    target = {}
    for k, v in fxt_zero_shot_vpm_data_entity[1].__dict__.items():
        if k in ["batch_size"]:
            target[k] = v
        else:
            target[k] = v * 2

    _inference_step_for_zero_shot(
        otx_visual_prompting_model,
        otx_visual_prompting_model.metric,
        ZeroShotVisualPromptingBatchDataEntity(**target),
    )

    for v in mocker_updates.values():
        v.assert_called_once()


class TestOTXVisualPromptingModel:
    def test_exporter(self, otx_visual_prompting_model) -> None:
        """Test _exporter."""
        exporter = otx_visual_prompting_model._exporter
        assert isinstance(exporter, OTXVisualPromptingModelExporter)
        assert exporter.input_size == (1, 3, 1024, 1024)
        assert exporter.resize_mode == "fit_to_window"
        assert exporter.mean == (123.675, 116.28, 103.53)
        assert exporter.std == (58.395, 57.12, 57.375)

    def test_export_parameters(self, otx_visual_prompting_model) -> None:
        """Test _export_parameters."""
        export_parameters = otx_visual_prompting_model._export_parameters

        assert isinstance(export_parameters, TaskLevelExportParameters)
        assert export_parameters.model_type == "Visual_Prompting"
        assert export_parameters.task_type == "visual_prompting"

    def test_optimization_config(self, otx_visual_prompting_model) -> None:
        """Test _optimization_config."""
        optimization_config = otx_visual_prompting_model._optimization_config

        assert optimization_config == {
            "model_type": "transformer",
            "advanced_parameters": {
                "activations_range_estimator_params": {
                    "min": {
                        "statistics_type": "QUANTILE",
                        "aggregator_type": "MIN",
                        "quantile_outlier_prob": "1e-4",
                    },
                    "max": {
                        "statistics_type": "QUANTILE",
                        "aggregator_type": "MAX",
                        "quantile_outlier_prob": "1e-4",
                    },
                },
            },
        }


class TestOTXZeroShotVisualPromptingModel:
    def test_exporter(self, otx_zero_shot_visual_prompting_model) -> None:
        """Test _exporter."""
        exporter = otx_zero_shot_visual_prompting_model._exporter
        assert isinstance(exporter, OTXVisualPromptingModelExporter)
        assert exporter.input_size == (1, 3, 1024, 1024)
        assert exporter.resize_mode == "fit_to_window"
        assert exporter.mean == (123.675, 116.28, 103.53)
        assert exporter.std == (58.395, 57.12, 57.375)

    def test_export_parameters(self, otx_zero_shot_visual_prompting_model) -> None:
        """Test _export_parameters."""
        export_parameters = otx_zero_shot_visual_prompting_model._export_parameters

        assert isinstance(export_parameters, TaskLevelExportParameters)
        assert export_parameters.model_type == "Visual_Prompting"
        assert export_parameters.task_type == "visual_prompting"

    def test_optimization_config(self, otx_zero_shot_visual_prompting_model) -> None:
        """Test _optimization_config."""
        optimization_config = otx_zero_shot_visual_prompting_model._optimization_config

        assert optimization_config == {
            "model_type": "transformer",
            "advanced_parameters": {
                "activations_range_estimator_params": {
                    "min": {
                        "statistics_type": "QUANTILE",
                        "aggregator_type": "MIN",
                        "quantile_outlier_prob": "1e-4",
                    },
                    "max": {
                        "statistics_type": "QUANTILE",
                        "aggregator_type": "MAX",
                        "quantile_outlier_prob": "1e-4",
                    },
                },
            },
        }

    def test_on_test_start(self, mocker, otx_zero_shot_visual_prompting_model) -> None:
        """Test on_test_start."""
        otx_zero_shot_visual_prompting_model.load_reference_info = Mock(return_value=False)
        otx_zero_shot_visual_prompting_model.trainer = Mock()
        mocker_run = mocker.patch.object(otx_zero_shot_visual_prompting_model.trainer.fit_loop, "run")
        mocker_setup_data = mocker.patch.object(
            otx_zero_shot_visual_prompting_model.trainer._evaluation_loop,
            "setup_data",
        )
        mocker_reset = mocker.patch.object(otx_zero_shot_visual_prompting_model.trainer._evaluation_loop, "reset")
        otx_zero_shot_visual_prompting_model.saved_reference_info_path = "path"

        otx_zero_shot_visual_prompting_model.on_test_start()

        mocker_run.assert_called_once()
        mocker_setup_data.assert_called_once()
        mocker_reset.assert_called_once()

    def test_on_predict_start(self, mocker, otx_zero_shot_visual_prompting_model) -> None:
        """Test on_predict_start."""
        otx_zero_shot_visual_prompting_model.load_reference_info = Mock(return_value=False)
        otx_zero_shot_visual_prompting_model.trainer = Mock()
        mocker_run = mocker.patch.object(otx_zero_shot_visual_prompting_model.trainer.fit_loop, "run")
        mocker_setup_data = mocker.patch.object(
            otx_zero_shot_visual_prompting_model.trainer._evaluation_loop,
            "setup_data",
        )
        mocker_reset = mocker.patch.object(otx_zero_shot_visual_prompting_model.trainer._evaluation_loop, "reset")
        otx_zero_shot_visual_prompting_model.saved_reference_info_path = "path"

        otx_zero_shot_visual_prompting_model.on_predict_start()

        mocker_run.assert_called_once()
        mocker_setup_data.assert_called_once()
        mocker_reset.assert_called_once()

    def test_on_train_epoch_end(self, mocker, tmpdir, otx_zero_shot_visual_prompting_model) -> None:
        """Test on_train_epoch_end."""
        otx_zero_shot_visual_prompting_model.save_outputs = True
        otx_zero_shot_visual_prompting_model.save_reference_info = Mock()
        otx_zero_shot_visual_prompting_model.trainer = Mock()
        mocker.patch.object(otx_zero_shot_visual_prompting_model.trainer, "default_root_dir")

        otx_zero_shot_visual_prompting_model.on_train_epoch_end()


class TestOVVisualPromptingModel:
    @pytest.fixture()
    def set_ov_visual_prompting_model(self, mocker, tmpdir):
        def ov_visual_prompting_model(for_create_model: bool = False) -> OVVisualPromptingModel:
            if for_create_model:
                mocker.patch("model_api.adapters.create_core")
                mocker.patch("model_api.adapters.get_user_config")
                mocker.patch("model_api.adapters.OpenvinoAdapter")
                mocker.patch("model_api.models.Model.create_model")
            else:
                mocker.patch.object(
                    OVVisualPromptingModel,
                    "_create_model",
                    return_value=SAMVisualPrompter(Mock(), Mock()),
                )
            dirpath = Path(tmpdir)
            (dirpath / "exported_model_image_encoder.xml").touch()
            (dirpath / "exported_model_decoder.xml").touch()
            model_name = str(dirpath / "exported_model_decoder.xml")
            return OVVisualPromptingModel(num_classes=0, model_name=model_name)

        return ov_visual_prompting_model

    def test_create_model(self, set_ov_visual_prompting_model) -> None:
        """Test _create_model."""
        ov_visual_prompting_model = set_ov_visual_prompting_model(for_create_model=True)
        ov_models = ov_visual_prompting_model._create_model()

        assert isinstance(ov_models, SAMVisualPrompter)

    def test_forward(self, mocker, set_ov_visual_prompting_model, fxt_vpm_data_entity) -> None:
        """Test forward."""
        ov_visual_prompting_model = set_ov_visual_prompting_model()
        mocker.patch.object(
            ov_visual_prompting_model.model.encoder,
            "preprocess",
            return_value=(np.zeros((1, 3, 1024, 1024)), {"original_shape": (1024, 1024, 3)}),
        )
        mocker.patch.object(
            ov_visual_prompting_model.model.encoder,
            "infer_sync",
            return_value={"image_embeddings": np.random.random((1, 256, 64, 64))},
        )
        mocker.patch.object(
            ov_visual_prompting_model.model.decoder,
            "preprocess",
            return_value=[
                {
                    "point_coords": np.array([1, 1]).reshape(-1, 1, 2),
                    "point_labels": np.array([1], dtype=np.float32).reshape(-1, 1),
                    "mask_input": np.zeros((1, 1, 256, 256), dtype=np.float32),
                    "has_mask_input": np.zeros((1, 1), dtype=np.float32),
                    "orig_size": np.array([1024, 1024], dtype=np.int64).reshape(-1, 2),
                    "label": 1,
                },
            ],
        )
        mocker.patch.object(
            ov_visual_prompting_model.model.decoder,
            "infer_sync",
            return_value={
                "iou_predictions": 0.0,
                "upscaled_masks": np.zeros((1, 1, 1024, 1024), dtype=np.float32),
            },
        )
        mocker.patch.object(
            ov_visual_prompting_model.model.decoder,
            "postprocess",
            return_value={
                "low_res_masks": np.zeros((1, 1, 1024, 1024), dtype=np.float32),
                "upscaled_masks": np.zeros((1, 1, 1024, 1024), dtype=np.float32),
                "hard_prediction": np.zeros((1, 1, 1024, 1024), dtype=np.float32),
                "soft_prediction": np.zeros((1, 1, 1024, 1024), dtype=np.float32),
                "scores": np.zeros((1, 1), dtype=np.float32),
<<<<<<< HEAD
                "labels": 1,
=======
                "iou_predictions": np.zeros((1, 1), dtype=np.float32),
                "labels": np.zeros((1, 1), dtype=np.float32),
>>>>>>> 61b4db09
            },
        )

        results = ov_visual_prompting_model(fxt_vpm_data_entity[1])

        assert isinstance(results, VisualPromptingBatchPredEntity)
        assert isinstance(results.images, list)
        assert isinstance(results.images[0], tv_tensors.Image)
        assert isinstance(results.masks, list)
        assert isinstance(results.masks[0], tv_tensors.Mask)

    def test_optimize(self, tmpdir, mocker, set_ov_visual_prompting_model) -> None:
        """Test optimize."""
        mocker.patch("openvino.Core.read_model")
        mocker.patch("openvino.save_model")
        mocker.patch("nncf.quantize")

        ov_visual_prompting_model = set_ov_visual_prompting_model()
        fake_data_module = Mock()

        results = ov_visual_prompting_model.optimize(tmpdir, fake_data_module)

        assert "image_encoder" in results
        assert "decoder" in results


class TestOVZeroShotVisualPromptingModel:
    @pytest.fixture()
    def ov_zero_shot_visual_prompting_model(self, mocker, tmpdir) -> OVZeroShotVisualPromptingModel:
        mock_encoder = mocker.MagicMock(return_value=np.random.random((1, 256, 64, 64)))
        mock_decoder = mocker.MagicMock()
        mocker.patch.object(
            OVZeroShotVisualPromptingModel,
            "_create_model",
            return_value=SAMLearnableVisualPrompter(mock_encoder, mock_decoder),
        )
        mocker.patch.object(OVZeroShotVisualPromptingModel, "initialize_reference_info")
        dirpath = Path(tmpdir)
        (dirpath / "exported_model_image_encoder.xml").touch()
        (dirpath / "exported_model_decoder.xml").touch()
        model_name = str(dirpath / "exported_model_decoder.xml")

        ov_zero_shot_visual_prompting_model = OVZeroShotVisualPromptingModel(num_classes=0, model_name=model_name)

        # mocking
        mock_encoder.configure_mock(
            **{
                "preprocess.return_value": (np.zeros((1, 3, 1024, 1024)), {"original_shape": (1024, 1024)}),
            },
        )

        mock_decoder.configure_mock(
            **{
                "preprocess.return_value": [
                    {
                        "point_coords": np.array([1, 1]).reshape(-1, 1, 2),
                        "point_labels": np.array([1], dtype=np.float32).reshape(-1, 1),
                        "mask_input": np.zeros((1, 1, 256, 256), dtype=np.float32),
                        "has_mask_input": np.zeros((1, 1), dtype=np.float32),
                        "orig_size": np.array([1024, 1024], dtype=np.int64).reshape(-1, 2),
                        "label": np.array(1, dtype=np.int64),
                    },
                ],
                "infer_sync.return_value": {
                    "iou_predictions": np.array([[0.1, 0.3, 0.5, 0.7]]),
                    "upscaled_masks": np.random.randn(1, 4, 1024, 1024),
                    "low_res_masks": np.zeros((1, 4, 64, 64), dtype=np.float32),
                },
                "postprocess.return_value": {
                    "hard_prediction": np.zeros((1, 1, 1024, 1024), dtype=np.float32),
                    "soft_prediction": np.zeros((1, 1, 1024, 1024), dtype=np.float32),
                    "scores": np.zeros((1, 1), dtype=np.float32),
                },
            },
        )

        return ov_zero_shot_visual_prompting_model

    @pytest.mark.parametrize("training", [True, False])
    def test_forward(
        self,
        mocker,
        ov_zero_shot_visual_prompting_model,
        fxt_zero_shot_vpm_data_entity,
        training: bool,
    ) -> None:
        """Test forward."""
        ov_zero_shot_visual_prompting_model.training = training
        ov_zero_shot_visual_prompting_model.reference_feats = "reference_feats"
        ov_zero_shot_visual_prompting_model.used_indices = "used_indices"
        mocker_fn = mocker.patch.object(ov_zero_shot_visual_prompting_model, "learn" if training else "infer")
        mocker_customize_outputs = mocker.patch.object(ov_zero_shot_visual_prompting_model, "_customize_outputs")

        ov_zero_shot_visual_prompting_model.forward(fxt_zero_shot_vpm_data_entity[1])

        mocker_fn.assert_called_once()
        mocker_customize_outputs.assert_called_once()

    def test_learn(self, mocker, ov_zero_shot_visual_prompting_model, fxt_zero_shot_vpm_data_entity) -> None:
        """Test learn."""
        ov_zero_shot_visual_prompting_model.model._reference_features = np.zeros((0, 1, 256), dtype=np.float32)
        ov_zero_shot_visual_prompting_model.model._used_indices = np.array([], dtype=np.int64)
        ov_zero_shot_visual_prompting_model.model.decoder.mask_threshold = 0.0

        import model_api

        mocker.patch.object(
            model_api.models.visual_prompting,
            "_generate_masked_features",
            return_value=np.random.rand(1, 256),
        )
        reference_info, ref_masks = ov_zero_shot_visual_prompting_model.learn(
            inputs=fxt_zero_shot_vpm_data_entity[1],
            reset_feat=False,
        )

        assert reference_info["reference_feats"].shape == torch.Size((2, 1, 256))
        assert 1 in reference_info["used_indices"]
        assert ref_masks[0].shape == torch.Size((2, 1024, 1024))

    def test_infer(self, mocker, ov_zero_shot_visual_prompting_model, fxt_zero_shot_vpm_data_entity) -> None:
        """Test infer."""
        ov_zero_shot_visual_prompting_model.model.decoder.mask_threshold = 0.0
        ov_zero_shot_visual_prompting_model.model.decoder.output_blob_name = "upscaled_masks"

        mocker.patch.object(
            ov_zero_shot_visual_prompting_model.model.decoder,
            "apply_coords",
            return_value=np.array([[1, 1], [2, 2]]),
        )
        import model_api

        mocker.patch.object(
            model_api.models.visual_prompting,
            "_get_prompt_candidates",
            return_value=({1: np.array([[1, 1, 0.5]])}, {1: np.array([[2, 2]])}),
        )

        reference_feats = torch.rand(2, 1, 256)
        used_indices = np.array([1])

        results = ov_zero_shot_visual_prompting_model.infer(
            inputs=fxt_zero_shot_vpm_data_entity[1],
            reference_feats=reference_feats,
            used_indices=used_indices,
        )

        for predicted_mask in results[0].values():
            for pm, _ in zip(predicted_mask.mask, predicted_mask.points):
                assert pm.shape == (1024, 1024)

    def test_customize_outputs_training(
        self,
        ov_zero_shot_visual_prompting_model,
        fxt_zero_shot_vpm_data_entity,
    ) -> None:
        ov_zero_shot_visual_prompting_model.training = True

        outputs = [torch.tensor([1, 2, 3]), torch.tensor([4, 5, 6])]

        result = ov_zero_shot_visual_prompting_model._customize_outputs(outputs, fxt_zero_shot_vpm_data_entity[1])

        assert result == outputs

    def test_customize_outputs_inference(
        self,
        ov_zero_shot_visual_prompting_model,
        fxt_zero_shot_vpm_data_entity,
    ) -> None:
        ov_zero_shot_visual_prompting_model.training = False

        from model_api.models.utils import PredictedMask

        outputs = [
<<<<<<< HEAD
            [
                {1: [[1, 2, 3], [4, 5, 6]], 2: [[7, 8, 9], [10, 11, 12]]},
                {1: [[13, 14, 15], [16, 17, 18]], 2: [[19, 20, 21], [22, 23, 24]]},
            ],
=======
            {1: PredictedMask([], [4, 5, 6])},
            {2: PredictedMask([], [16, 17, 18])},
>>>>>>> 61b4db09
        ]

        result = ov_zero_shot_visual_prompting_model._customize_outputs(outputs, fxt_zero_shot_vpm_data_entity[1])

        assert isinstance(result, ZeroShotVisualPromptingBatchPredEntity)
        assert result.batch_size == len(outputs)
        assert result.images == fxt_zero_shot_vpm_data_entity[1].images
        assert result.imgs_info == fxt_zero_shot_vpm_data_entity[1].imgs_info

        assert isinstance(result.masks, list)
        assert all(isinstance(mask, tv_tensors.Mask) for mask in result.masks)

        assert isinstance(result.prompts, list)
        assert all(isinstance(prompt, Points) for prompt in result.prompts)

        assert isinstance(result.scores, list)
        assert all(isinstance(score, torch.Tensor) for score in result.scores)

        assert isinstance(result.labels, list)
        assert all(isinstance(label, torch.LongTensor) for label in result.labels)

        assert result.polygons == []

    def test_gather_prompts_with_labels(self, ov_zero_shot_visual_prompting_model) -> None:
        """Test _gather_prompts_with_labels."""
        batch_prompts = [
            {"bboxes": "bboxes", "label": 1},
            {"points": "points", "label": 2},
        ]

        processed_prompts = ov_zero_shot_visual_prompting_model._gather_prompts_with_labels(batch_prompts)

        for label, prompt in processed_prompts.items():
            if label == 1:
                assert "bboxes" in prompt[0]
            else:
                assert "points" in prompt[0]
            assert prompt[0]["label"] == label

    def test_initialize_reference_info(self, ov_zero_shot_visual_prompting_model) -> None:
        """Test initialize_reference_info."""
        ov_zero_shot_visual_prompting_model.reference_feats = np.zeros((0, 1, 256), dtype=np.float32)
        ov_zero_shot_visual_prompting_model.used_indices = np.array([], dtype=np.int64)

        assert ov_zero_shot_visual_prompting_model.reference_feats.shape == (0, 1, 256)
        assert ov_zero_shot_visual_prompting_model.used_indices.shape == (0,)

    @pytest.mark.parametrize("new_largest_label", [0, 3])
    def test_expand_reference_info(self, ov_zero_shot_visual_prompting_model, new_largest_label: int) -> None:
        """Test expand_reference_info."""
        ov_zero_shot_visual_prompting_model.model._reference_features = np.zeros((0, 1, 256))
        ov_zero_shot_visual_prompting_model.model._used_indices = np.array([], dtype=np.int64)

        ov_zero_shot_visual_prompting_model.model._expand_reference_info(
            new_largest_label=new_largest_label,
        )

        assert len(ov_zero_shot_visual_prompting_model.model._reference_features) == new_largest_label + 1

    def test_generate_masked_features(self) -> None:
        """Test _generate_masked_features."""
        feats = np.random.random((8, 8, 1))
        masks = np.zeros((16, 16), dtype=np.float32)
        masks[4:12, 4:12] = 1.0

        from model_api.models.visual_prompting import _generate_masked_features

        masked_feat = _generate_masked_features(
            feats=feats,
            masks=masks,
            threshold_mask=0.3,
            image_size=16,
        )

        assert masked_feat.shape == (1, 1)

    def test_pad_to_square(self) -> None:
        """Test _pad_to_square."""
        from model_api.models.visual_prompting import _pad_to_square

        result = _pad_to_square(x=np.ones((8, 8)), image_size=16)

        assert result[:8, :8].sum() == 8**2
        assert result[:8, 8:].sum() == 0
        assert result[8:, :8].sum() == 0
        assert result[8:, 8:].sum() == 0

    def test_load_reference_info(self, mocker, ov_zero_shot_visual_prompting_model) -> None:
        """Test load_latest_reference_info."""
        ov_zero_shot_visual_prompting_model.model.decoder.embed_dim = 256

        # get previously saved reference info
        mocker.patch(
            "pickle.load",
            return_value={"reference_feats": np.zeros((1, 1, 256)), "used_indices": np.array([0])},
        )
        mocker.patch("pathlib.Path.is_file", return_value=True)
        mocker.patch("pathlib.Path.open", return_value="Mocked data")

        ov_zero_shot_visual_prompting_model.load_reference_info(".")
        assert ov_zero_shot_visual_prompting_model.reference_feats.shape == (1, 1, 256)
        assert ov_zero_shot_visual_prompting_model.used_indices.shape == (1,)

        # no saved reference info
        mocker.patch("pathlib.Path.is_file", return_value=False)

        ov_zero_shot_visual_prompting_model.reference_feats = np.zeros((0, 1, 256), dtype=np.float32)
        ov_zero_shot_visual_prompting_model.used_indices = np.array([], dtype=np.int64)
        ov_zero_shot_visual_prompting_model.load_reference_info(".")

        assert ov_zero_shot_visual_prompting_model.reference_feats.shape == (0, 1, 256)
        assert ov_zero_shot_visual_prompting_model.used_indices.shape == (0,)

    @pytest.mark.parametrize(
        "result_point_selection",
        [np.array([[2, 2, 0.9], [1, 2, 0.8], [0, 2, 0.7], [2, 1, 0.6]]), np.array([[-1, -1, -1]])],
    )
    def test_get_prompt_candidates(
        self,
        mocker,
        result_point_selection: np.ndarray,
    ) -> None:
        """Test get_prompt_candidates."""
        import model_api

        mocker.patch.object(
            model_api.models.visual_prompting,
            "_point_selection",
            return_value=(result_point_selection, torch.zeros(1, 2)),
        )
        image_embeddings = np.ones((1, 4, 4, 4))
        reference_feats = np.random.random((1, 1, 4))
        used_indices = np.array([0])
        original_shape = np.array([3, 3], dtype=np.int64)

        from model_api.models.visual_prompting import _get_prompt_candidates

        total_points_scores, total_bg_coords = _get_prompt_candidates(
            image_embeddings=image_embeddings,
            reference_feats=reference_feats,
            used_indices=used_indices,
            original_shape=original_shape,
        )

        assert total_points_scores[0].shape[0] == len(result_point_selection)
        assert total_bg_coords[0].shape[0] == 1

    @pytest.mark.parametrize(
        ("mask_sim", "expected"),
        [
            (
                np.arange(0.1, 1.0, 0.1).reshape(3, 3),
                np.array([[2, 2, 0.9], [1, 2, 0.8], [0, 2, 0.7], [2, 1, 0.6]]),
            ),
            (np.zeros((3, 3)), None),
        ],
    )
    def test_point_selection(
        self,
        mask_sim: np.ndarray,
        expected: np.ndarray,
    ) -> None:
        """Test _point_selection."""
        from model_api.models.visual_prompting import _point_selection

        points_scores, bg_coords = _point_selection(
            mask_sim=mask_sim,
            original_shape=np.array([3, 3]),
            threshold=np.array([[0.5]]),
            num_bg_points=1,
        )

        if points_scores is not None:
            assert np.allclose(points_scores, expected)

    def test_resize_to_original_shape(self) -> None:
        """Test _resize_to_original_shape."""
        masks = np.random.random((8, 8))
        image_size = 6
        original_shape = np.array([8, 10], dtype=np.int64)

        from model_api.models.visual_prompting import _resize_to_original_shape

        resized_masks = _resize_to_original_shape(masks, image_size, original_shape)

        assert isinstance(resized_masks, np.ndarray)
        assert resized_masks.shape == (8, 10)

    def test_get_prepadded_size(self) -> None:
        """Test _get_prepadded_size."""
        original_shape = np.array([8, 10], dtype=np.int64)
        image_size = 6

        from model_api.models.visual_prompting import _get_prepadded_size

        prepadded_size = _get_prepadded_size(original_shape, image_size)

        assert isinstance(prepadded_size, np.ndarray)
        assert prepadded_size.dtype == np.int64
        assert prepadded_size.shape == (2,)
        assert np.all(prepadded_size == np.array([5, 6], dtype=np.int64))

    def test_inspect_overlapping_areas(self) -> None:
        """Test _inspect_overlapping_areas."""
        predicted_masks = {
            0: [
                np.array(
                    [
                        [1, 1, 0, 0, 0, 0],
                        [1, 1, 0, 0, 0, 0],
                        [0, 0, 0, 0, 0, 0],
                        [0, 0, 0, 0, 0, 0],
                        [0, 0, 0, 0, 0, 0],
                        [0, 0, 0, 0, 0, 0],
                    ],
                ),
                np.array(
                    [
                        [0, 0, 0, 0, 0, 0],
                        [0, 0, 0, 0, 0, 0],
                        [0, 0, 1, 1, 1, 0],
                        [0, 0, 1, 1, 1, 0],
                        [0, 0, 0, 0, 0, 0],
                        [0, 0, 0, 0, 0, 0],
                    ],
                ),
                np.array(
                    [
                        [0, 0, 0, 0, 0, 0],
                        [0, 0, 0, 0, 0, 0],
                        [0, 0, 0, 0, 0, 0],
                        [0, 0, 0, 0, 0, 0],
                        [0, 1, 1, 1, 0, 0],
                        [0, 1, 1, 1, 0, 0],
                    ],
                ),
            ],
            1: [
                np.array(
                    [
                        [0, 0, 0, 1, 1, 0],
                        [0, 0, 0, 1, 1, 0],
                        [0, 0, 0, 0, 0, 0],
                        [0, 0, 0, 0, 0, 0],
                        [0, 0, 0, 0, 0, 0],
                        [0, 0, 0, 0, 0, 0],
                    ],
                ),
                np.array(
                    [
                        [0, 0, 0, 0, 0, 0],
                        [0, 0, 0, 0, 0, 0],
                        [0, 0, 0, 0, 0, 0],
                        [0, 0, 0, 0, 0, 0],
                        [0, 0, 0, 0, 1, 1],
                        [0, 0, 0, 0, 1, 1],
                    ],
                ),
                np.array(
                    [
                        [0, 0, 0, 0, 0, 0],
                        [0, 0, 0, 0, 0, 0],
                        [0, 0, 0, 0, 0, 0],
                        [0, 0, 0, 0, 0, 0],
                        [0, 1, 1, 0, 0, 0],
                        [0, 1, 1, 0, 0, 0],
                    ],
                ),
                np.array(
                    [
                        [1, 1, 0, 0, 0, 0],
                        [1, 1, 0, 0, 0, 0],
                        [1, 1, 0, 0, 0, 0],
                        [0, 0, 0, 0, 0, 0],
                        [0, 0, 0, 0, 0, 0],
                        [0, 0, 0, 0, 0, 0],
                    ],
                ),
            ],
        }
        used_points = {
            0: [
                np.array([0, 0, 0.5]),  # to be removed
                np.array([2, 2, 0.5]),
                np.array([1, 4, 0.5]),
            ],
            1: [
                np.array([3, 0, 0.5]),
                np.array([4, 4, 0.5]),
                np.array([1, 4, 0.3]),  # to be removed
                np.array([0, 0, 0.7]),
            ],
        }

        from model_api.models.visual_prompting import _inspect_overlapping_areas

        _inspect_overlapping_areas(predicted_masks, used_points, threshold_iou=0.5)

        assert len(predicted_masks[0]) == 2
        assert len(predicted_masks[1]) == 3
        assert all(np.array([2, 2, 0.5]) == used_points[0][0])
        assert all(np.array([0, 0, 0.7]) == used_points[1][2])

    @pytest.mark.parametrize(
        ("largest", "expected_scores", "expected_ind"),
        [
            (True, np.array([[3, 2], [6, 5], [9, 8]]), np.array([[2, 1], [2, 1], [2, 1]])),
            (False, np.array([[1, 2], [4, 5], [7, 8]]), np.array([[0, 1], [0, 1], [0, 1]])),
        ],
    )
    def test_topk_numpy(
        self,
        largest: bool,
        expected_scores: np.ndarray,
        expected_ind: np.ndarray,
    ) -> None:
        """Test _topk_numpy."""
        x = np.array([[1, 2, 3], [4, 5, 6], [7, 8, 9]])
        k = 2
        axis = -1

        from model_api.models.visual_prompting import _topk_numpy

        scores, ind = _topk_numpy(x, k, axis, largest)

        np.testing.assert_array_equal(scores, expected_scores)
        np.testing.assert_array_equal(ind, expected_ind)<|MERGE_RESOLUTION|>--- conflicted
+++ resolved
@@ -5,6 +5,7 @@
 
 from __future__ import annotations
 
+from copy import deepcopy
 from pathlib import Path
 from unittest.mock import Mock
 
@@ -12,6 +13,7 @@
 import pytest
 import torch
 from model_api.models import SAMLearnableVisualPrompter, SAMVisualPrompter
+from model_api.models.utils import PredictedMask
 from otx.core.data.entity.base import Points
 from otx.core.data.entity.visual_prompting import (
     VisualPromptingBatchPredEntity,
@@ -340,12 +342,8 @@
                 "hard_prediction": np.zeros((1, 1, 1024, 1024), dtype=np.float32),
                 "soft_prediction": np.zeros((1, 1, 1024, 1024), dtype=np.float32),
                 "scores": np.zeros((1, 1), dtype=np.float32),
-<<<<<<< HEAD
-                "labels": 1,
-=======
                 "iou_predictions": np.zeros((1, 1), dtype=np.float32),
                 "labels": np.zeros((1, 1), dtype=np.float32),
->>>>>>> 61b4db09
             },
         )
 
@@ -510,33 +508,47 @@
 
         assert result == outputs
 
+    @pytest.mark.parametrize(
+        "outputs",
+        [
+            [
+                {
+                    1: PredictedMask(mask=[[1, 2, 3], [4, 5, 6]], points=[[13, 14, 15], [16, 17, 18]]),
+                    2: PredictedMask(mask=[[7, 8, 9], [10, 11, 12]], points=[[19, 20, 21], [22, 23, 24]]),
+                },
+            ],
+            [
+                {
+                    1: PredictedMask(mask=[[1, 2, 3], [4, 5, 6]], points=[[13, 14, 15], [16, 17, 18]]),
+                    2: PredictedMask(mask=[[7, 8, 9], [10, 11, 12]], points=[[19, 20, 21], [22, 23, 24]]),
+                },
+                {
+                    1: PredictedMask(mask=[[1, 2, 3], [4, 5, 6]], points=[[13, 14, 15], [16, 17, 18]]),
+                    2: PredictedMask(mask=[[7, 8, 9], [10, 11, 12]], points=[[19, 20, 21], [22, 23, 24]]),
+                },
+            ],
+        ],
+    )
     def test_customize_outputs_inference(
         self,
         ov_zero_shot_visual_prompting_model,
         fxt_zero_shot_vpm_data_entity,
+        outputs: list[dict[int, PredictedMask]],
     ) -> None:
         ov_zero_shot_visual_prompting_model.training = False
-
-        from model_api.models.utils import PredictedMask
-
-        outputs = [
-<<<<<<< HEAD
-            [
-                {1: [[1, 2, 3], [4, 5, 6]], 2: [[7, 8, 9], [10, 11, 12]]},
-                {1: [[13, 14, 15], [16, 17, 18]], 2: [[19, 20, 21], [22, 23, 24]]},
-            ],
-=======
-            {1: PredictedMask([], [4, 5, 6])},
-            {2: PredictedMask([], [16, 17, 18])},
->>>>>>> 61b4db09
-        ]
-
-        result = ov_zero_shot_visual_prompting_model._customize_outputs(outputs, fxt_zero_shot_vpm_data_entity[1])
+        entity = deepcopy(fxt_zero_shot_vpm_data_entity[1])
+        if len(outputs) > 1:
+            # for multi batch testing
+            entity.batch_size = 2
+            entity.images = [entity.images[0], entity.images[0]]
+            entity.imgs_info = [entity.imgs_info[0], entity.imgs_info[0]]
+
+        result = ov_zero_shot_visual_prompting_model._customize_outputs(outputs, entity)
 
         assert isinstance(result, ZeroShotVisualPromptingBatchPredEntity)
         assert result.batch_size == len(outputs)
-        assert result.images == fxt_zero_shot_vpm_data_entity[1].images
-        assert result.imgs_info == fxt_zero_shot_vpm_data_entity[1].imgs_info
+        assert result.images == entity.images
+        assert result.imgs_info == entity.imgs_info
 
         assert isinstance(result.masks, list)
         assert all(isinstance(mask, tv_tensors.Mask) for mask in result.masks)
