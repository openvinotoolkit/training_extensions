--- conflicted
+++ resolved
@@ -22,13 +22,8 @@
         assert otx_yolox_l.tile_image_size == (1, 3, 640, 640)
 
         otx_yolox_tiny = YOLOXTINY(label_info=3)
-<<<<<<< HEAD
-        assert otx_yolox_tiny.image_size == (1, 3, 416, 416)
-        assert otx_yolox_tiny.tile_image_size == (1, 3, 640, 640)
-=======
         assert otx_yolox_tiny.input_size == (1, 3, 416, 416)
         assert otx_yolox_tiny.tile_image_size == (1, 3, 416, 416)
->>>>>>> 4c0781f5
 
     def test_exporter(self) -> None:
         otx_yolox_l = YOLOXL(label_info=3)
