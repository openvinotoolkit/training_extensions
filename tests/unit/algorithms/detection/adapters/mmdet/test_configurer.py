--- conflicted
+++ resolved
@@ -140,87 +140,6 @@
         assert config.device == "cuda"
 
     @e2e_pytest_unit
-<<<<<<< HEAD
-=======
-    def test_configure_model(self):
-        ir_options = {"ir_model_path": {"ir_weight_path": "", "ir_weight_init": ""}}
-        self.configurer.configure_model(self.model_cfg, ir_options)
-        assert self.model_cfg.model_task
-
-    @e2e_pytest_unit
-    def test_configure_ckpt(self, mocker):
-        model_cfg = copy.deepcopy(self.model_cfg)
-        model_cfg.resume = True
-
-        mocker.patch.object(
-            CheckpointLoader,
-            "load_checkpoint",
-            return_value={"model": None},
-        )
-        with tempfile.TemporaryDirectory() as tempdir:
-            self.configurer.configure_ckpt(model_cfg, os.path.join(tempdir, "dummy.pth"))
-        for hook in model_cfg.custom_hooks:
-            if hook.type in self.configurer.ema_hooks:
-                assert hook.resume_from == model_cfg.resume_from
-
-    @e2e_pytest_unit
-    def test_configure_model_without_model(self):
-        ir_options = {"ir_model_path": {"ir_weight_path": "", "ir_weight_init": ""}}
-        model_cfg = copy.deepcopy(self.model_cfg)
-        model_cfg.pop("model")
-        with pytest.raises(AttributeError):
-            self.configurer.configure_model(model_cfg, ir_options)
-
-    @e2e_pytest_unit
-    def test_configure_model_not_detection_task(self):
-        ir_options = {"ir_model_path": {"ir_weight_path": "", "ir_weight_init": ""}}
-        configure_cfg = copy.deepcopy(self.model_cfg)
-        configure_cfg.model.task = "classification"
-        with pytest.raises(ValueError):
-            self.configurer.configure_model(configure_cfg, ir_options)
-
-    @e2e_pytest_unit
-    def test_configure_data(self, mocker):
-        data_cfg = copy.deepcopy(self.data_cfg)
-        self.configurer.configure_data(self.model_cfg, data_cfg)
-        assert self.model_cfg.data
-        assert self.model_cfg.data.train
-        assert self.model_cfg.data.val
-
-    @e2e_pytest_unit
-    def test_configure_task(self, mocker):
-        ssd_dir = os.path.join("src/otx/algorithms/detection/configs/detection", "mobilenetv2_ssd")
-        ssd_cfg = OTXConfig.fromfile(os.path.join(ssd_dir, "model.py"))
-        data_pipeline_cfg = OTXConfig.fromfile(os.path.join(ssd_dir, "data_pipeline.py"))
-        ssd_cfg.task_adapt = {"type": "default_task_adapt", "op": "REPLACE", "use_adaptive_anchor": True}
-        model_cfg = copy.deepcopy(ssd_cfg)
-        model_cfg.merge_from_dict(data_pipeline_cfg)
-        self.configurer.configure_task(model_cfg, self.det_dataset)
-        assert model_cfg.model.bbox_head.anchor_generator != ssd_cfg.model.bbox_head.anchor_generator
-
-        model_cfg = copy.deepcopy(self.model_cfg)
-        model_cfg.task_adapt = {"type": "default_task_adapt", "op": "REPLACE", "use_adaptive_anchor": True}
-        model_cfg.model.bbox_head.type = "ATSSHead"
-        self.configurer.configure_task(model_cfg, self.det_dataset)
-
-        model_cfg.model.bbox_head.type = "VFNetHead"
-        self.configurer.configure_task(model_cfg, self.det_dataset)
-
-        model_cfg.model.bbox_head.type = "YOLOXHead"
-        model_cfg.data.train.type = "MultiImageMixDataset"
-        self.configurer.configure_task(model_cfg, self.det_dataset)
-
-        def mock_configure_classes(*args, **kwargs):
-            return True
-
-        mocker.patch.object(DetectionConfigurer, "configure_classes")
-        self.configurer.model_classes = []
-        self.configurer.data_classes = ["red", "green"]
-        self.configurer.configure_classes = mock_configure_classes
-        self.configurer.configure_task(model_cfg, self.det_dataset)
-
-    @e2e_pytest_unit
->>>>>>> 4f131d42
     def test_configure_samples_per_gpu(self):
         model_cfg = copy.deepcopy(self.model_cfg)
         model_cfg.data.train_dataloader = ConfigDict({"samples_per_gpu": 2})
@@ -319,8 +238,8 @@
     @e2e_pytest_unit
     def test_configure_task(self, mocker):
         ssd_dir = os.path.join("src/otx/algorithms/detection/configs/detection", "mobilenetv2_ssd")
-        ssd_cfg = MPAConfig.fromfile(os.path.join(ssd_dir, "model.py"))
-        data_pipeline_cfg = MPAConfig.fromfile(os.path.join(ssd_dir, "data_pipeline.py"))
+        ssd_cfg = OTXConfig.fromfile(os.path.join(ssd_dir, "model.py"))
+        data_pipeline_cfg = OTXConfig.fromfile(os.path.join(ssd_dir, "data_pipeline.py"))
         ssd_cfg.task_adapt = {"type": "default_task_adapt", "op": "REPLACE", "use_adaptive_anchor": True}
         model_cfg = copy.deepcopy(ssd_cfg)
         model_cfg.merge_from_dict(data_pipeline_cfg)
