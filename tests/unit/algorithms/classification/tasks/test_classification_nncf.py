# Copyright (C) 2023 Intel Corporation
# SPDX-License-Identifier: Apache-2.0
#

import pytest
from mmcv.utils import Config

from otx.algorithms.classification.adapters.mmcls.nncf.task import (
    ClassificationNNCFTask,
)
from otx.algorithms.common.tasks import BaseTask
from otx.api.configuration.configurable_parameters import ConfigurableParameters
from otx.api.configuration.helper import create
from otx.api.entities.datasets import DatasetEntity
from otx.api.entities.label_schema import LabelSchemaEntity
from otx.api.entities.metrics import NullPerformance
from otx.api.entities.model import ModelConfiguration, ModelEntity
from otx.api.entities.model_template import parse_model_template
from otx.api.usecases.tasks.interfaces.optimization_interface import OptimizationType
from tests.test_suite.e2e_test_system import e2e_pytest_unit
from tests.unit.algorithms.classification.test_helper import (
    DEFAULT_CLS_TEMPLATE,
    init_environment,
)


@pytest.fixture
def otx_model():
    model_configuration = ModelConfiguration(
        configurable_parameters=ConfigurableParameters(header="header", description="description"),
        label_schema=LabelSchemaEntity(),
    )
    return ModelEntity(train_dataset=DatasetEntity(), configuration=model_configuration)


class TestOTXClsTaskNNCF:
    @pytest.fixture(autouse=True)
    def setup(self, otx_model, tmp_dir_path) -> None:
        model_template = parse_model_template(DEFAULT_CLS_TEMPLATE)
        hyper_parameters = create(model_template.hyper_parameters.data)
        hyper_parameters.learning_parameters.num_iters = 10
        self.task_env, self.dataset = init_environment(params=hyper_parameters, model_template=model_template)
        self.model = otx_model
        self.cls_nncf_task = ClassificationNNCFTask(self.task_env, output_path=str(tmp_dir_path))

    @e2e_pytest_unit
    def test_save_model(self, mocker):
        mocker.patch("torch.load", return_value="")
        self.cls_nncf_task._recipe_cfg = Config({"model": {}})
        self.cls_nncf_task.save_model(self.model)

        assert self.model.get_data("weights.pth")
        assert self.model.get_data("label_schema.json")

    @e2e_pytest_unit
    def test_optimize(self, mocker):
        from otx.algorithms.common.adapters.mmcv.hooks import OTXLoggerHook

        # generate some dummy learning curves
        mock_lcurve_val = OTXLoggerHook.Curve()
        mock_lcurve_val.x = [0, 1]
        mock_lcurve_val.y = [0.1, 0.2]
        # patch training process
        mocker.patch.object(BaseTask, "_run_task", return_value={"final_ckpt": ""})
        self.cls_nncf_task._learning_curves = {"val/accuracy_top-1": mock_lcurve_val}
        mocker.patch.object(ClassificationNNCFTask, "save_model")
        mocker.patch.object(ClassificationNNCFTask, "_train_model")
        mocker.patch(
            "otx.algorithms.classification.adapters.mmcls.nncf.task.build_nncf_classifier",
            return_value=(
                mocker.MagicMock(),
                mocker.MagicMock(),
            ),
        )
        self.cls_nncf_task.optimize(OptimizationType.NNCF, self.dataset, self.model)

        assert self.model.performance != NullPerformance()
<<<<<<< HEAD
        assert self.model.performance.score.value == 0.2

    @e2e_pytest_unit
    def test_initialize(self, mocker):
        """Test initialize method in OTXDetTaskNNCF."""
        dataset = None
        options = {}
        self.cls_nncf_task._initialize(dataset, options)

        assert "model_builder" in options
        assert NNCFBaseTask.model_builder == options["model_builder"].func
=======
        assert self.model.performance.score.value == 0.2
>>>>>>> c0ba8dd9
<|MERGE_RESOLUTION|>--- conflicted
+++ resolved
@@ -75,18 +75,4 @@
         self.cls_nncf_task.optimize(OptimizationType.NNCF, self.dataset, self.model)
 
         assert self.model.performance != NullPerformance()
-<<<<<<< HEAD
-        assert self.model.performance.score.value == 0.2
-
-    @e2e_pytest_unit
-    def test_initialize(self, mocker):
-        """Test initialize method in OTXDetTaskNNCF."""
-        dataset = None
-        options = {}
-        self.cls_nncf_task._initialize(dataset, options)
-
-        assert "model_builder" in options
-        assert NNCFBaseTask.model_builder == options["model_builder"].func
-=======
-        assert self.model.performance.score.value == 0.2
->>>>>>> c0ba8dd9
+        assert self.model.performance.score.value == 0.2