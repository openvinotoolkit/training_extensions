--- conflicted
+++ resolved
@@ -77,7 +77,6 @@
         test_metric_from_ov_model = engine.test(checkpoint=exported_model_path, accelerator="cpu")
         assert len(test_metric_from_ov_model) > 0
 
-<<<<<<< HEAD
     # List of models with explain supported.
     if task not in [
         OTXTaskType.MULTI_CLASS_CLS,
@@ -108,7 +107,6 @@
     assert len(explain_results[0].saliency_maps) > 0
     sal_maps_from_explain = explain_results[0].saliency_maps
     assert (sal_maps_from_prediction[0][0] == sal_maps_from_explain[0][0]).all()
-=======
 
 @pytest.mark.parametrize("recipe", pytest.TILE_RECIPE_LIST)
 def test_engine_from_tile_recipe(
@@ -138,5 +136,4 @@
     )
     assert isinstance(ov_model.model, Tiler), "Model should be an instance of Tiler"
     assert engine.datamodule.config.tile_config.tile_size[0] == ov_model.model.tile_size
-    assert engine.datamodule.config.tile_config.overlap == ov_model.model.tiles_overlap
->>>>>>> 98fb7126
+    assert engine.datamodule.config.tile_config.overlap == ov_model.model.tiles_overlap