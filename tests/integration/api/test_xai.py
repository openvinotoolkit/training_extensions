# Copyright (C) 2024 Intel Corporation
# SPDX-License-Identifier: Apache-2.0

from pathlib import Path

import numpy as np
import openvino.runtime as ov
import pytest
from otx.core.data.entity.base import OTXBatchPredEntity, OTXBatchPredEntityWithXAI
from otx.engine import Engine

RECIPE_LIST_ALL = pytest.RECIPE_LIST
MULTI_CLASS_CLS = [recipe for recipe in RECIPE_LIST_ALL if "multi_class_cls" in recipe]
MULTI_LABEL_CLS = [recipe for recipe in RECIPE_LIST_ALL if "multi_label_cls" in recipe]
MC_ML_CLS = MULTI_CLASS_CLS + MULTI_LABEL_CLS

DETECTION_LIST = [recipe for recipe in RECIPE_LIST_ALL if "/detection" in recipe and "tile" not in recipe]
INST_SEG_LIST = [recipe for recipe in RECIPE_LIST_ALL if "instance_segmentation" in recipe and "tile" not in recipe]
EXPLAIN_MODEL_LIST = MC_ML_CLS + DETECTION_LIST + INST_SEG_LIST

MEAN_TORCH_OV_DIFF = 150


@pytest.mark.parametrize(
    "recipe",
    EXPLAIN_MODEL_LIST,
)
def test_forward_explain(
    recipe: str,
    fxt_target_dataset_per_task: dict,
) -> None:
    """
    Test forward == forward_explain.

    Args:
        recipe (str): The recipe to use for predicting. (eg. 'classification/otx_mobilenet_v3_large.yaml')

    Returns:
        None
    """
    task = recipe.split("/")[-2]
    model_name = recipe.split("/")[-1].split(".")[0]

    if "dino" in model_name:
        pytest.skip("DINO is not supported.")

    engine = Engine.from_config(
        config_path=recipe,
        data_root=fxt_target_dataset_per_task[task],
    )

    predict_result = engine.predict()
    assert isinstance(predict_result[0], OTXBatchPredEntity)

    predict_result_explain = engine.predict(explain=True)
    assert isinstance(predict_result_explain[0], OTXBatchPredEntityWithXAI)

    batch_size = len(predict_result[0].scores)
    for i in range(batch_size):
        assert all(predict_result[0].labels[i] == predict_result_explain[0].labels[i])
        assert all(predict_result[0].scores[i] == predict_result_explain[0].scores[i])


@pytest.mark.parametrize(
    "recipe",
    EXPLAIN_MODEL_LIST,
)
def test_predict_with_explain(
    recipe: str,
    tmp_path: Path,
    fxt_target_dataset_per_task: dict,
) -> None:
    """
    Test XAI.

    Args:
        recipe (str): The recipe to use for predicting. (eg. 'classification/otx_mobilenet_v3_large.yaml')
        tmp_path (Path): The temporary path for storing the outputs.

    Returns:
        None
    """
    task = recipe.split("/")[-2]
    model_name = recipe.split("/")[-1].split(".")[0]

    if "dino" in model_name:
        pytest.skip("DINO is not supported.")

    if "ssd_mobilenetv2" in model_name:
        pytest.skip("There's issue with SSD model. Skip for now.")

    tmp_path = tmp_path / f"otx_xai_{model_name}"
    engine = Engine.from_config(
        config_path=recipe,
        data_root=fxt_target_dataset_per_task[task],
        work_dir=tmp_path,
    )

    # Predict with explain torch & process maps
    predict_result_explain_torch = engine.predict(explain=True)
    assert isinstance(predict_result_explain_torch[0], OTXBatchPredEntityWithXAI)
    assert predict_result_explain_torch[0].saliency_maps is not None
    assert isinstance(predict_result_explain_torch[0].saliency_maps[0], dict)

    # Export with explain
    ckpt_path = tmp_path / "checkpoint.ckpt"
    engine.trainer.save_checkpoint(ckpt_path)
    exported_model_path = engine.export(checkpoint=ckpt_path, explain=True)

    model = ov.Core().read_model(exported_model_path)
    feature_vector_output = None
    saliency_map_output = None
    for output in model.outputs:
        if "feature_vector" in output.get_names():
            feature_vector_output = output
        if "saliency_map" in output.get_names():
            saliency_map_output = output
    assert saliency_map_output is not None
<<<<<<< HEAD
    if "instance_segmentation" in recipe:
        assert len(saliency_map_output.get_shape()) == 1
    else:
        assert len(saliency_map_output.get_shape()) in [3, 4]
=======
    assert len(saliency_map_output.get_shape()) in [3, 4]
    assert feature_vector_output is not None
    assert len(feature_vector_output.get_shape()) == 2
>>>>>>> 854747a3

    # Predict OV model with xai & process maps
    predict_result_explain_ov = engine.predict(checkpoint=exported_model_path, explain=True)
    assert isinstance(predict_result_explain_ov[0], OTXBatchPredEntityWithXAI)
    assert predict_result_explain_ov[0].saliency_maps is not None
    assert isinstance(predict_result_explain_ov[0].saliency_maps[0], dict)
    assert predict_result_explain_ov[0].feature_vectors is not None
    assert isinstance(predict_result_explain_ov[0].feature_vectors[0], np.ndarray)

    if task == "instance_segmentation" or "atss_r50_fpn" in recipe:
        # For instance segmentation and atss_r50_fpn batch_size for Torch task 1, for OV 2.
        # That why the predict_results have different format and we can't compare them.

        # The OV saliency maps are different from Torch and incorrect, possible root cause can be on MAPI side
        # TODO(gzalessk): remove this if statement when the issue is resolved # noqa: TD003
        return

    maps_torch = predict_result_explain_torch[0].saliency_maps
    maps_ov = predict_result_explain_ov[0].saliency_maps

    assert len(maps_torch) == len(maps_ov)

    for i in range(len(maps_torch)):
        for class_id in maps_torch[i]:
            assert class_id in maps_ov[i]
            assert (
                np.mean(abs(maps_torch[i][class_id].astype(np.float32) - maps_ov[i][class_id].astype(np.float32)))
                < MEAN_TORCH_OV_DIFF
            )<|MERGE_RESOLUTION|>--- conflicted
+++ resolved
@@ -116,16 +116,13 @@
         if "saliency_map" in output.get_names():
             saliency_map_output = output
     assert saliency_map_output is not None
-<<<<<<< HEAD
     if "instance_segmentation" in recipe:
         assert len(saliency_map_output.get_shape()) == 1
     else:
         assert len(saliency_map_output.get_shape()) in [3, 4]
-=======
-    assert len(saliency_map_output.get_shape()) in [3, 4]
+
     assert feature_vector_output is not None
     assert len(feature_vector_output.get_shape()) == 2
->>>>>>> 854747a3
 
     # Predict OV model with xai & process maps
     predict_result_explain_ov = engine.predict(checkpoint=exported_model_path, explain=True)
