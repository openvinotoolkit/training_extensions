--- conflicted
+++ resolved
@@ -18,18 +18,11 @@
     assert value >= 0
     assert eps >= 0
 
-<<<<<<< HEAD
-    avg = max(0.5 * (ref + value), 1e-9)
-    diff = abs(value - ref)
-    is_negative_changed = diff / avg <= eps and value <= ref
-    assert is_negative_changed, f"Relative difference exceeded {eps} threshold. Absolute difference: {diff}"
-=======
     if value < ref:
         avg = max(0.5 * (ref + value), 1e-9)
         diff = abs(value - ref)
 
         assert diff / avg <= eps, f"Relative difference exceeded {eps} threshold. Absolute difference: {diff}"
->>>>>>> 06abbed0
 
 
 @pytest.fixture(scope="module", autouse=True)
