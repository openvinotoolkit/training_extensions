--- conflicted
+++ resolved
@@ -18,18 +18,11 @@
     assert value >= 0
     assert eps >= 0
 
-<<<<<<< HEAD
-    avg = max(0.5 * (ref + value), 1e-9)
-    diff = abs(value - ref)
-    is_positive_changed = value > ref or diff / avg <= eps
-    assert is_positive_changed, f"Relative difference exceeded {eps} threshold. Absolute difference: {diff}"
-=======
     if value < ref:
         avg = max(0.5 * (ref + value), 1e-9)
         diff = abs(value - ref)
 
         assert diff / avg <= eps, f"Relative difference exceeded {eps} threshold. Absolute difference: {diff}"
->>>>>>> 06abbed0
 
 
 @pytest.fixture(scope="module", autouse=True)
@@ -293,9 +286,6 @@
     if "h_label_cls/efficientnet_v2_light" in request.node.name:
         msg = "h_label_cls/efficientnet_v2_light exceeds the following threshold = 0.1"
         pytest.xfail(msg)
-    if "multi_class_cls/otx_efficientnet_b0" in request.node.name:
-        msg = "multi_class_cls/otx_efficientnet_b0 exceeds the following threshold = 0.1"
-        pytest.xfail(msg)
     if "multi_class_cls/tv_" in request.node.name:
         msg = "torchvision model for multi_class_cls exceeds the following threshold = 0.1"
         pytest.xfail(msg)
