--- conflicted
+++ resolved
@@ -41,11 +41,8 @@
 args0 = {
     "--train-data-roots": "data/datumaro/imagenet_dataset",
     "--val-data-roots": "data/datumaro/imagenet_dataset",
-<<<<<<< HEAD
-=======
     "--test-data-roots": "data/datumaro/imagenet_dataset",
     "--input": "data/datumaro/imagenet_dataset/label_0",
->>>>>>> 50fb3905
     "train_params": [
         "params",
         "--learning_parameters.num_iters",
@@ -59,11 +56,8 @@
 args = {
     "--train-data-roots": "data/datumaro/imagenet_dataset_class_incremental",
     "--val-data-roots": "data/datumaro/imagenet_dataset_class_incremental",
-<<<<<<< HEAD
-=======
     "--test-data-roots": "data/datumaro/imagenet_dataset_class_incremental",
     "--input": "data/datumaro/imagenet_dataset/label_0",
->>>>>>> 50fb3905
     "train_params": [
         "params",
         "--learning_parameters.num_iters",
@@ -238,11 +232,8 @@
 args0_m = {
     "--train-data-roots": "data/datumaro/datumaro_multilabel",
     "--val-data-roots": "data/datumaro/datumaro_multilabel",
-<<<<<<< HEAD
-=======
     "--test-data-roots": "data/datumaro/datumaro_multilabel",
     "--input": "data/datumaro/datumaro_multilabel/images/train",
->>>>>>> 50fb3905
     "train_params": [
         "params",
         "--learning_parameters.num_iters",
@@ -257,11 +248,8 @@
 args_m = {
     "--train-data-roots": "data/datumaro/datumaro_multilabel",
     "--val-data-roots": "data/datumaro/datumaro_multilabel",
-<<<<<<< HEAD
-=======
     "--test-data-roots": "data/datumaro/datumaro_multilabel",
     "--input": "data/datumaro/datumaro_multilabel/images/train",
->>>>>>> 50fb3905
     "train_params": [
         "params",
         "--learning_parameters.num_iters",
@@ -407,11 +395,8 @@
 args_h = {
     "--train-data-roots": "data/datumaro/datumaro_h-label",
     "--val-data-roots": "data/datumaro/datumaro_h-label",
-<<<<<<< HEAD
-=======
     "--test-data-roots": "data/datumaro/datumaro_h-label",
     "--input": "data/datumaro/datumaro_h-label/images/train",
->>>>>>> 50fb3905
     "train_params": [
         "params",
         "--learning_parameters.num_iters",
