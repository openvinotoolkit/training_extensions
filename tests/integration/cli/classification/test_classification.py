--- conflicted
+++ resolved
@@ -116,11 +116,7 @@
     def test_otx_train(self, template, tmp_dir_path):
         otx_train_testing(template, tmp_dir_path, otx_dir, args0)
         template_work_dir = get_template_dir(template, tmp_dir_path)
-<<<<<<< HEAD
-        args1 = deepcopy(args)
-=======
         args1 = copy.deepcopy(args)
->>>>>>> 4ac58422
         args1["--load-weights"] = f"{template_work_dir}/trained_{template.model_template_id}/weights.pth"
         otx_train_testing(template, tmp_dir_path, otx_dir, args1)
 
@@ -254,11 +250,7 @@
     @pytest.mark.skipif(MULTI_GPU_UNAVAILABLE, reason="The number of gpu is insufficient")
     @pytest.mark.parametrize("template", templates, ids=templates_ids)
     def test_otx_multi_gpu_train(self, template, tmp_dir_path):
-<<<<<<< HEAD
-        args1 = deepcopy(args)
-=======
         args1 = copy.deepcopy(args)
->>>>>>> 4ac58422
         args1["--gpus"] = "0,1"
         otx_train_testing(template, tmp_dir_path, otx_dir, args1)
 
@@ -322,11 +314,7 @@
     def test_otx_train(self, template, tmp_dir_path):
         otx_train_testing(template, tmp_dir_path, otx_dir, args0_m)
         template_work_dir = get_template_dir(template, tmp_dir_path)
-<<<<<<< HEAD
-        args1 = deepcopy(args_m)
-=======
         args1 = copy.deepcopy(args_m)
->>>>>>> 4ac58422
         args1["--load-weights"] = f"{template_work_dir}/trained_{template.model_template_id}/weights.pth"
         otx_train_testing(template, tmp_dir_path, otx_dir, args1)
 
@@ -457,11 +445,7 @@
     @pytest.mark.skipif(MULTI_GPU_UNAVAILABLE, reason="The number of gpu is insufficient")
     @pytest.mark.parametrize("template", templates, ids=templates_ids)
     def test_otx_multi_gpu_train(self, template, tmp_dir_path):
-<<<<<<< HEAD
-        args0 = deepcopy(args_m)
-=======
         args0 = copy.deepcopy(args_m)
->>>>>>> 4ac58422
         args0["--gpus"] = "0,1"
         otx_train_testing(template, tmp_dir_path, otx_dir, args0)
 
@@ -491,11 +475,7 @@
     def test_otx_train(self, template, tmp_dir_path):
         otx_train_testing(template, tmp_dir_path, otx_dir, args_h)
         template_work_dir = get_template_dir(template, tmp_dir_path)
-<<<<<<< HEAD
-        args1 = deepcopy(args_h)
-=======
         args1 = copy.deepcopy(args_h)
->>>>>>> 4ac58422
         args1["--load-weights"] = f"{template_work_dir}/trained_{template.model_template_id}/weights.pth"
         otx_train_testing(template, tmp_dir_path, otx_dir, args1)
 
@@ -626,11 +606,7 @@
     @pytest.mark.skipif(MULTI_GPU_UNAVAILABLE, reason="The number of gpu is insufficient")
     @pytest.mark.parametrize("template", templates, ids=templates_ids)
     def test_otx_multi_gpu_train(self, template, tmp_dir_path):
-<<<<<<< HEAD
-        args1 = deepcopy(args_h)
-=======
         args1 = copy.deepcopy(args_h)
->>>>>>> 4ac58422
         args1["--gpus"] = "0,1"
         otx_train_testing(template, tmp_dir_path, otx_dir, args1)
 
@@ -679,11 +655,7 @@
     def test_otx_train(self, template, tmp_dir_path):
         otx_train_testing(template, tmp_dir_path, otx_dir, args_selfsl)
         template_work_dir = get_template_dir(template, tmp_dir_path)
-<<<<<<< HEAD
-        args1 = deepcopy(args)
-=======
         args1 = copy.deepcopy(args)
->>>>>>> 4ac58422
         args1["--load-weights"] = f"{template_work_dir}/trained_{template.model_template_id}/weights.pth"
         otx_train_testing(template, tmp_dir_path, otx_dir, args1)
 
