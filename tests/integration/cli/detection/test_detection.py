--- conflicted
+++ resolved
@@ -38,24 +38,18 @@
 # Pre-train w/ 'person' class ##TODO: Currently, it is closed to sample test. need to change other sample
 args0 = {
     "--train-data-roots": "data/datumaro/coco_dataset/coco_detection",
-<<<<<<< HEAD
-=======
     "--val-data-roots": "data/datumaro/coco_dataset/coco_detection",
     "--test-data-roots": "data/datumaro/coco_dataset/coco_detection",
     "--input": "data/datumaro/coco_dataset/coco_detection/images/train",
->>>>>>> 50fb3905
     "train_params": ["params", "--learning_parameters.num_iters", "4", "--learning_parameters.batch_size", "4"],
 }
 
 # Class-Incremental learning w/ 'vehicle', 'person', 'non-vehicle' classes
 args = {
     "--train-data-roots": "data/datumaro/coco_dataset/coco_detection",
-<<<<<<< HEAD
-=======
     "--val-data-roots": "data/datumaro/coco_dataset/coco_detection",
     "--test-data-roots": "data/datumaro/coco_dataset/coco_detection",
     "--input": "data/datumaro/coco_dataset/coco_detection/images/train",
->>>>>>> 50fb3905
     "train_params": ["params", "--learning_parameters.num_iters", "2", "--learning_parameters.batch_size", "4"],
 }
 
