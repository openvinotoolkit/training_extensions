--- conflicted
+++ resolved
@@ -58,16 +58,6 @@
     "train_params": ["params", "--learning_parameters.num_iters", "2", "--learning_parameters.batch_size", "4"],
 }
 
-<<<<<<< HEAD
-# Training params for resume, num_iters*2
-resume_params = [
-    "params",
-    "--learning_parameters.num_iters",
-    "8",
-    "--learning_parameters.batch_size",
-    "4",
-]
-=======
 args_semisl = {
     "--train-ann-file": "data/airport/annotation_example_train.json",
     "--train-data-roots": "data/airport/train",
@@ -87,7 +77,15 @@
         "SEMISUPERVISED",
     ],
 }
->>>>>>> 0360099e
+
+# Training params for resume, num_iters*2
+resume_params = [
+    "params",
+    "--learning_parameters.num_iters",
+    "8",
+    "--learning_parameters.batch_size",
+    "4",
+]
 
 otx_dir = os.getcwd()
 
@@ -257,12 +255,6 @@
     @e2e_pytest_component
     @pytest.mark.parametrize("template", templates, ids=templates_ids)
     def test_otx_train(self, template, tmp_dir_path):
-<<<<<<< HEAD
-        args_semisl = copy.deepcopy(args)
-        args_semisl["--unlabeled-data-roots"] = args["--train-data-roots"]
-        args_semisl["train_params"].extend(["--algo_backend.train_type", "SEMISUPERVISED"])
-=======
->>>>>>> 0360099e
         otx_train_testing(template, tmp_dir_path, otx_dir, args_semisl)
 
     @e2e_pytest_component
