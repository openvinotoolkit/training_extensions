"""Tests for MPA Class-Incremental Learning for object detection with OTX CLI"""
# Copyright (C) 2022 Intel Corporation
# SPDX-License-Identifier: Apache-2.0
#

import os
from copy import deepcopy

import pytest
import torch

from otx.api.entities.model_template import parse_model_template
from otx.cli.registry import Registry
from otx.cli.utils.tests import (
    get_template_dir,
    nncf_eval_openvino_testing,
    nncf_eval_testing,
    nncf_export_testing,
    nncf_optimize_testing,
    otx_demo_deployment_testing,
    otx_demo_openvino_testing,
    otx_demo_testing,
    otx_deploy_openvino_testing,
    otx_eval_deployment_testing,
    otx_eval_openvino_testing,
    otx_eval_testing,
    otx_explain_openvino_testing,
    otx_explain_testing,
    otx_export_testing,
    otx_hpo_testing,
    otx_train_testing,
    pot_eval_testing,
    pot_optimize_testing,
)
from tests.test_suite.e2e_test_system import e2e_pytest_component

# Pre-train w/ 'person' class
args0 = {
    "--train-ann-file": "data/airport/annotation_person_train.json",
    "--train-data-roots": "data/airport/train",
    "--val-ann-file": "data/airport/annotation_person_train.json",
    "--val-data-roots": "data/airport/train",
    "--test-ann-files": "data/airport/annotation_person_train.json",
    "--test-data-roots": "data/airport/train",
    "--input": "data/airport/train",
    "train_params": ["params", "--learning_parameters.num_iters", "4", "--learning_parameters.batch_size", "4"],
}

# Class-Incremental learning w/ 'vehicle', 'person', 'non-vehicle' classes
args = {
    "--train-ann-file": "data/airport/annotation_example_train.json",
    "--train-data-roots": "data/airport/train",
    "--val-ann-file": "data/airport/annotation_example_train.json",
    "--val-data-roots": "data/airport/train",
    "--test-ann-files": "data/airport/annotation_example_train.json",
    "--test-data-roots": "data/airport/train",
    "--input": "data/airport/train",
    "train_params": ["params", "--learning_parameters.num_iters", "2", "--learning_parameters.batch_size", "4"],
}

args_semisl = {
    "--train-ann-file": "data/airport/annotation_example_train.json",
    "--train-data-roots": "data/airport/train",
    "--val-ann-file": "data/airport/annotation_example_train.json",
    "--val-data-roots": "data/airport/train",
    "--test-ann-files": "data/airport/annotation_example_train.json",
    "--test-data-roots": "data/airport/train",
    "--unlabeled-data-roots": "data/airport/train",
    "--input": "data/airport/train",
    "train_params": [
        "params",
        "--learning_parameters.num_iters",
        "2",
        "--learning_parameters.batch_size",
        "4",
        "--algo_backend.train_type",
        "SEMISUPERVISED",
    ],
}

otx_dir = os.getcwd()

MULTI_GPU_UNAVAILABLE = torch.cuda.device_count() <= 1
TT_STABILITY_TESTS = os.environ.get("TT_STABILITY_TESTS", False)
if TT_STABILITY_TESTS:
    default_template = parse_model_template(
        os.path.join("otx/algorithms/detection/configs", "detection", "mobilenetv2_atss", "template.yaml")
    )
    templates = [default_template] * 100
    templates_ids = [template.model_template_id + f"-{i+1}" for i, template in enumerate(templates)]
else:
    templates = Registry("otx/algorithms/detection").filter(task_type="DETECTION").templates
    templates_ids = [template.model_template_id for template in templates]


class TestToolsMPADetection:
    @e2e_pytest_component
    @pytest.mark.parametrize("template", templates, ids=templates_ids)
    def test_otx_train(self, template, tmp_dir_path):
        otx_train_testing(template, tmp_dir_path, otx_dir, args0)
        template_work_dir = get_template_dir(template, tmp_dir_path)
        args1 = deepcopy(args)
        args1["--load-weights"] = f"{template_work_dir}/trained_{template.model_template_id}/weights.pth"
        otx_train_testing(template, tmp_dir_path, otx_dir, args1)

    @e2e_pytest_component
    @pytest.mark.skipif(TT_STABILITY_TESTS, reason="This is TT_STABILITY_TESTS")
    @pytest.mark.parametrize("template", templates, ids=templates_ids)
    def test_otx_export(self, template, tmp_dir_path):
        otx_export_testing(template, tmp_dir_path)

    @e2e_pytest_component
    @pytest.mark.skipif(TT_STABILITY_TESTS, reason="This is TT_STABILITY_TESTS")
    @pytest.mark.parametrize("template", templates, ids=templates_ids)
    def test_otx_eval(self, template, tmp_dir_path):
        otx_eval_testing(template, tmp_dir_path, otx_dir, args)

    @e2e_pytest_component
    @pytest.mark.skipif(TT_STABILITY_TESTS, reason="This is TT_STABILITY_TESTS")
    @pytest.mark.parametrize("template", templates, ids=templates_ids)
    def test_otx_eval_openvino(self, template, tmp_dir_path):
        otx_eval_openvino_testing(template, tmp_dir_path, otx_dir, args, threshold=0.2)

    @e2e_pytest_component
    @pytest.mark.skipif(TT_STABILITY_TESTS, reason="This is TT_STABILITY_TESTS")
    @pytest.mark.parametrize("template", templates, ids=templates_ids)
    def test_otx_explain(self, template, tmp_dir_path):
        otx_explain_testing(template, tmp_dir_path, otx_dir, args)

    @e2e_pytest_component
    @pytest.mark.skipif(TT_STABILITY_TESTS, reason="This is TT_STABILITY_TESTS")
    @pytest.mark.parametrize("template", templates, ids=templates_ids)
    def test_otx_explain_openvino(self, template, tmp_dir_path):
        otx_explain_openvino_testing(template, tmp_dir_path, otx_dir, args)

    @e2e_pytest_component
    @pytest.mark.skipif(TT_STABILITY_TESTS, reason="This is TT_STABILITY_TESTS")
    @pytest.mark.parametrize("template", templates, ids=templates_ids)
    def test_otx_demo(self, template, tmp_dir_path):
        otx_demo_testing(template, tmp_dir_path, otx_dir, args)

    @e2e_pytest_component
    @pytest.mark.skipif(TT_STABILITY_TESTS, reason="This is TT_STABILITY_TESTS")
    @pytest.mark.parametrize("template", templates, ids=templates_ids)
    def test_otx_demo_openvino(self, template, tmp_dir_path):
        otx_demo_openvino_testing(template, tmp_dir_path, otx_dir, args)

    @e2e_pytest_component
    @pytest.mark.skipif(TT_STABILITY_TESTS, reason="This is TT_STABILITY_TESTS")
    @pytest.mark.parametrize("template", templates, ids=templates_ids)
    def test_otx_deploy_openvino(self, template, tmp_dir_path):
        otx_deploy_openvino_testing(template, tmp_dir_path, otx_dir, args)

    @e2e_pytest_component
    @pytest.mark.skipif(TT_STABILITY_TESTS, reason="This is TT_STABILITY_TESTS")
    @pytest.mark.parametrize("template", templates, ids=templates_ids)
    def test_otx_eval_deployment(self, template, tmp_dir_path):
        otx_eval_deployment_testing(template, tmp_dir_path, otx_dir, args, threshold=0.0)

    @e2e_pytest_component
    @pytest.mark.skipif(TT_STABILITY_TESTS, reason="This is TT_STABILITY_TESTS")
    @pytest.mark.parametrize("template", templates, ids=templates_ids)
    def test_otx_demo_deployment(self, template, tmp_dir_path):
        otx_demo_deployment_testing(template, tmp_dir_path, otx_dir, args)

    @e2e_pytest_component
    @pytest.mark.skipif(TT_STABILITY_TESTS, reason="This is TT_STABILITY_TESTS")
    @pytest.mark.parametrize("template", templates, ids=templates_ids)
    def test_otx_hpo(self, template, tmp_dir_path):
        otx_hpo_testing(template, tmp_dir_path, otx_dir, args)

    @e2e_pytest_component
    @pytest.mark.skipif(TT_STABILITY_TESTS, reason="This is TT_STABILITY_TESTS")
    @pytest.mark.parametrize("template", templates, ids=templates_ids)
    def test_nncf_optimize(self, template, tmp_dir_path):
        if template.entrypoints.nncf is None:
            pytest.skip("nncf entrypoint is none")

        nncf_optimize_testing(template, tmp_dir_path, otx_dir, args)

    @e2e_pytest_component
    @pytest.mark.skipif(TT_STABILITY_TESTS, reason="This is TT_STABILITY_TESTS")
    @pytest.mark.parametrize("template", templates, ids=templates_ids)
    def test_nncf_export(self, template, tmp_dir_path):
        if template.entrypoints.nncf is None:
            pytest.skip("nncf entrypoint is none")

        nncf_export_testing(template, tmp_dir_path)

    @e2e_pytest_component
    @pytest.mark.skipif(TT_STABILITY_TESTS, reason="This is TT_STABILITY_TESTS")
    @pytest.mark.parametrize("template", templates, ids=templates_ids)
    def test_nncf_eval(self, template, tmp_dir_path):
        if template.entrypoints.nncf is None:
            pytest.skip("nncf entrypoint is none")

        nncf_eval_testing(template, tmp_dir_path, otx_dir, args, threshold=0.001)

    @e2e_pytest_component
    @pytest.mark.skipif(TT_STABILITY_TESTS, reason="This is TT_STABILITY_TESTS")
    @pytest.mark.parametrize("template", templates, ids=templates_ids)
    def test_nncf_eval_openvino(self, template, tmp_dir_path):
        if template.entrypoints.nncf is None:
            pytest.skip("nncf entrypoint is none")

        nncf_eval_openvino_testing(template, tmp_dir_path, otx_dir, args)

    @e2e_pytest_component
    @pytest.mark.skipif(TT_STABILITY_TESTS, reason="This is TT_STABILITY_TESTS")
    @pytest.mark.parametrize("template", templates, ids=templates_ids)
    def test_pot_optimize(self, template, tmp_dir_path):
        pot_optimize_testing(template, tmp_dir_path, otx_dir, args)

    @e2e_pytest_component
    @pytest.mark.skipif(TT_STABILITY_TESTS, reason="This is TT_STABILITY_TESTS")
    @pytest.mark.parametrize("template", templates, ids=templates_ids)
    def test_pot_eval(self, template, tmp_dir_path):
        pot_eval_testing(template, tmp_dir_path, otx_dir, args)

    @e2e_pytest_component
    @pytest.mark.skipif(TT_STABILITY_TESTS, reason="This is TT_STABILITY_TESTS")
    @pytest.mark.skipif(MULTI_GPU_UNAVAILABLE, reason="The number of gpu is insufficient")
    @pytest.mark.parametrize("template", templates, ids=templates_ids)
    def test_otx_multi_gpu_train(self, template, tmp_dir_path):
        args1 = deepcopy(args)
        args1["--gpus"] = "0,1"
        otx_train_testing(template, tmp_dir_path, otx_dir, args1)


class TestToolsMPASemiSLDetection:
    @e2e_pytest_component
    @pytest.mark.parametrize("template", templates, ids=templates_ids)
    def test_otx_train(self, template, tmp_dir_path):
<<<<<<< HEAD
        args_semisl = deepcopy(args)
        args_semisl["--unlabeled-data-roots"] = args["--train-data-roots"]
        args_semisl["train_params"].extend(["--algo_backend.train_type", "SEMISUPERVISED"])
=======
>>>>>>> 0360099e
        otx_train_testing(template, tmp_dir_path, otx_dir, args_semisl)

    @e2e_pytest_component
    @pytest.mark.skipif(TT_STABILITY_TESTS, reason="This is TT_STABILITY_TESTS")
    @pytest.mark.parametrize("template", templates, ids=templates_ids)
    def test_otx_eval(self, template, tmp_dir_path):
        args_semisl = deepcopy(args)
        otx_eval_testing(template, tmp_dir_path, otx_dir, args_semisl)<|MERGE_RESOLUTION|>--- conflicted
+++ resolved
@@ -231,12 +231,6 @@
     @e2e_pytest_component
     @pytest.mark.parametrize("template", templates, ids=templates_ids)
     def test_otx_train(self, template, tmp_dir_path):
-<<<<<<< HEAD
-        args_semisl = deepcopy(args)
-        args_semisl["--unlabeled-data-roots"] = args["--train-data-roots"]
-        args_semisl["train_params"].extend(["--algo_backend.train_type", "SEMISUPERVISED"])
-=======
->>>>>>> 0360099e
         otx_train_testing(template, tmp_dir_path, otx_dir, args_semisl)
 
     @e2e_pytest_component
