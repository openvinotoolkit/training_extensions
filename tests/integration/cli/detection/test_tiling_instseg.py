--- conflicted
+++ resolved
@@ -35,11 +35,7 @@
     "--train-data-roots": "data/datumaro/coco_dataset/coco_instance_segmentation",
     "--val-data-roots": "data/datumaro/coco_dataset/coco_instance_segmentation",
     "--test-data-roots": "data/datumaro/coco_dataset/coco_instance_segmentation",
-<<<<<<< HEAD
-    "--input": "data/datumaro/coco_dataset/coco_instance_segmentation/images",
-=======
     "--input": "data/datumaro/coco_dataset/coco_instance_segmentation/images/train",
->>>>>>> 02e7f98a
     "train_params": [
         "params",
         "--learning_parameters.num_iters",
