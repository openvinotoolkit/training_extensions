--- conflicted
+++ resolved
@@ -3,7 +3,6 @@
 
 from __future__ import annotations
 
-from collections import namedtuple
 from pathlib import Path
 
 import cv2
@@ -13,8 +12,6 @@
 from otx.engine.utils.auto_configurator import DEFAULT_CONFIG_PER_TASK
 
 from tests.utils import ExportCase2Test, run_main
-
-ExportCase2Test = namedtuple("ExportCase2Test", ["export_format", "export_demo_package", "expected_output"])
 
 
 @pytest.fixture()
@@ -168,14 +165,11 @@
             ExportCase2Test("ONNX", False, "exported_model_decoder.onnx"),
             ExportCase2Test("OPENVINO", False, "exported_model_decoder.xml"),
         ]  # TODO (sungchul): EXPORTABLE_CODE will be supported
-<<<<<<< HEAD
     elif "anomaly" in task:
         fxt_export_list = [
             ExportCase2Test("ONNX", False, "exported_model.onnx"),
             ExportCase2Test("OPENVINO", False, "exported_model.xml"),
         ]  # anomaly doesn't support exportable code
-=======
->>>>>>> ba875e16
 
     overrides = fxt_cli_override_command_per_task[task]
     if "anomaly" in task:
