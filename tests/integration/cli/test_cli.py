--- conflicted
+++ resolved
@@ -13,13 +13,9 @@
 # This assumes have OTX installed in environment.
 otx_module = importlib.import_module("otx")
 RECIPE_PATH = Path(inspect.getfile(otx_module)).parent / "recipe"
-<<<<<<< HEAD
-RECIPE_LIST = [str(_) for _ in RECIPE_PATH.glob("**/*.yaml")]
-=======
 ALL_RECIPE_LIST = [str(_.relative_to(RECIPE_PATH)) for _ in RECIPE_PATH.glob("**/*.yaml")]
 RECIPE_OV_LIST = [str(_.relative_to(RECIPE_PATH)) for _ in RECIPE_PATH.glob("**/openvino_model.yaml")]
 RECIPE_LIST = set(ALL_RECIPE_LIST) - set(RECIPE_OV_LIST)
->>>>>>> a48426c2
 
 # [TODO]: This is a temporary approach.
 DATASET = {
@@ -137,10 +133,6 @@
     with patch("sys.argv", command_cfg):
         main()
 
-<<<<<<< HEAD
-    assert tmp_path_test.exists()
-    assert (tmp_path_test / "configs.yaml").exists()
-=======
     assert (tmp_path_test / "outputs").exists()
     assert (tmp_path_test / "outputs" / "otx_test.log").exists()
     assert (tmp_path_test / "outputs" / "lightning_logs").exists()
@@ -179,5 +171,4 @@
 
     assert (tmp_path_test / "outputs").exists()
     assert (tmp_path_test / "outputs" / "otx_test.log").exists()
-    assert (tmp_path_test / "outputs" / "lightning_logs").exists()
->>>>>>> a48426c2
+    assert (tmp_path_test / "outputs" / "lightning_logs").exists()