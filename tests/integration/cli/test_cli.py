# Copyright (C) 2023 Intel Corporation
# SPDX-License-Identifier: Apache-2.0


import importlib
import inspect
from pathlib import Path
from unittest.mock import patch

import pytest
from otx.cli import main

# This assumes have OTX installed in environment.
otx_module = importlib.import_module("otx")
RECIPE_PATH = Path(inspect.getfile(otx_module)).parent / "recipe"
RECIPE_LIST = [str(p) for p in RECIPE_PATH.glob("**/*.yaml") if "_base_" not in p.parts]
RECIPE_OV_LIST = [str(p) for p in RECIPE_PATH.glob("**/openvino_model.yaml") if "_base_" not in p.parts]
RECIPE_LIST = set(RECIPE_LIST) - set(RECIPE_OV_LIST)


# [TODO]: This is a temporary approach.
DATASET = {
    "multi_class_cls": {
        "data_root": "tests/assets/classification_dataset",
        "overrides": ["--model.num_classes", "2"],
    },
    "multi_label_cls": {
        "data_root": "tests/assets/multilabel_classification",
        "overrides": ["--model.num_classes", "2"],
    },
    "h_label_cls": {
        "data_root": "tests/assets/hlabel_classification",
        "overrides": [
            "--model.num_classes",
            "7",
            "--model.num_multiclass_heads",
            "2",
            "--model.num_multilabel_classes",
            "3",
        ],
    },
    "detection": {
        "data_root": "tests/assets/car_tree_bug",
        "overrides": ["--model.num_classes", "3"],
    },
    "instance_segmentation": {
        "data_root": "tests/assets/car_tree_bug",
        "overrides": ["--model.num_classes", "3"],
    },
    "semantic_segmentation": {
        "data_root": "tests/assets/common_semantic_segmentation_dataset/supervised",
        "overrides": ["--model.num_classes", "2"],
    },
    "action_classification": {
        "data_root": "tests/assets/action_classification_dataset/",
        "overrides": ["--model.num_classes", "2"],
    },
    "action_detection": {
        "data_root": "tests/assets/action_detection_dataset/",
        "overrides": [
            "--model.num_classes",
            "5",
            "--model.topk",
            "3",
        ],
    },
    "visual_prompting": {
        "data_root": "tests/assets/car_tree_bug",
        "overrides": [],
    },
}


@pytest.mark.parametrize("recipe", RECIPE_LIST)
def test_otx_e2e(recipe: str, tmp_path: Path, fxt_accelerator: str) -> None:
    """
    Test OTX CLI e2e commands.

    - 'otx train' with 2 epochs trainig
    - 'otx test' with output checkpoint from 'otx train'

    Args:
        recipe (str): The recipe to use for training. (eg. 'classification/otx_mobilenet_v3_large.yaml')
        tmp_path (Path): The temporary path for storing the training outputs.

    Returns:
        None
    """
    if recipe.endswith("visual_prompting/sam_tiny_vit.yaml"):
        # found an issue where the current process is not terminating, so disable it.
        # Issue with process not ending if the recipe and openvino_model.yaml test are performed in order
        pytest.skip("Skip this one for a bit because we found an issue with the memory cache.")
    task = recipe.split("/")[-2]
    model_name = recipe.split("/")[-1].split(".")[0]

    # 1) otx train
    tmp_path_train = tmp_path / f"otx_train_{model_name}"
    command_cfg = [
        "otx",
        "train",
        "--config",
        recipe,
        "--data_root",
        DATASET[task]["data_root"],
        "--engine.work_dir",
        str(tmp_path_train / "outputs"),
        "--engine.device",
        fxt_accelerator,
        "--max_epochs",
        "2",
        *DATASET[task]["overrides"],
    ]

    with patch("sys.argv", command_cfg):
        main()

    # Currently, a simple output check
    assert (tmp_path_train / "outputs").exists()
    assert (tmp_path_train / "outputs" / "configs.yaml").exists()
    assert (tmp_path_train / "outputs" / "csv").exists()
    assert (tmp_path_train / "outputs" / "checkpoints").exists()
    ckpt_files = list((tmp_path_train / "outputs" / "checkpoints").glob(pattern="epoch_*.ckpt"))
    assert len(ckpt_files) > 0

    # 2) otx test
    tmp_path_test = tmp_path / f"otx_test_{model_name}"
    command_cfg = [
        "otx",
        "test",
        "--config",
        recipe,
        "--data_root",
        DATASET[task]["data_root"],
        "--engine.work_dir",
        str(tmp_path_test / "outputs"),
        "--engine.device",
        fxt_accelerator,
        *DATASET[task]["overrides"],
        "--checkpoint",
        str(ckpt_files[-1]),
    ]

    with patch("sys.argv", command_cfg):
        main()

    assert (tmp_path_test / "outputs").exists()
    assert (tmp_path_test / "outputs" / "csv").exists()


@pytest.mark.parametrize("recipe", RECIPE_OV_LIST)
def test_otx_ov_test(recipe: str, tmp_path: Path) -> None:
    """
    Test OTX CLI e2e commands.

    - 'otx test' with OV model

    Args:
        recipe (str): The OV recipe to use for testing. (eg. 'classification/openvino_model.yaml')
        tmp_path (Path): The temporary path for storing the testing outputs.

    Returns:
        None
    """
<<<<<<< HEAD
    list_recipes_to_skip = [
        "instance_segmentation/openvino_model.yaml",
        "multilabel_classification/openvino_model.yaml",
        "hlabel_classification/openvino_model.yaml",
    ]

    if recipe in list_recipes_to_skip:
        # OMZ doesn't have proper model to test OV IR inference
=======
    task = recipe.split("/")[-2]
    model_name = recipe.split("/")[-1].split(".")[0]

    if task == "instance_segmentation":
        # OMZ doesn't have proper model for Pytorch MaskRCNN interface
>>>>>>> c0abe245
        # TODO(Kirill):  Need to change this test when export enabled #noqa: TD003
        pytest.skip("OMZ doesn't have proper model for these types of tasks.")

    # otx test
    tmp_path_test = tmp_path / f"otx_test_{task}_{model_name}"
    command_cfg = [
        "otx",
        "test",
        "--config",
        recipe,
        "--data_root",
        DATASET[task]["data_root"],
        "--engine.work_dir",
        str(tmp_path_test / "outputs"),
        "--engine.device",
        "cpu",
    ]

    with patch("sys.argv", command_cfg):
        main()

    assert (tmp_path_test / "outputs").exists()
    assert (tmp_path_test / "outputs" / "csv").exists()
    metric_result = list((tmp_path_test / "outputs" / "csv").glob(pattern="**/metrics.csv"))
    assert len(metric_result) > 0<|MERGE_RESOLUTION|>--- conflicted
+++ resolved
@@ -161,22 +161,11 @@
     Returns:
         None
     """
-<<<<<<< HEAD
-    list_recipes_to_skip = [
-        "instance_segmentation/openvino_model.yaml",
-        "multilabel_classification/openvino_model.yaml",
-        "hlabel_classification/openvino_model.yaml",
-    ]
-
-    if recipe in list_recipes_to_skip:
-        # OMZ doesn't have proper model to test OV IR inference
-=======
     task = recipe.split("/")[-2]
     model_name = recipe.split("/")[-1].split(".")[0]
 
-    if task == "instance_segmentation":
+    if task in ["multi_label_cls", "instance_segmentation", "h_label_cls"]:
         # OMZ doesn't have proper model for Pytorch MaskRCNN interface
->>>>>>> c0abe245
         # TODO(Kirill):  Need to change this test when export enabled #noqa: TD003
         pytest.skip("OMZ doesn't have proper model for these types of tasks.")
 
