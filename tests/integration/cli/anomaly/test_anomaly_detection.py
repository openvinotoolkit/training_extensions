"""Tests for anomaly detection with OTX CLI."""

# Copyright (C) 2021 Intel Corporation
#
# Licensed under the Apache License, Version 2.0 (the "License");
# you may not use this file except in compliance with the License.
# You may obtain a copy of the License at
#
# http://www.apache.org/licenses/LICENSE-2.0
#
# Unless required by applicable law or agreed to in writing,
# software distributed under the License is distributed on an "AS IS" BASIS,
# WITHOUT WARRANTIES OR CONDITIONS OF ANY KIND, either express or implied.
# See the License for the specific language governing permissions
# and limitations under the License.

import os

import pytest

from otx.cli.registry import Registry
from otx.cli.utils.tests import (
    nncf_eval_openvino_testing,
    nncf_eval_testing,
    nncf_export_testing,
    nncf_optimize_testing,
    nncf_validate_fq_testing,
    otx_demo_deployment_testing,
    otx_demo_openvino_testing,
    otx_demo_testing,
    otx_deploy_openvino_testing,
    otx_eval_deployment_testing,
    otx_eval_openvino_testing,
    otx_eval_testing,
    otx_export_testing,
    otx_train_testing,
    pot_eval_testing,
    pot_optimize_testing,
    pot_validate_fq_testing,
)
from tests.test_suite.e2e_test_system import e2e_pytest_component

args = {
<<<<<<< HEAD
    "--train-data-roots": "data/datumaro/mvtec/train",
    "--val-data-roots": "data/datumaro/mvtec/test",
    "--test-data-roots": "data/datumaro/mvtec/test",
=======
    "--train-data-roots": "data/anomaly/shapes/train",
    "--val-data-roots": "data/anomaly/shapes/test",
    "--test-data-roots": "data/anomaly/shapes/test",
    "--input": "data/anomaly/shapes/test/hexagon",
>>>>>>> bf6dc81c
    "train_params": [],
}

otx_dir = os.getcwd()

templates = Registry("otx/algorithms").filter(task_type="ANOMALY_DETECTION").templates
templates_ids = [template.model_template_id for template in templates]


class TestToolsAnomalyDetection:
    @e2e_pytest_component
    @pytest.mark.parametrize("template", templates, ids=templates_ids)
    def test_otx_train(self, template, tmp_dir_path):
        otx_train_testing(template, tmp_dir_path, otx_dir, args)

    @e2e_pytest_component
    @pytest.mark.parametrize("template", templates, ids=templates_ids)
    def test_otx_export(self, template, tmp_dir_path):
        otx_export_testing(template, tmp_dir_path)

    @e2e_pytest_component
    @pytest.mark.parametrize("template", templates, ids=templates_ids)
    def test_otx_eval(self, template, tmp_dir_path):
        otx_eval_testing(template, tmp_dir_path, otx_dir, args)

    @e2e_pytest_component
    @pytest.mark.parametrize("template", templates, ids=templates_ids)
    def test_otx_eval_openvino(self, template, tmp_dir_path):
        otx_eval_openvino_testing(template, tmp_dir_path, otx_dir, args, threshold=0.01)

    @e2e_pytest_component
    @pytest.mark.parametrize("template", templates, ids=templates_ids)
    def test_otx_demo(self, template, tmp_dir_path):
        otx_demo_testing(template, tmp_dir_path, otx_dir, args)

    @e2e_pytest_component
    @pytest.mark.parametrize("template", templates, ids=templates_ids)
    def test_otx_demo_openvino(self, template, tmp_dir_path):
        otx_demo_openvino_testing(template, tmp_dir_path, otx_dir, args)

    @e2e_pytest_component
    @pytest.mark.parametrize("template", templates, ids=templates_ids)
    def test_otx_deploy_openvino(self, template, tmp_dir_path):
        otx_deploy_openvino_testing(template, tmp_dir_path, otx_dir, args)

    @e2e_pytest_component
    @pytest.mark.parametrize("template", templates, ids=templates_ids)
    def test_otx_eval_deployment(self, template, tmp_dir_path):
        otx_eval_deployment_testing(template, tmp_dir_path, otx_dir, args, threshold=0.01)

    @e2e_pytest_component
    @pytest.mark.parametrize("template", templates, ids=templates_ids)
    def test_otx_demo_deployment(self, template, tmp_dir_path):
        otx_demo_deployment_testing(template, tmp_dir_path, otx_dir, args)

    @e2e_pytest_component
    @pytest.mark.parametrize("template", templates, ids=templates_ids)
    def test_nncf_optimize(self, template, tmp_dir_path):
        if template.entrypoints.nncf is None:
            pytest.skip("nncf entrypoint is none")

        nncf_optimize_testing(template, tmp_dir_path, otx_dir, args)

    @e2e_pytest_component
    @pytest.mark.parametrize("template", templates, ids=templates_ids)
    def test_nncf_export(self, template, tmp_dir_path):
        if template.entrypoints.nncf is None:
            pytest.skip("nncf entrypoint is none")

        nncf_export_testing(template, tmp_dir_path)

    @e2e_pytest_component
    @pytest.mark.parametrize("template", templates, ids=templates_ids)
    def test_nncf_validate_fq(self, template, tmp_dir_path):
        if template.entrypoints.nncf is None:
            pytest.skip("nncf entrypoint is none")

        nncf_validate_fq_testing(template, tmp_dir_path, otx_dir, "anomaly", type(self).__name__)

    @e2e_pytest_component
    @pytest.mark.parametrize("template", templates, ids=templates_ids)
    @pytest.mark.xfail(reason="CVS-83124")
    def test_nncf_eval(self, template, tmp_dir_path):
        if template.entrypoints.nncf is None:
            pytest.skip("nncf entrypoint is none")

        # TODO(AlexanderDokuchaev): return threshold=0.0001 after fix loading NNCF model
        nncf_eval_testing(template, tmp_dir_path, otx_dir, args, threshold=0.3)

    @e2e_pytest_component
    @pytest.mark.parametrize("template", templates, ids=templates_ids)
    def test_nncf_eval_openvino(self, template, tmp_dir_path):
        if template.entrypoints.nncf is None:
            pytest.skip("nncf entrypoint is none")

        nncf_eval_openvino_testing(template, tmp_dir_path, otx_dir, args)

    @e2e_pytest_component
    @pytest.mark.parametrize("template", templates, ids=templates_ids)
    def test_pot_optimize(self, template, tmp_dir_path):
        pot_optimize_testing(template, tmp_dir_path, otx_dir, args)

    @e2e_pytest_component
    @pytest.mark.parametrize("template", templates, ids=templates_ids)
    def test_pot_validate_fq(self, template, tmp_dir_path):
        pot_validate_fq_testing(template, tmp_dir_path, otx_dir, "anomaly", type(self).__name__)

    @e2e_pytest_component
    @pytest.mark.parametrize("template", templates, ids=templates_ids)
    def test_pot_eval(self, template, tmp_dir_path):
        pot_eval_testing(template, tmp_dir_path, otx_dir, args)<|MERGE_RESOLUTION|>--- conflicted
+++ resolved
@@ -41,16 +41,10 @@
 from tests.test_suite.e2e_test_system import e2e_pytest_component
 
 args = {
-<<<<<<< HEAD
-    "--train-data-roots": "data/datumaro/mvtec/train",
-    "--val-data-roots": "data/datumaro/mvtec/test",
-    "--test-data-roots": "data/datumaro/mvtec/test",
-=======
     "--train-data-roots": "data/anomaly/shapes/train",
     "--val-data-roots": "data/anomaly/shapes/test",
     "--test-data-roots": "data/anomaly/shapes/test",
     "--input": "data/anomaly/shapes/test/hexagon",
->>>>>>> bf6dc81c
     "train_params": [],
 }
 
