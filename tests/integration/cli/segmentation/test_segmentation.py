--- conflicted
+++ resolved
@@ -33,17 +33,10 @@
 
 # TODO: Currently, it is closed to sample test. need to change other sample
 args = {
-<<<<<<< HEAD
-    "--train-data-roots": "data/datumaro/common_semantic_segmentation_dataset/dataset",
-    "--val-data-roots": "data/datumaro/common_semantic_segmentation_dataset/dataset",
-    "--test-data-roots": "data/datumaro/common_semantic_segmentation_dataset/dataset",
-    "--input": "data/datumaro/common_semantic_segmentation_dataset/dataset/images",
-=======
     "--train-data-roots": "data/datumaro/common_semantic_segmentation_dataset/train",
     "--val-data-roots": "data/datumaro/common_semantic_segmentation_dataset/val",
     "--test-data-roots": "data/datumaro/common_semantic_segmentation_dataset/val",
     "--input": "data/datumaro/common_semantic_segmentation_dataset/train/images",
->>>>>>> 02e7f98a
     "train_params": [
         "params",
         "--learning_parameters.learning_rate_fixed_iters",
@@ -73,17 +66,7 @@
     templates_ids = [template.model_template_id for template in templates]
 
 
-<<<<<<< HEAD
-@pytest.fixture(scope="session")
-def tmp_dir_path():
-    with TemporaryDirectory() as tmp_dir:
-        yield Path(tmp_dir)
-
-
-class TestToolsOTXSemiSLSegmentation:
-=======
 class TestToolsMPASemiSLSegmentation:
->>>>>>> 02e7f98a
     @e2e_pytest_component
     @pytest.mark.parametrize("template", templates, ids=templates_ids)
     def test_otx_train(self, template, tmp_dir_path):
