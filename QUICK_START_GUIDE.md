--- conflicted
+++ resolved
@@ -15,43 +15,25 @@
 1. Clone the training_extensions repository with the following commands:
 
    ```bash
-<<<<<<< HEAD
-   git clone https://github.com/openvinotoolkit/training_extensions.git
-   cd training_extensions
-   git checkout develop
-   git submodule update --init --recursive
-=======
    $ git clone https://github.com/openvinotoolkit/training_extensions.git
    $ cd training_extensions
    $ git checkout develop
    $ git submodule update --init --recursive
->>>>>>> 9fd4ec70
    ```
 
 1. Install prerequisites with:
 
    ```bash
-<<<<<<< HEAD
-   sudo apt-get install python3-pip python3-venv
-=======
    $ sudo apt-get install python3-pip python3-venv
    # verify your python version
    $ python3 --version; pip3 --version; virtualenv --version
    Python 3.8.10
    pip 20.0.2 from /usr/lib/python3/dist-packages/pip (python 3.8)
    virtualenv 20.0.17 from /usr/lib/python3/dist-packages/virtualenv/__init__.py
->>>>>>> 9fd4ec70
    ```
 
    (Optional) You may also want to use Jupyter notebooks or OTE CLI tools:
 
-<<<<<<< HEAD
-   ```bash
-   pip3 install notebook; cd ote_cli/notebooks/; jupyter notebook
-   ```
-
-1. Search for available scripts that create python virtual environments for different task types:
-=======
    ```
    $ pip3 install notebook; cd ote_cli/notebooks/; jupyter notebook
    ```
@@ -59,7 +41,6 @@
    > **_Important note:_** You should confirm that the Python version that installed on your machine should be 3.8.X. For the future release of OTE will support wide range of the Python version.
 
 1. There are available scripts that create python virtual environments for different task types:
->>>>>>> 9fd4ec70
 
    ```bash
    $ find external/ -name init_venv.sh
@@ -67,25 +48,12 @@
 
    > **_Note_** The following scripts are valid for the current version of the project
 
-<<<<<<< HEAD
-   ```bash
-   external/mmdetection/init_venv.sh
-   external/mmsegmentation/init_venv.sh
-   external/deep-object-reid/init_venv.sh
-   ```
-
-   Each line in the output gives an `init_venv.sh` script that creates a virtual environment
-   for the corresponding task type.
-
-1. Choose a task type, for example,`external/mmdetection` for Object Detection.
-=======
    ```
    external/model-preparation-algorithm/init_venv.sh
    external/anomaly/init_venv.sh
    ```
 
    - `external/model-preparation-algorithm/init_venv.sh` can be used to create a virtual environment for the following task types.
->>>>>>> 9fd4ec70
 
      - Classification
      - Detection
@@ -98,13 +66,7 @@
      - Anomaly_detection
      - Anomaly_segmentation
 
-<<<<<<< HEAD
-1. Create and activate a virtual environment for the chosen task, then install the `ote_cli`.
-   Note that the virtual environment directory may be created anywhere on your system.
-   The `./cur_task_venv` is just an example used here for convenience.
-=======
 1. Create and activate a virtual environment for the chosen task, then install the `ote_cli`. The following example shows that creating virtual environment to the `.venv_mpa` folder in your current directory for detection task.
->>>>>>> 9fd4ec70
 
    ```bash
    # create virtual env.
@@ -118,17 +80,8 @@
    > **_note_** that during installation of `ote_cli` the constraint file
    > from the chosen backend folder is used to avoid breaking constraints.
 
-<<<<<<< HEAD
-   Also note that during installation of `ote_cli` the constraint file
-   from the chosen task folder is used to avoid breaking constraints
-   for the OTE task.
-
-1. When `ote_cli` is installed in the virtual environment, you can use the
-   `ote` command line interface to perform various actions for templates related to the chosen task type, such as running, training, evaluating, exporting, etc.
-=======
 1. Once `ote_cli` is installed to the virtual environment, you can use the
    `ote` command line interface to perform various commands for templates related to the chosen task type, described in [OTE CLI commands](#ote-cli-commands) on that virutal environment.
->>>>>>> 9fd4ec70
 
 ## OTE CLI commands
 
@@ -136,18 +89,6 @@
 
 `find` lists model templates available for the given virtual environment.
 
-<<<<<<< HEAD
-```bash
-ote find --root $TASK_ALGO_DIR
-```
-
-Output for the mmdetection used in the above example looks as follows:
-
-```yaml
-- id: Custom_Object_Detection_Gen3_VFNet
-  name: VFNet
-  path: ./external/mmdetection/configs/ote/custom-object-detection/gen3_resnet50_VFNet/template.yaml
-=======
 ```
 (mpa) ...$ ote find --help
 usage: ote find [-h] [--root ROOT] [--task_type {classification,detection,segmentation,instance_segmantation,rotated_detection,anomaly_classification,anomaly_detection,anomaly_segmentation}]
@@ -170,7 +111,6 @@
 - id: Custom_Object_Detection_YOLOX
   name: YOLOX
   path: /local/yunchule/workspace/training_extensions/external/model-preparation-algorithm/configs/detection/cspdarknet_yolox_cls_incr/template.yaml
->>>>>>> 9fd4ec70
   task_type: DETECTION
 - id: Custom_Object_Detection_Gen3_ATSS
   name: ATSS
@@ -189,24 +129,12 @@
 
 `train` command requires `template` as a positional arguement. it could be taken from the output of the `find` command above.
 
-<<<<<<< HEAD
-```bash
-ote train ./external/mmdetection/configs/ote/custom-object-detection/gen3_mobilenetV2_ATSS/template.yaml --help
-=======
 ```
 usage: ote train template
->>>>>>> 9fd4ec70
 ```
 
 And with the `--help` command along with `template`, you can list additional information, such as its parameters common to all model templates and model-specific hyper parameters.
 
-<<<<<<< HEAD
-```bash
-usage: ote train [-h] --train-ann-files TRAIN_ANN_FILES --train-data-roots
-                 TRAIN_DATA_ROOTS --val-ann-files VAL_ANN_FILES
-                 --val-data-roots VAL_DATA_ROOTS [--load-weights LOAD_WEIGHTS]
-                 --save-model-to SAVE_MODEL_TO
-=======
 #### Common parameters
 
 ```bash
@@ -214,7 +142,6 @@
 (mpa) ...$ ote train external/model-preparation-algorithm/configs/detection/mobilenetv2_ssd_cls_incr/template.yaml --help
 usage: ote train [-h] --train-ann-files TRAIN_ANN_FILES --train-data-roots TRAIN_DATA_ROOTS --val-ann-files VAL_ANN_FILES --val-data-roots VAL_DATA_ROOTS [--load-weights LOAD_WEIGHTS] --save-model-to SAVE_MODEL_TO
                  [--enable-hpo] [--hpo-time-ratio HPO_TIME_RATIO]
->>>>>>> 9fd4ec70
                  template {params} ...
 
 positional arguments:
@@ -246,27 +173,6 @@
 command example:
 
 ```bash
-<<<<<<< HEAD
-ote train ./external/mmdetection/configs/ote/custom-object-detection/gen3_mobilenetV2_ATSS/template.yaml params --help
-```
-
-output example:
-
-```bash
-usage: ote train template params [-h]
-                                 [--learning_parameters.batch_size BATCH_SIZE]
-                                 [--learning_parameters.learning_rate LEARNING_RATE]
-                                 [--learning_parameters.learning_rate_warmup_iters LEARNING_RATE_WARMUP_ITERS]
-                                 [--learning_parameters.num_iters NUM_ITERS]
-                                 [--learning_parameters.enable_early_stopping ENABLE_EARLY_STOPPING]
-                                 [--learning_parameters.early_stop_patience EARLY_STOP_PATIENCE]
-                                 [--learning_parameters.early_stop_iteration_patience EARLY_STOP_ITERATION_PATIENCE]
-                                 [--postprocessing.confidence_threshold CONFIDENCE_THRESHOLD]
-                                 [--postprocessing.result_based_confidence_threshold RESULT_BASED_CONFIDENCE_THRESHOLD]
-                                 [--nncf_optimization.enable_quantization ENABLE_QUANTIZATION]
-                                 [--nncf_optimization.enable_pruning ENABLE_PRUNING]
-                                 [--nncf_optimization.maximal_accuracy_degradation MAXIMAL_ACCURACY_DEGRADATION]
-=======
 # command example to get tamplate-specific parameters
 (mpa) ...$ ote train external/model-preparation-algorithm/configs/detection/mobilenetv2_ssd_cls_incr/template.yaml params --help
 usage: ote train template params [-h] [--learning_parameters.batch_size BATCH_SIZE] [--learning_parameters.learning_rate LEARNING_RATE] [--learning_parameters.learning_rate_warmup_iters LEARNING_RATE_WARMUP_ITERS]
@@ -277,7 +183,6 @@
                                  [--nncf_optimization.enable_pruning ENABLE_PRUNING] [--nncf_optimization.pruning_supported PRUNING_SUPPORTED] [--tiling_parameters.enable_tiling ENABLE_TILING]
                                  [--tiling_parameters.enable_adaptive_params ENABLE_ADAPTIVE_PARAMS] [--tiling_parameters.tile_size TILE_SIZE] [--tiling_parameters.tile_overlap TILE_OVERLAP]
                                  [--tiling_parameters.tile_max_number TILE_MAX_NUMBER]
->>>>>>> 9fd4ec70
 
 optional arguments:
   -h, --help            show this help message and exit
@@ -299,56 +204,7 @@
                         default_value: 3
                         max_value: 10000
                         min_value: 0
-<<<<<<< HEAD
-  --learning_parameters.num_iters NUM_ITERS
-                        header: Number of training iterations
-                        type: INTEGER
-                        default_value: 300
-                        max_value: 100000
-                        min_value: 1
-  --learning_parameters.enable_early_stopping ENABLE_EARLY_STOPPING
-                        header: Enable early stopping of the training
-                        type: BOOLEAN
-                        default_value: True
-  --learning_parameters.early_stop_patience EARLY_STOP_PATIENCE
-                        header: Patience for early stopping
-                        type: INTEGER
-                        default_value: 10
-                        max_value: 50
-                        min_value: 0
-  --learning_parameters.early_stop_iteration_patience EARLY_STOP_ITERATION_PATIENCE
-                        header: Iteration patience for early stopping
-                        type: INTEGER
-                        default_value: 0
-                        max_value: 1000
-                        min_value: 0
-  --postprocessing.confidence_threshold CONFIDENCE_THRESHOLD
-                        header: Confidence threshold
-                        type: FLOAT
-                        default_value: 0.35
-                        max_value: 1
-                        min_value: 0
-  --postprocessing.result_based_confidence_threshold RESULT_BASED_CONFIDENCE_THRESHOLD
-                        header: Result based confidence threshold
-                        type: BOOLEAN
-                        default_value: True
-  --nncf_optimization.enable_quantization ENABLE_QUANTIZATION
-                        header: Enable quantization algorithm
-                        type: BOOLEAN
-                        default_value: True
-  --nncf_optimization.enable_pruning ENABLE_PRUNING
-                        header: Enable filter pruning algorithm
-                        type: BOOLEAN
-                        default_value: False
-  --nncf_optimization.maximal_accuracy_degradation MAXIMAL_ACCURACY_DEGRADATION
-                        header: Maximum accuracy degradation
-                        type: FLOAT
-                        default_value: 1.0
-                        max_value: 100.0
-                        min_value: 0.0
-=======
 ...
->>>>>>> 9fd4ec70
 ```
 
 #### Command example of the training
@@ -359,10 +215,6 @@
 
 ---------------iou_thr: 0.5---------------
 
-<<<<<<< HEAD
-```bash
-ote optimize ./external/mmdetection/configs/ote/custom-object-detection/gen3_mobilenetV2_ATSS/template.yaml --load-weights weights.pth --save-model-to ./nncf_output --save-performance ./nncf_output/performance.json --train-ann-file ./data/car_tree_bug/annotations/instances_default.json --train-data-roots ./data/car_tree_bug/images --val-ann-file ./data/car_tree_bug/annotations/instances_default.json --val-data-roots ./data/car_tree_bug/images
-=======
 +--------+-----+------+--------+-------+
 | class  | gts | dets | recall | ap    |
 +--------+-----+------+--------+-------+
@@ -376,26 +228,16 @@
 2022-11-17 11:08:15,334 | INFO : F-measure after evaluation: 0.8809523809523808
 2022-11-17 11:08:15,334 | INFO : Evaluation completed
 Performance(score: 0.8809523809523808, dashboard: (1 metric groups))
->>>>>>> 9fd4ec70
 ```
 
 ### Exporting
 
-<<<<<<< HEAD
-```bash
-ote optimize ./external/mmdetection/configs/ote/custom-object-detection/gen3_mobilenetV2_ATSS/template.yaml --load-weights openvino.xml --save-model-to ./pot_output --save-performance ./pot_output/performance.json --train-ann-file ./data/car_tree_bug/annotations/instances_default.json --train-data-roots ./data/car_tree_bug/images --val-ann-file ./data/car_tree_bug/annotations/instances_default.json --val-data-roots ./data/car_tree_bug/images
-```
-=======
 `export` exports a trained model to the OpenVINO format in order to efficiently run it on Intel hardware.
->>>>>>> 9fd4ec70
 
 With the `--help` command, you can list additional information, such as its parameters common to all model templates:
 command example:
 
 ```bash
-<<<<<<< HEAD
-ote optimize ./external/mmdetection/configs/ote/custom-object-detection/gen3_mobilenetV2_ATSS/template.yaml --help
-=======
 (mpa) ...$ ote export external/model-preparation-algorithm/configs/detection/mobilenetv2_ssd_cls_incr/template.yaml --help
 usage: ote export [-h] --load-weights LOAD_WEIGHTS --save-model-to SAVE_MODEL_TO template
 
@@ -422,7 +264,6 @@
 2022-11-21 15:40:06,534 | INFO : Exporting completed
 2022-11-21 15:40:06,534 | INFO : run task done.
 2022-11-21 15:40:06,538 | INFO : Exporting completed
->>>>>>> 9fd4ec70
 ```
 
 ### Optimization
@@ -435,19 +276,11 @@
 With the `--help` command, you can list additional information.
 command example:
 
-<<<<<<< HEAD
-```bash
-usage: ote optimize [-h] --train-ann-files TRAIN_ANN_FILES --train-data-roots TRAIN_DATA_ROOTS --val-ann-files
-                 VAL_ANN_FILES --val-data-roots VAL_DATA_ROOTS --load-weights LOAD_WEIGHTS --save-model-to
-                 SAVE_MODEL_TO [--aux-weights AUX_WEIGHTS]
-                 template {params} ...
-=======
 ```
 (mpa) ...$ ote optimize external/model-preparation-algorithm/configs/detection/mobilenetv2_ssd_cls_incr/template.yaml --help
 usage: ote optimize [-h] --train-ann-files TRAIN_ANN_FILES --train-data-roots TRAIN_DATA_ROOTS --val-ann-files VAL_ANN_FILES --val-data-roots VAL_DATA_ROOTS --load-weights LOAD_WEIGHTS --save-model-to SAVE_MODEL_TO
                     [--save-performance SAVE_PERFORMANCE]
                     template {params} ...
->>>>>>> 9fd4ec70
 
 positional arguments:
   template
@@ -477,11 +310,7 @@
 The command below performs optimization to the [trained model](#command-example-of-the-training) `outputs/weights.pth` in previous section and save optimized model to the `outputs/nncf` folder.
 
 ```bash
-<<<<<<< HEAD
-ote eval ./external/mmdetection/configs/ote/custom-object-detection/gen3_mobilenetV2_ATSS/template.yaml --help
-=======
 (mpa) ...$ ote optimize external/model-preparation-algorithm/configs/detection/mobilenetv2_ssd_cls_incr/template.yaml --train-ann-files data/airport/annotation_person_train.json --train-data-roots data/airport/train/ --val-ann-files data/airport/annotation_person_val.json --val-data-roots data/airport/val/ --load-weights outputs/weights.pth --save-model-to outputs/nncf --save-performance outputs/nncf/performance.json
->>>>>>> 9fd4ec70
 ```
 
 #### Command example for optimizing OpenVINO model (.xml) with OpenVINO POT:
@@ -489,12 +318,6 @@
 The command below performs optimization to the [exported model](#command-example-of-the-exporting) `outputs/ov/openvino.xml` in previous section and save optimized model to the `outputs/ov/pot` folder.
 
 ```bash
-<<<<<<< HEAD
-usage: ote eval [-h] --test-ann-files TEST_ANN_FILES --test-data-roots
-                TEST_DATA_ROOTS --load-weights LOAD_WEIGHTS
-                [--save-performance SAVE_PERFORMANCE]
-                template {params} ...
-=======
 (mpa) ...$ ote optimize external/model-preparation-algorithm/configs/detection/mobilenetv2_ssd_cls_incr/template.yaml --train-ann-files data/airport/annotation_person_train.json --train-data-roots data/airport/train/ --val-ann-files data/airport/annotation_person_val.json --val-data-roots data/airport/val/ --load-weights outputs/ov/openvino.xml --save-model-to outputs/ov/pot --save-performance outputs/ov/pot/performance.json
 ```
 
@@ -508,7 +331,6 @@
 ```bash
 (mpa) yunchu@yunchu-desktop:~/workspace/training_extensions$ ote eval external/model-preparation-algorithm/configs/detection/mobilenetv2_ssd_cls_incr/template.yaml --help
 usage: ote eval [-h] --test-ann-files TEST_ANN_FILES --test-data-roots TEST_DATA_ROOTS --load-weights LOAD_WEIGHTS [--save-performance SAVE_PERFORMANCE] template {params} ...
->>>>>>> 9fd4ec70
 
 positional arguments:
   template
@@ -531,13 +353,7 @@
 
 #### Command example of the evaluation
 
-<<<<<<< HEAD
-```bash
-ote export ./external/mmdetection/configs/ote/custom-object-detection/gen3_mobilenetV2_ATSS/template.yaml --help
-```
-=======
 The command below performs evaluation to the [trained model](#command-example-of-the-training) `outputs/weights.pth` in previous section and save result performance to the `outputs/performance.json` file.
->>>>>>> 9fd4ec70
 
 ```bash
 (mpa) ...$ ote eval external/model-preparation-algorithm/configs/detection/mobilenetv2_ssd_cls_incr/template.yaml --test-ann-files data/airport/annotation_person_val.json --test-data-roots data/airport/val/ --load-weights outputs/weights.pth --save-performance outputs/performance.json
@@ -545,12 +361,6 @@
 [>>>>>>>>>>>>>>>>>>>>>>>>>>>>>>>>>>>>>>>>>>>>>>>>>>] 10/10, 7.9 task/s, elapsed: 1s, ETA:     0s
 ---------------iou_thr: 0.5---------------
 
-<<<<<<< HEAD
-```bash
-usage: ote export [-h] --load-weights LOAD_WEIGHTS --save-model-to
-                  SAVE_MODEL_TO
-                  template
-=======
 +--------+-----+------+--------+-------+
 | class  | gts | dets | recall | ap    |
 +--------+-----+------+--------+-------+
@@ -565,7 +375,6 @@
 2022-11-21 15:30:04,746 | INFO : Evaluation completed
 Performance(score: 0.8799999999999999, dashboard: (1 metric groups))
 ```
->>>>>>> 9fd4ec70
 
 ### Demonstrate
 
@@ -579,21 +388,8 @@
 command example:
 
 ```bash
-<<<<<<< HEAD
-ote demo ./external/mmdetection/configs/ote/custom-object-detection/gen3_mobilenetV2_ATSS/template.yaml --help
-```
-
-output example:
-
-```bash
-usage: ote demo [-h] -i INPUT --load-weights LOAD_WEIGHTS
-                [--fit-to-size FIT_TO_SIZE FIT_TO_SIZE] [--loop]
-                [--delay DELAY] [--display-perf]
-                template {params} ...
-=======
 (mpa) ...$ ote demo external/model-preparation-algorithm/configs/detection/mobilenetv2_ssd_cls_incr/template.yaml --help
 usage: ote demo [-h] -i INPUT --load-weights LOAD_WEIGHTS [--fit-to-size FIT_TO_SIZE FIT_TO_SIZE] [--loop] [--delay DELAY] [--display-perf] template {params} ...
->>>>>>> 9fd4ec70
 
 positional arguments:
   template
@@ -617,28 +413,14 @@
 
 The command below performs demonstration to the [optimized model](#command-example-for-optimizing-openvino-model-xml-with-openvino-pot) `outputs/ov/pot/openvino.xml` in previous section with images in the given input folder.
 
-<<<<<<< HEAD
-With the `--help` command, you can list additional information, such as its parameters common to all model templates:
-command example:
-
-```bash
-ote deploy ./external/mmdetection/configs/ote/custom-object-detection/gen3_mobilenetV2_ATSS/template.yaml --help
-=======
 ```bash
 (mpa) ...$ ote demo external/model-preparation-algorithm/configs/detection/mobilenetv2_ssd_cls_incr/template.yaml --input data/airport/val/ --load-weights outputs/ov/pot/openvino.xml --display-perf --delay 1000
 ...
 [ INFO ] OpenVINO inference completed
->>>>>>> 9fd4ec70
 ```
 
 > **_Note:_** The inference results with a model will be display to the GUI window with 1 second interval. If you execute this command from the remote environment (e.g., using text-only SSH via terminal) without having remote GUI client software, you can meet some error message from this command.
 
-<<<<<<< HEAD
-```bash
-usage: ote deploy [-h] --load-weights LOAD_WEIGHTS
-                  [--save-model-to SAVE_MODEL_TO]
-                  template
-=======
 ### Deployment
 
 `deploy` creates openvino.zip with a self-contained python package, a demo application, and an exported model.
@@ -649,7 +431,6 @@
 ```bash
 (mpa) ...$ ote deploy external/model-preparation-algorithm/configs/detection/mobilenetv2_ssd_cls_incr/template.yaml --help
 usage: ote deploy [-h] --load-weights LOAD_WEIGHTS [--save-model-to SAVE_MODEL_TO] template
->>>>>>> 9fd4ec70
 
 positional arguments:
   template
