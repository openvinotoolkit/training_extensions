--- conflicted
+++ resolved
@@ -36,11 +36,6 @@
 - [ ] I have updated the license header for each file (see an example below).
 
 ```python
-<<<<<<< HEAD
 # Copyright (C) 2023 Intel Corporation
-#
-=======
-# Copyright (C) 2022 Intel Corporation
->>>>>>> f8e31db2
 # SPDX-License-Identifier: Apache-2.0
 ```