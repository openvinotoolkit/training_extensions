--- conflicted
+++ resolved
@@ -79,12 +79,7 @@
       - name: Run unit test
         run: tox -vv -e unittest-all-py38-pt1
       - name: Upload coverage artifact
-<<<<<<< HEAD
-        if: ${{ matrix.python-version == '3.8' }}
         uses: actions/upload-artifact@a8a3f3ad30e3422c9c7b888a15615d19a852ae32 # v3.1.3
-=======
-        uses: actions/upload-artifact@v3
->>>>>>> cada909c
         with:
           name: coverage
           path: .tox/coverage.xml
