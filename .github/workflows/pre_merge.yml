name: PR Checks

on:
  push:
    branches:
      - develop
      - releases/**
  pull_request:
    types:
      - opened
      - reopened
      - synchronize
  workflow_dispatch: # run on request (no need for PR)

# Declare default permissions as read only.
permissions: read-all

jobs:
  Code-Quality-Checks:
    # This is what will cancel the job concurrency
    concurrency:
      group: ${{ github.workflow }}-Linting-${{ github.event.pull_request.number || github.ref }}
      cancel-in-progress: true
    runs-on: ubuntu-20.04
    steps:
      - name: Checkout repository
        uses: actions/checkout@f43a0e5ff2bd294095638e18286ca9a3d1956744 # v3.6.0
      - name: Set up Python
        uses: actions/setup-python@65d7f2d534ac1bc67fcd62888c5f4f3d2cb2b236 # v4.7.1
        with:
          python-version: "3.10"
      - name: Install dependencies
        run: |
<<<<<<< HEAD
          pip install pip-tools==7.3.0
          pip-compile --generate-hashes -o /tmp/otx-dev-requirements.txt requirements/dev.txt
          pip install --require-hashes --no-deps -r /tmp/otx-dev-requirements.txt
=======
          pip install --require-hashes --no-deps -r requirements/gh-actions.txt
          pip-compile --generate-hashes -o /tmp/otx-dev-requirements.txt requirements/dev.txt
          pip install --require-hashes --no-deps -r /tmp/otx-dev-requirements.txt
          rm /tmp/otx-dev-requirements.txt
>>>>>>> d41b273d
      - name: Code quality checks
        run: tox -vv -e pre-commit-all-py310-pt1
  Unit-Test:
    needs: Code-Quality-Checks
    strategy:
      fail-fast: false
      matrix:
        include:
          - python-version: "3.9"
            tox-env: "py39"
          - python-version: "3.10"
            tox-env: "py310"
    name: Unit-Test-with-Python${{ matrix.python-version }}
    # This is what will cancel the job concurrency
    concurrency:
      group: ${{ github.workflow }}-Unit-${{ github.event.pull_request.number || github.ref }}-${{ matrix.tox-env }}
      cancel-in-progress: true
    uses: ./.github/workflows/run_tests_in_tox_custom.yml
    with:
      python-version: ${{ matrix.python-version }}
      toxenv-pyver: ${{ matrix.tox-env }}
      toxenv-task: all
      tests-dir: tests/unit
      timeout-minutes: 120
      upload-artifact: true
      artifact-prefix: "unit-test-results"
      runs-on: "['otx-gpu-v100-1']"
  Coverage-Test:
    needs: Code-Quality-Checks
    concurrency:
      group: ${{ github.workflow }}-Coverage-${{ github.event.pull_request.number || github.ref }}}
      cancel-in-progress: true
    runs-on: ["otx-gpu-v100-1"]
    container:
      image: 219678651685.dkr.ecr.eu-central-1.amazonaws.com/ote-ci:pr-194-1334bef936df3b06d28bc3d1bd90e7248359b99e
      options: --runtime=nvidia --env-file=/home/runner/.nvidia.env --shm-size=24g
    steps:
      - name: Checkout repository
        uses: actions/checkout@f43a0e5ff2bd294095638e18286ca9a3d1956744 # v3.6.0
      - name: Install Python
        uses: actions/setup-python@65d7f2d534ac1bc67fcd62888c5f4f3d2cb2b236 # v4.7.1
        with:
          python-version: "3.8"
      - name: Install dependencies
        run: |
<<<<<<< HEAD
          pip install pip-tools==7.3.0
          pip-compile --generate-hashes -o /tmp/otx-dev-requirements.txt requirements/dev.txt
          pip install --require-hashes --no-deps -r /tmp/otx-dev-requirements.txt
=======
          pip install --require-hashes --no-deps -r requirements/gh-actions.txt
          pip-compile --generate-hashes -o /tmp/otx-dev-requirements.txt requirements/dev.txt
          pip install --require-hashes --no-deps -r /tmp/otx-dev-requirements.txt
          rm /tmp/otx-dev-requirements.txt
>>>>>>> d41b273d
      - name: Run unit test
        run: tox -vv -e unittest-all-py38-pt1
      - name: Upload coverage artifact
        uses: actions/upload-artifact@a8a3f3ad30e3422c9c7b888a15615d19a852ae32 # v3.1.3
        with:
          name: coverage
          path: .tox/coverage.xml
      - name: Upload coverage reports to Codecov
        run: |
          # If the workflow is triggered from PR then it gets the commit id from the PR.
          # else it uses the commit id of the latest commit. This is because the commit
          # of the checked-out branch/commit does not exist in the tree as it is grafted.
          # Also note: GitHub does not pass secrets to pipelines triggered from a fork.
          # This means that upload will fail for PRs from forks.
          if [ -n "${{ github.event.pull_request.head.sha }}" ]
          then
            COMMIT_ID=${{ github.event.pull_request.head.sha }}
          else
            COMMIT_ID=${{ github.sha }}
          fi
          # current version of codecov-action does not support uploading reports through the proxy
          # so we use the latest version of codecov uploader binary
          curl -Os https://uploader.codecov.io/latest/linux/codecov
          chmod +x codecov
          ./codecov -t ${{ secrets.CODECOV_TOKEN }} --sha $COMMIT_ID -U $HTTP_PROXY -f .tox/coverage.xml -F ${{ matrix.tox-env }}
  Integration-Test:
    needs: [Unit-Test, Coverage-Test]
    strategy:
      fail-fast: false
      matrix:
        include:
          - task: "all"
            test_dir: "tests/integration/cli/test_cli.py"
          - task: "cls"
            test_dir: "tests/integration/cli/classification"
          - task: "det"
            test_dir: "tests/integration/cli/detection"
          - task: "iseg"
            test_dir: "tests/integration/cli/instance_segmentation"
          - task: "seg"
            test_dir: "tests/integration/cli/semantic_segmentation"
          - task: "act"
            test_dir: "tests/integration/cli/action"
          - task: "ano"
            test_dir: "tests/integration/cli/anomaly"
          - task: "visprompt"
            test_dir: "tests/integration/cli/visual_prompting"
    name: Integration-Test-py310-${{ matrix.task }}
    # This is what will cancel the job concurrency
    concurrency:
      group: ${{ github.workflow }}-Integration-${{ github.event.pull_request.number || github.ref }}-${{ matrix.task }}
      cancel-in-progress: true
    uses: ./.github/workflows/run_tests_in_tox.yml
    with:
      python-version: "3.10"
      toxenv-pyver: "py310"
      toxenv-task: ${{ matrix.task }}
      tests-dir: ${{ matrix.test_dir }}
      timeout-minutes: 120
      upload-artifact: true
      artifact-prefix: "intg-test-results"<|MERGE_RESOLUTION|>--- conflicted
+++ resolved
@@ -31,16 +31,10 @@
           python-version: "3.10"
       - name: Install dependencies
         run: |
-<<<<<<< HEAD
-          pip install pip-tools==7.3.0
-          pip-compile --generate-hashes -o /tmp/otx-dev-requirements.txt requirements/dev.txt
-          pip install --require-hashes --no-deps -r /tmp/otx-dev-requirements.txt
-=======
           pip install --require-hashes --no-deps -r requirements/gh-actions.txt
           pip-compile --generate-hashes -o /tmp/otx-dev-requirements.txt requirements/dev.txt
           pip install --require-hashes --no-deps -r /tmp/otx-dev-requirements.txt
           rm /tmp/otx-dev-requirements.txt
->>>>>>> d41b273d
       - name: Code quality checks
         run: tox -vv -e pre-commit-all-py310-pt1
   Unit-Test:
@@ -86,16 +80,10 @@
           python-version: "3.8"
       - name: Install dependencies
         run: |
-<<<<<<< HEAD
-          pip install pip-tools==7.3.0
-          pip-compile --generate-hashes -o /tmp/otx-dev-requirements.txt requirements/dev.txt
-          pip install --require-hashes --no-deps -r /tmp/otx-dev-requirements.txt
-=======
           pip install --require-hashes --no-deps -r requirements/gh-actions.txt
           pip-compile --generate-hashes -o /tmp/otx-dev-requirements.txt requirements/dev.txt
           pip install --require-hashes --no-deps -r /tmp/otx-dev-requirements.txt
           rm /tmp/otx-dev-requirements.txt
->>>>>>> d41b273d
       - name: Run unit test
         run: tox -vv -e unittest-all-py38-pt1
       - name: Upload coverage artifact
