name: Build and upload to PyPI

on:
  workflow_dispatch: # run on request (no need for PR)
  release:
    types: [published]

# Declare default permissions as read only.
permissions: read-all

jobs:
  build:
    name: Build
    runs-on: ubuntu-latest
    steps:
      - name: Checkout
        uses: actions/checkout@b4ffde65f46336ab88eb53be808477a3936bae11 # v4.1.1
      - name: Set up Python 3.10
        uses: actions/setup-python@82c7e631bb3cdc910f68e0081d67478d79c6982d # v5.1.0
        with:
          python-version: "3.10"
      - name: Install pypa/build
        run: python -m pip install --require-hashes --no-deps -r .ci/requirements/publish/requirements.txt
      - name: Build sdist
        run: python -m build --sdist
      - uses: actions/upload-artifact@65462800fd760344b1a7b4382951275a0abb4808 # v4.3.3
        with:
          name: artifact-sdist
          path: dist/*.tar.gz
      - name: Build wheel
        run: python -m build --wheel
      - uses: actions/upload-artifact@1746f4ab65b179e0ea60a494b83293b640dd5bba # v4.3.2
        with:
          name: artifact-wheel
          path: dist/*.whl

  publish_package:
    name: Publish package
    needs: [build]
    environment: pypi
    runs-on: ubuntu-latest
    permissions:
      packages: write
      contents: write
      id-token: write
    steps:
      - name: Download artifacts
        uses: actions/download-artifact@87c55149d96e628cc2ef7e6fc2aab372015aec85 # v4.1.3
        with:
          path: dist
          pattern: artifact-*
          merge-multiple: true
      # to determine where to publish the package distribution to PyPI or TestPyPI
      - name: Check tag
        id: check-tag
        uses: actions-ecosystem/action-regex-match@9e6c4fb3d5e898f505be7a1fb6e7b0a278f6665b # v2.0.2
        with:
          text: ${{ github.ref }}
          regex: '^refs/tags/[0-9]+\.[0-9]+\.[0-9]+(\.[0-9]+rc[0-9]+|rc[0-9]+)?$'
      - name: Upload package distributions to github
        if: ${{ steps.check-tag.outputs.match != '' }}
        uses: svenstaro/upload-release-action@04733e069f2d7f7f0b4aebc4fbdbce8613b03ccd # v2
        with:
          repo_token: ${{ secrets.GITHUB_TOKEN }}
          file: dist/*
          tag: ${{ github.ref }}
          overwrite: true
          file_glob: true
      - name: Publish package distributions to PyPI
        if: ${{ steps.check-tag.outputs.match != '' }}
<<<<<<< HEAD
        uses: pypa/gh-action-pypi-publish@e53eb8b103ffcb59469888563dc324e3c8ba6f06 # v1.8.12
=======
        uses: pypa/gh-action-pypi-publish@ec4db0b4ddc65acdf4bff5fa45ac92d78b56bdf0 # v1.9.0
        with:
          password: ${{ secrets.PYPI_API_TOKEN }}
>>>>>>> a6843781
      - name: Publish package distributions to TestPyPI
        if: ${{ steps.check-tag.outputs.match == '' }}
        uses: pypa/gh-action-pypi-publish@ec4db0b4ddc65acdf4bff5fa45ac92d78b56bdf0 # v1.9.0
        with:
          repository-url: https://test.pypi.org/legacy/
          verbose: true<|MERGE_RESOLUTION|>--- conflicted
+++ resolved
@@ -68,13 +68,7 @@
           file_glob: true
       - name: Publish package distributions to PyPI
         if: ${{ steps.check-tag.outputs.match != '' }}
-<<<<<<< HEAD
-        uses: pypa/gh-action-pypi-publish@e53eb8b103ffcb59469888563dc324e3c8ba6f06 # v1.8.12
-=======
         uses: pypa/gh-action-pypi-publish@ec4db0b4ddc65acdf4bff5fa45ac92d78b56bdf0 # v1.9.0
-        with:
-          password: ${{ secrets.PYPI_API_TOKEN }}
->>>>>>> a6843781
       - name: Publish package distributions to TestPyPI
         if: ${{ steps.check-tag.outputs.match == '' }}
         uses: pypa/gh-action-pypi-publish@ec4db0b4ddc65acdf4bff5fa45ac92d78b56bdf0 # v1.9.0
