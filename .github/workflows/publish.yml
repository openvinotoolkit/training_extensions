--- conflicted
+++ resolved
@@ -33,16 +33,10 @@
           python-version: "3.10"
       - name: Install pypa/build
         run: |
-<<<<<<< HEAD
-          pip install pip-tools==7.3.0
-          pip-compile --generate-hashes -o /tmp/otx-publish-requirements.txt requirements/publish.txt
-          pip install --require-hashes --no-deps -r /tmp/otx-publish-requirements.txt
-=======
           pip install --require-hashes --no-deps -r requirements/gh-actions.txt
           pip-compile --generate-hashes -o /tmp/otx-publish-requirements.txt requirements/publish.txt
           pip install --require-hashes --no-deps -r /tmp/otx-publish-requirements.txt
           rm /tmp/otx-publish-requirements.txt
->>>>>>> d41b273d
       - name: Build sdist
         run: python -m build --sdist
       - uses: actions/upload-artifact@a8a3f3ad30e3422c9c7b888a15615d19a852ae32 # v3.1.3
