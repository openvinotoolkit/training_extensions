--- conflicted
+++ resolved
@@ -97,17 +97,13 @@
 
 # Quick start guide
 
-In order to get started with OpenVINO™ Training eXtensions see [the quick-start guide](https://openvinotoolkit.github.io/training_extensions/get_started/index.html).
+In order to get started with OpenVINO™ Training eXtensions see [the quick-start guide](QUICK_START_GUIDE.md).
 
 ---
 
 # Documentation
 
-<<<<<<< HEAD
-Refer to our [documentation](https://openvinotoolkit.github.io/training_extensions/index.html) to read about explanation of the algorithms, additional features and also look into our dedicated tutorials covering all the functionality
-=======
-Refer to our documentation(will be added soon) to read about explanation of the algorithms and additional features and also look into our dedicated tutorials covering all the functionality
->>>>>>> b425a259
+Refer to our documentation(will be released soon) to read about explanation of the algorithms, additional features and also look into our dedicated tutorials covering all the functionality
 
 ---
 
