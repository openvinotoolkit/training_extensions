<div align="center">

# OpenVINO™ Training Extensions

---

[Key Features](#key-features)
[Installation](https://openvinotoolkit.github.io/training_extensions/1.4.2/guide/get_started/installation.html)
[Documentation](https://openvinotoolkit.github.io/training_extensions/1.4.2/index.html)
[License](#license)

[![PyPI](https://img.shields.io/pypi/v/otx)](https://pypi.org/project/otx)

<!-- markdownlint-disable MD042 -->

[![python](https://img.shields.io/badge/python-3.8%2B-green)]()
[![pytorch](https://img.shields.io/badge/pytorch-1.13.1%2B-orange)]()
[![openvino](https://img.shields.io/badge/openvino-2023.0-purple)]()

<!-- markdownlint-enable  MD042 -->

[![Codecov](https://codecov.io/gh/openvinotoolkit/training_extensions/branch/develop/graph/badge.svg?token=9HVFNMPFGD)](https://codecov.io/gh/openvinotoolkit/training_extensions)
[![Pre-Merge Test](https://github.com/openvinotoolkit/training_extensions/actions/workflows/pre_merge.yml/badge.svg)](https://github.com/openvinotoolkit/training_extensions/actions/workflows/pre_merge.yml)
[![Nightly Test](https://github.com/openvinotoolkit/training_extensions/actions/workflows/daily.yml/badge.svg)](https://github.com/openvinotoolkit/training_extensions/actions/workflows/daily.yml)
[![Build Docs](https://github.com/openvinotoolkit/training_extensions/actions/workflows/docs.yml/badge.svg)](https://github.com/openvinotoolkit/training_extensions/actions/workflows/docs.yml)
[![License](https://img.shields.io/badge/License-Apache%202.0-blue.svg)](https://opensource.org/licenses/Apache-2.0)
[![Downloads](https://static.pepy.tech/personalized-badge/otx?period=total&units=international_system&left_color=grey&right_color=green&left_text=PyPI%20Downloads)](https://pepy.tech/project/otx)

---

</div>

## Introduction

OpenVINO™ Training Extensions is a low-code transfer learning framework for Computer Vision.
The CLI commands of the framework allows users to train, infer, optimize and deploy models easily and quickly even with low expertise in the deep learning field.
OpenVINO™ Training Extensions offers diverse combinations of model architectures, learning methods, and task types based on [PyTorch](https://pytorch.org) and [OpenVINO™ toolkit](https://software.intel.com/en-us/openvino-toolkit).

OpenVINO™ Training Extensions provides a "model template" for every supported task type, which consolidates necessary information to build a model.
Model templates are validated on various datasets and serve one-stop shop for obtaining the best models in general.
If you are an experienced user, you can configure your own model based on [torchvision](https://pytorch.org/vision/stable/index.html), [mmcv](https://github.com/open-mmlab/mmcv), [timm](https://github.com/huggingface/pytorch-image-models) and [OpenVINO Model Zoo (OMZ)](https://github.com/openvinotoolkit/open_model_zoo).

Furthermore, OpenVINO™ Training Extensions provides automatic configuration for ease of use.
The framework will analyze your dataset and identify the most suitable model and figure out the best input size setting and other hyper-parameters.
The development team is continuously extending this [Auto-configuration](https://openvinotoolkit.github.io/training_extensions/latest/guide/explanation/additional_features/auto_configuration.html) functionalities to make training as simple as possible so that single CLI command can obtain accurate, efficient and robust models ready to be integrated into your project.

### Key Features

OpenVINO™ Training Extensions supports the following computer vision tasks:

- **Classification**, including multi-class, multi-label and hierarchical image classification tasks.
- **Object detection** including rotated bounding box support
- **Semantic segmentation**
- **Instance segmentation** including tiling algorithm support
- **Action recognition** including action classification and detection
- **Anomaly recognition** tasks including anomaly classification, detection and segmentation

OpenVINO™ Training Extensions supports the [following learning methods](https://openvinotoolkit.github.io/training_extensions/1.4.2/guide/explanation/algorithms/index.html):

- **Supervised**, incremental training, which includes class incremental scenario and contrastive learning for classification and semantic segmentation tasks
- **Semi-supervised learning**
- **Self-supervised learning**

OpenVINO™ Training Extensions provides the following usability features:

- [Auto-configuration](https://openvinotoolkit.github.io/training_extensions/latest/guide/explanation/additional_features/auto_configuration.html). OpenVINO™ Training Extensions analyzes provided dataset and selects the proper task and model with appropriate input size to provide the best accuracy/speed trade-off. It will also make a random auto-split of your dataset if there is no validation set provided.
- [Datumaro](https://openvinotoolkit.github.io/datumaro/stable/index.html) data frontend: OpenVINO™ Training Extensions supports the most common academic field dataset formats for each task. We are constantly working to extend supported formats to give more freedom of datasets format choice.
- **Distributed training** to accelerate the training process when you have multiple GPUs
<<<<<<< HEAD
- **Half-precision training** to save GPUs memory and use larger batch sizes
- Integrated, efficient [hyper-parameter optimization module (HPO)](https://openvinotoolkit.github.io/training_extensions/1.4.2/guide/explanation/additional_features/hpo.html). Through dataset proxy and built-in hyper-parameter optimizer, you can get much faster hyper-parameter optimization compared to other off-the-shelf tools. The hyperparameter optimization is dynamically scheduled based on your resource budget.
- OpenVINO™ Training Extensions uses [Datumaro](https://openvinotoolkit.github.io/datumaro/v1.4.1/index.html) as the backend to hadle datasets. Thanks to that, OpenVINO™ Training Extensions supports the most common academic field dataset formats for each task. We constantly working to extend supported formats to give more freedom of datasets format choice.
- [Auto-configuration functionality](https://openvinotoolkit.github.io/training_extensions/1.4.2/guide/explanation/additional_features/auto_configuration.html). OpenVINO™ Training Extensions analyzes provided dataset and selects the proper task and model template to provide the best accuracy/speed trade-off. It will also make a random auto-split of your dataset if there is no validation set provided.
=======
- **Mixed-precision training** to save GPUs memory and use larger batch sizes
- Integrated, efficient [hyper-parameter optimization module (HPO)](https://openvinotoolkit.github.io/training_extensions/latest/guide/explanation/additional_features/hpo.html). Through dataset proxy and built-in hyper-parameter optimizer, you can get much faster hyper-parameter optimization compared to other off-the-shelf tools. The hyperparameter optimization is dynamically scheduled based on your resource budget.
>>>>>>> 6d3dd348

---

## Getting Started

### Installation

Please refer to the [installation guide](https://openvinotoolkit.github.io/training_extensions/1.4.2/guide/get_started/installation.html).

Note: Python 3.8, 3.9 and 3.10 were tested, along with Ubuntu 18.04, 20.04 and 22.04.

### OpenVINO™ Training Extensions CLI Commands

- `otx find` helps you quickly find the best pre-configured models templates as well as a list of supported backbones
- `otx build` creates the workspace folder with all necessary components to start training. It can help you configure your own model with any supported backbone and even prepare a custom split for your dataset
- `otx train` actually starts training on your dataset
- `otx eval` runs evaluation of your trained model in PyTorch or OpenVINO™ IR format
- `otx optimize` runs an optimization algorithm to quantize and prune your deep learning model with help of [NNCF](https://github.com/openvinotoolkit/nncf) and [POT](https://docs.openvino.ai/latest/pot_introduction.html) tools.
- `otx export` starts exporting your model to the OpenVINO™ IR format
- `otx deploy` outputs the exported model together with the self-contained python package, a demo application to port and infer it outside of this repository.
- `otx demo` allows one to apply a trained model on the custom data or the online footage from a web camera and see how it will work in a real-life scenario.
- `otx explain` runs explain algorithm on the provided data and outputs images with the saliency maps to show how your model makes predictions.

You can find more details with examples in the [CLI command intro](https://openvinotoolkit.github.io/training_extensions/1.4.2/guide/get_started/cli_commands.html).

---

## Updates

### v1.4.0 (3Q23)

- Support encrypted dataset training (<https://github.com/openvinotoolkit/training_extensions/pull/2209>)
- Add custom max iou assigner to prevent CPU OOM when large annotations are used (<https://github.com/openvinotoolkit/training_extensions/pull/2228>)
- Auto train type detection for Semi-SL, Self-SL and Incremental: "--train-type" now is optional (<https://github.com/openvinotoolkit/training_extensions/pull/2195>)
- Add per-class XAI saliency maps for Mask R-CNN model (<https://github.com/openvinotoolkit/training_extensions/pull/2227>)
- Add new object detector Deformable DETR (<https://github.com/openvinotoolkit/training_extensions/pull/2249>)
- Add new object detector DINO (<https://github.com/openvinotoolkit/training_extensions/pull/2266>)
- Add new visual prompting task (<https://github.com/openvinotoolkit/training_extensions/pull/2203>, <https://github.com/openvinotoolkit/training_extensions/pull/2274>, <https://github.com/openvinotoolkit/training_extensions/pull/2311>, <https://github.com/openvinotoolkit/training_extensions/pull/2354>, <https://github.com/openvinotoolkit/training_extensions/pull/2318>)
- Add new object detector ResNeXt101-ATSS (<https://github.com/openvinotoolkit/training_extensions/pull/2309>)

### Release History

Please refer to the [CHANGELOG.md](CHANGELOG.md)

---

## Branches

- [develop](https://github.com/openvinotoolkit/training_extensions/tree/develop)
  - Mainly maintained branch for developing new features for the future release
- [misc](https://github.com/openvinotoolkit/training_extensions/tree/misc)
  - Previously developed models can be found on this branch

---

## License

OpenVINO™ Toolkit is licensed under [Apache License Version 2.0](LICENSE).
By contributing to the project, you agree to the license and copyright terms therein and release your contribution under these terms.

---

## Issues / Discussions

Please use [Issues](https://github.com/openvinotoolkit/training_extensions/issues/new/choose) tab for your bug reporting, feature requesting, or any questions.

---

## Known limitations

[misc](https://github.com/openvinotoolkit/training_extensions/tree/misc) branch contains training, evaluation, and export scripts for models based on TensorFlow and PyTorch.
These scripts are not ready for production. They are exploratory and have not been validated.

---

## Disclaimer

Intel is committed to respecting human rights and avoiding complicity in human rights abuses.
See Intel's [Global Human Rights Principles](https://www.intel.com/content/www/us/en/policy/policy-human-rights.html).
Intel's products and software are intended only to be used in applications that do not cause or contribute to a violation of an internationally recognized human right.

---<|MERGE_RESOLUTION|>--- conflicted
+++ resolved
@@ -66,15 +66,8 @@
 - [Auto-configuration](https://openvinotoolkit.github.io/training_extensions/latest/guide/explanation/additional_features/auto_configuration.html). OpenVINO™ Training Extensions analyzes provided dataset and selects the proper task and model with appropriate input size to provide the best accuracy/speed trade-off. It will also make a random auto-split of your dataset if there is no validation set provided.
 - [Datumaro](https://openvinotoolkit.github.io/datumaro/stable/index.html) data frontend: OpenVINO™ Training Extensions supports the most common academic field dataset formats for each task. We are constantly working to extend supported formats to give more freedom of datasets format choice.
 - **Distributed training** to accelerate the training process when you have multiple GPUs
-<<<<<<< HEAD
-- **Half-precision training** to save GPUs memory and use larger batch sizes
-- Integrated, efficient [hyper-parameter optimization module (HPO)](https://openvinotoolkit.github.io/training_extensions/1.4.2/guide/explanation/additional_features/hpo.html). Through dataset proxy and built-in hyper-parameter optimizer, you can get much faster hyper-parameter optimization compared to other off-the-shelf tools. The hyperparameter optimization is dynamically scheduled based on your resource budget.
-- OpenVINO™ Training Extensions uses [Datumaro](https://openvinotoolkit.github.io/datumaro/v1.4.1/index.html) as the backend to hadle datasets. Thanks to that, OpenVINO™ Training Extensions supports the most common academic field dataset formats for each task. We constantly working to extend supported formats to give more freedom of datasets format choice.
-- [Auto-configuration functionality](https://openvinotoolkit.github.io/training_extensions/1.4.2/guide/explanation/additional_features/auto_configuration.html). OpenVINO™ Training Extensions analyzes provided dataset and selects the proper task and model template to provide the best accuracy/speed trade-off. It will also make a random auto-split of your dataset if there is no validation set provided.
-=======
 - **Mixed-precision training** to save GPUs memory and use larger batch sizes
 - Integrated, efficient [hyper-parameter optimization module (HPO)](https://openvinotoolkit.github.io/training_extensions/latest/guide/explanation/additional_features/hpo.html). Through dataset proxy and built-in hyper-parameter optimizer, you can get much faster hyper-parameter optimization compared to other off-the-shelf tools. The hyperparameter optimization is dynamically scheduled based on your resource budget.
->>>>>>> 6d3dd348
 
 ---
 
