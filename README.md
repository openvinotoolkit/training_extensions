--- conflicted
+++ resolved
@@ -102,12 +102,9 @@
 
 - Fix labels names in hierarchical config
 - Fix Learning Rate and Loss Handling in Tile Classifier MaskRCNN EfficientNet
-<<<<<<< HEAD
 - Pad tile to image size (512 x 512)
 - Don't apply labels normalization on training
-=======
 - Enhance Memeory Cache Handler with Complex Unique Keys
->>>>>>> ae994cba
 
 ### Release History
 
