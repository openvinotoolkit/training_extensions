default_language_version:
  python: python3.8
  node: 16.15.0
  ruby: 2.7.2

repos:
  - repo: https://github.com/PyCQA/isort
    rev: "5.10.1"
    hooks:
      - id: isort
        files: '^(otx|tests)/.*\.py'
        exclude: "tests/ote_cli"

  - repo: https://github.com/psf/black
    rev: 22.6.0
    hooks:
      - id: black
        args: [--line-length, "120"]
        files: '^(otx|tests)/.*\.py'
        exclude: "tests/ote_cli"

  - repo: https://github.com/PyCQA/flake8
    rev: "5.0.3"
    hooks:
      - id: flake8
        name: "flake8"
        files: '^(otx|tests)/.*\.py'
        args: ["--config", ".flake8", "--max-complexity", "20"]
        exclude: "^(.*/protobuf|tests/ote_cli)"

  # yaml formatting
  - repo: https://github.com/pre-commit/mirrors-prettier
    rev: v2.7.1
    hooks:
      - id: prettier
<<<<<<< HEAD
        exclude: "external/deep-object-reid|otx/mpa|otx/recipes"
=======
        exclude: "external"
>>>>>>> 138bf731

  - repo: https://github.com/pre-commit/mirrors-mypy
    rev: "v0.971"
    hooks:
      - id: mypy
        files: '^(otx)/.*\.py'
        additional_dependencies:
          [
            numpy==1.19.5,
            types-PyYAML,
            attrs==21.2.*,
            types-requests,
            types-Deprecated,
            types-docutils,
            types_futures,
            types-python-dateutil,
          ]
        exclude: "^otx/algorithms/anomaly/tests|otx/recipes|otx/mpa"

  - repo: https://github.com/PyCQA/pylint
    rev: "v2.14.5"
    hooks:
      - id: pylint
        name: "pylint"
        files: '^(otx)/.*\.py'
        exclude: "tests|otx/mpa|otx/recipes"
        entry: pylint
        language: system
        types: [python]
        args: ["--score=no"]

  - repo: https://github.com/PyCQA/pydocstyle
    rev: 6.1.1
    hooks:
      - id: pydocstyle
        additional_dependencies: [toml]
        name: pydocstyle
        entry: pydocstyle
        language: python
        types: [python]
        files: '^otx/.*\.py'
        exclude: "otx/algorithms/anomaly/tests|external/anomaly/tests|otx/cli/utils/tests.py|otx/mpa|otx/recipes"

    # Will use rst
    # - repo: https://github.com/jumanjihouse/pre-commit-hooks
    #   rev: 2.1.6
    #   hooks:
    #     - id: markdownlint
    #       # TODO: Check all files even tests after migration to otx is complete
    #       exclude: "^(ote_sdk|tests|.github|external)"

  - repo: https://github.com/AleksaC/hadolint-py
    rev: v2.10.0
    hooks:
      - id: hadolint
        name: Lint Dockerfiles
        description: Runs hadolint to lint Dockerfiles

  - repo: https://github.com/shellcheck-py/shellcheck-py
    rev: v0.8.0.4
    hooks:
      - id: shellcheck # TODO remove this when all shell scripts have been removed from otx<|MERGE_RESOLUTION|>--- conflicted
+++ resolved
@@ -33,11 +33,7 @@
     rev: v2.7.1
     hooks:
       - id: prettier
-<<<<<<< HEAD
-        exclude: "external/deep-object-reid|otx/mpa|otx/recipes"
-=======
-        exclude: "external"
->>>>>>> 138bf731
+        exclude: "external|otx/mpa|otx/recipes"
 
   - repo: https://github.com/pre-commit/mirrors-mypy
     rev: "v0.971"
