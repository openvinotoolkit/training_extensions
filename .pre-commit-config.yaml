--- conflicted
+++ resolved
@@ -26,22 +26,15 @@
         name: "flake8"
         files: '^(otx|tests)/.*\.py'
         args: ["--config", ".flake8", "--max-complexity", "20"]
-<<<<<<< HEAD
         exclude: "^(.*/protobuf|tests/ote_cli)|otx/mpa|otx/recipes"
-=======
-        exclude: "^(.*/protobuf|tests/ote_cli)"
->>>>>>> 138bf731
+
 
   # yaml formatting
   - repo: https://github.com/pre-commit/mirrors-prettier
     rev: v2.7.1
     hooks:
       - id: prettier
-<<<<<<< HEAD
         exclude: "external|otx/mpa|otx/recipes"
-=======
-        exclude: "external"
->>>>>>> 138bf731
 
   - repo: https://github.com/pre-commit/mirrors-mypy
     rev: "v0.971"
@@ -49,7 +42,6 @@
       - id: mypy
         files: '^(otx)/.*\.py'
         additional_dependencies:
-<<<<<<< HEAD
           [
             numpy==1.19.5,
             types-PyYAML,
@@ -61,17 +53,6 @@
             types-python-dateutil,
           ]
         exclude: "^otx/algorithms/anomaly/tests|otx/recipes|otx/mpa"
-=======
-          - numpy==1.19.5
-          - types-PyYAML
-          - attrs==21.2.*
-          - types-requests
-          - types-Deprecated
-          - types-docutils
-          - types_futures
-          - types-python-dateutil
-        exclude: "^otx/algorithms/anomaly/tests"
->>>>>>> 138bf731
 
   - repo: https://github.com/PyCQA/pylint
     rev: "v2.14.5"
@@ -79,11 +60,7 @@
       - id: pylint
         name: "pylint"
         files: '^(otx)/.*\.py'
-<<<<<<< HEAD
         exclude: "tests|otx/mpa|otx/recipes"
-=======
-        exclude: "tests"
->>>>>>> 138bf731
         entry: pylint
         language: system
         types: [python]
