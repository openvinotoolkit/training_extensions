# Copyright (C) 2020 Intel Corporation
#
# Licensed under the Apache License, Version 2.0 (the "License");
# you may not use this file except in compliance with the License.
# You may obtain a copy of the License at
#
# http://www.apache.org/licenses/LICENSE-2.0
#
# Unless required by applicable law or agreed to in writing,
# software distributed under the License is distributed on an "AS IS" BASIS,
# WITHOUT WARRANTIES OR CONDITIONS OF ANY KIND, either express or implied.
# See the License for the specific language governing permissions
# and limitations under the License.

import os

from common.object_detection_test_case import create_object_detection_test_case # pylint: disable=import-error


kwargs = dict(
    problem_name='vehicle-detection',
    ann_file=os.path.dirname(__file__) + '/../../../data/vehicle_detection/annotation_train.json',
    img_root=os.path.dirname(__file__) + '/../../../data/vehicle_detection/train'
)


class VehicleDetection0200TestCase(
        create_object_detection_test_case(
            model_name='vehicle-detection-0200',
            **kwargs
        )
):
    """ Test case for vehicle-detection-0200 model. """


class VehicleDetection0201TestCase(
        create_object_detection_test_case(
            model_name='vehicle-detection-0201',
            **kwargs
        )
):
    """ Test case for vehicle-detection-0201 model. """


class VehicleDetection0202TestCase(
        create_object_detection_test_case(
            model_name='vehicle-detection-0202',
            **kwargs
        )
):
    """ Test case for vehicle-detection-0202 model. """

<<<<<<< HEAD
class VehicleDetection0203TestCase(
        create_object_detection_test_case(
            model_name='vehicle-detection-0203',
            **kwargs
        )
):
    """ Test case for vehicle-detection-0203 model. """
=======
# class VehicleDetection0203TestCase(
#         create_object_detection_test_case(
#             model_name='vehicle-detection-0203',
#             **kwargs
#         )
# ):
#     """ Test case for vehicle-detection-0203 model. """


# class VehicleDetection0204TestCase(
#         create_object_detection_test_case(
#             model_name='vehicle-detection-0204',
#             **kwargs
#         )
# ):
#     """ Test case for vehicle-detection-0204 model. """
>>>>>>> 78e48895
<|MERGE_RESOLUTION|>--- conflicted
+++ resolved
@@ -50,29 +50,10 @@
 ):
     """ Test case for vehicle-detection-0202 model. """
 
-<<<<<<< HEAD
 class VehicleDetection0203TestCase(
         create_object_detection_test_case(
             model_name='vehicle-detection-0203',
             **kwargs
         )
 ):
-    """ Test case for vehicle-detection-0203 model. """
-=======
-# class VehicleDetection0203TestCase(
-#         create_object_detection_test_case(
-#             model_name='vehicle-detection-0203',
-#             **kwargs
-#         )
-# ):
-#     """ Test case for vehicle-detection-0203 model. """
-
-
-# class VehicleDetection0204TestCase(
-#         create_object_detection_test_case(
-#             model_name='vehicle-detection-0204',
-#             **kwargs
-#         )
-# ):
-#     """ Test case for vehicle-detection-0204 model. """
->>>>>>> 78e48895
+    """ Test case for vehicle-detection-0203 model. """