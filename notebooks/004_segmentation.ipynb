{
 "cells": [
  {
   "cell_type": "markdown",
   "metadata": {},
   "source": [
    "# Segmentation Task\n",
    "\n",
    "## Installation and Setup\n",
    "For installation and setting up the repo, please refer to the [Installation Notebook](000_install.ipynb). "
   ]
  },
  {
   "cell_type": "code",
   "execution_count": 1,
   "metadata": {},
   "outputs": [
    {
     "data": {
      "text/plain": [
<<<<<<< HEAD
       "'/home/sakcay/projects/training_extensions'"
=======
       "'/home/harimkan/workspace/repo/otx-regression'"
>>>>>>> 2c5bebcb
      ]
     },
     "execution_count": 1,
     "metadata": {},
     "output_type": "execute_result"
    }
   ],
<<<<<<< HEAD
   "source": [
    "import os\n",
    "from utils.io import setup_repo\n",
    "\n",
    "# Setup repo and checkout to the branch with the tutorials\n",
    "setup_repo(\n",
    "    git_url=\"https://github.com/openvinotoolkit/training_extensions.git\",\n",
    "    branch='tutorials/cvpr24',\n",
    ")\n",
    "os.getcwd()"
=======
   "source": [
    "import os\n",
    "from utils.io import setup_repo\n",
    "\n",
    "# Setup repo and checkout to the branch with the tutorials\n",
    "setup_repo(\n",
    "    git_url=\"https://github.com/openvinotoolkit/training_extensions.git\",\n",
    "    branch='tutorials/cvpr24',\n",
    ")\n",
    "os.getcwd()"
   ]
  },
  {
   "cell_type": "markdown",
   "metadata": {},
   "source": [
    "The above code will setup the repo, change the directory to the root directory of the repo, so we have access to all the files and folders in the repo.\n",
    "\n",
    "## Prepare the Data\n",
    "\n",
    "The first step is to prepare the dataset. If you haven't downloaded the dataset yet, you could download it via the following:"
   ]
  },
  {
   "cell_type": "code",
   "execution_count": 2,
   "metadata": {},
   "outputs": [
    {
     "name": "stdout",
     "output_type": "stream",
     "text": [
      "The dataset is already available in data/fruits_and_vegetables\n"
     ]
    }
   ],
   "source": [
    "from notebooks.utils.download import download_dataset\n",
    "\n",
    "download_dataset(\n",
    "    url=(\n",
    "        \"https://github.com/openvinotoolkit/training_extensions/releases/download\"\n",
    "        \"/fruits_and_vegetables_dataset/fruits_and_vegetables.zip\"\n",
    "    ),\n",
    "    extract_to=\"data/fruits_and_vegetables\",\n",
    ")"
   ]
  },
  {
   "cell_type": "code",
   "execution_count": 3,
   "metadata": {},
   "outputs": [],
   "source": [
    "data_root = \"./data/fruits_and_vegetables\"\n",
    "work_dir = \"./otx-workspace-seg\""
>>>>>>> 2c5bebcb
   ]
  },
  {
   "cell_type": "markdown",
   "metadata": {},
   "source": [
<<<<<<< HEAD
    "The above code will setup the repo, change the directory to the root directory of the repo, so we have access to all the files and folders in the repo.\n",
    "\n",
    "## Prepare the Data\n",
    "\n",
    "The first step is to prepare the dataset. If you haven't downloaded the dataset yet, you could download it via the following:"
=======
    "## Training with OTX Recipes\n",
    "The first step in this task is to train a model using OTX recipes, which are available in the `recipes` folder. The recipes are in the form of `.yaml` files, which can be used to train a model using the `otx` library.\n",
    "\n",
    "These recipes are pre-defined by the OTX, which are validated and tested to work with many different use-cases.\n",
    "\n",
    "Let's see the available recipes for `SEMANTIC_SEGMENTATION` task."
>>>>>>> 2c5bebcb
   ]
  },
  {
   "cell_type": "code",
<<<<<<< HEAD
   "execution_count": 3,
=======
   "execution_count": 4,
>>>>>>> 2c5bebcb
   "metadata": {},
   "outputs": [
    {
     "name": "stdout",
     "output_type": "stream",
     "text": [
      "The dataset is already available in data/fruits_and_vegetables\n"
     ]
    }
   ],
   "source": [
    "from notebooks.utils.download import download_dataset\n",
    "\n",
    "download_dataset(\n",
    "    url=(\n",
    "        \"https://github.com/openvinotoolkit/training_extensions/releases/download\"\n",
    "        \"/fruits_and_vegetables_dataset/fruits_and_vegetables.zip\"\n",
    "    ),\n",
    "    extract_to=\"data/fruits_and_vegetables\"\n",
    ")"
   ]
  },
  {
   "cell_type": "code",
   "execution_count": 4,
   "metadata": {},
   "outputs": [],
   "source": [
    "data_root = \"./data/fruits_and_vegetables\"\n",
    "work_dir = \"./otx-workspace-seg\""
   ]
  },
  {
   "cell_type": "markdown",
   "metadata": {},
   "source": [
    "## Training with OTX Recipes\n",
    "The first step in this task is to train a model using OTX recipes, which are available in the `recipes` folder. The recipes are in the form of `.yaml` files, which can be used to train a model using the `otx` library.\n",
    "\n",
    "These recipes are pre-defined by the OTX, which are validated and tested to work with many different use-cases.\n",
    "\n",
    "Let's see the available recipes for `SEMANTIC_SEGMENTATION` task."
   ]
  },
  {
   "cell_type": "code",
   "execution_count": 5,
   "metadata": {},
   "outputs": [
    {
     "data": {
      "text/html": [
       "<pre style=\"white-space:pre;overflow-x:auto;line-height:normal;font-family:Menlo,'DejaVu Sans Mono',consolas,'Courier New',monospace\">      <span style=\"font-style: italic\">                                             OTX Recipes                                              </span>       \n",
       "      ┏━━━━━━━━━━━━━━━━━━━━━━━┳━━━━━━━━━━━━━━━━┳━━━━━━━━━━━━━━━━━━━━━━━━━━━━━━━━━━━━━━━━━━━━━━━━━━━━━━━━━━━┓       \n",
       "      ┃<span style=\"color: #800080; text-decoration-color: #800080; font-weight: bold\"> Task                  </span>┃<span style=\"color: #800080; text-decoration-color: #800080; font-weight: bold\"> Model Name     </span>┃<span style=\"color: #800080; text-decoration-color: #800080; font-weight: bold\"> Recipe Path                                               </span>┃       \n",
       "      ┡━━━━━━━━━━━━━━━━━━━━━━━╇━━━━━━━━━━━━━━━━╇━━━━━━━━━━━━━━━━━━━━━━━━━━━━━━━━━━━━━━━━━━━━━━━━━━━━━━━━━━━┩       \n",
       "      │ SEMANTIC_SEGMENTATION │ litehrnet_s    │ /home/sakcay/projects/training_extensions/src/otx/recipe/ │       \n",
       "      │                       │                │ semantic_segmentation/litehrnet_s.yaml                    │       \n",
       "      │ SEMANTIC_SEGMENTATION │ dino_v2        │ /home/sakcay/projects/training_extensions/src/otx/recipe/ │       \n",
       "      │                       │                │ semantic_segmentation/dino_v2.yaml                        │       \n",
       "      │ SEMANTIC_SEGMENTATION │ openvino_model │ /home/sakcay/projects/training_extensions/src/otx/recipe/ │       \n",
       "      │                       │                │ semantic_segmentation/openvino_model.yaml                 │       \n",
       "      │ SEMANTIC_SEGMENTATION │ litehrnet_18   │ /home/sakcay/projects/training_extensions/src/otx/recipe/ │       \n",
       "      │                       │                │ semantic_segmentation/litehrnet_18.yaml                   │       \n",
       "      │ SEMANTIC_SEGMENTATION │ litehrnet_x    │ /home/sakcay/projects/training_extensions/src/otx/recipe/ │       \n",
       "      │                       │                │ semantic_segmentation/litehrnet_x.yaml                    │       \n",
       "      │ SEMANTIC_SEGMENTATION │ segnext_b      │ /home/sakcay/projects/training_extensions/src/otx/recipe/ │       \n",
       "      │                       │                │ semantic_segmentation/segnext_b.yaml                      │       \n",
       "      │ SEMANTIC_SEGMENTATION │ segnext_s      │ /home/sakcay/projects/training_extensions/src/otx/recipe/ │       \n",
       "      │                       │                │ semantic_segmentation/segnext_s.yaml                      │       \n",
       "      │ SEMANTIC_SEGMENTATION │ segnext_t      │ /home/sakcay/projects/training_extensions/src/otx/recipe/ │       \n",
       "      │                       │                │ semantic_segmentation/segnext_t.yaml                      │       \n",
       "      └───────────────────────┴────────────────┴───────────────────────────────────────────────────────────┘       \n",
       "</pre>\n"
      ],
      "text/plain": [
       "      \u001b[3m                                             OTX Recipes                                              \u001b[0m       \n",
       "      ┏━━━━━━━━━━━━━━━━━━━━━━━┳━━━━━━━━━━━━━━━━┳━━━━━━━━━━━━━━━━━━━━━━━━━━━━━━━━━━━━━━━━━━━━━━━━━━━━━━━━━━━┓       \n",
       "      ┃\u001b[1;35m \u001b[0m\u001b[1;35mTask                 \u001b[0m\u001b[1;35m \u001b[0m┃\u001b[1;35m \u001b[0m\u001b[1;35mModel Name    \u001b[0m\u001b[1;35m \u001b[0m┃\u001b[1;35m \u001b[0m\u001b[1;35mRecipe Path                                              \u001b[0m\u001b[1;35m \u001b[0m┃       \n",
       "      ┡━━━━━━━━━━━━━━━━━━━━━━━╇━━━━━━━━━━━━━━━━╇━━━━━━━━━━━━━━━━━━━━━━━━━━━━━━━━━━━━━━━━━━━━━━━━━━━━━━━━━━━┩       \n",
       "      │ SEMANTIC_SEGMENTATION │ litehrnet_s    │ /home/sakcay/projects/training_extensions/src/otx/recipe/ │       \n",
       "      │                       │                │ semantic_segmentation/litehrnet_s.yaml                    │       \n",
       "      │ SEMANTIC_SEGMENTATION │ dino_v2        │ /home/sakcay/projects/training_extensions/src/otx/recipe/ │       \n",
       "      │                       │                │ semantic_segmentation/dino_v2.yaml                        │       \n",
       "      │ SEMANTIC_SEGMENTATION │ openvino_model │ /home/sakcay/projects/training_extensions/src/otx/recipe/ │       \n",
       "      │                       │                │ semantic_segmentation/openvino_model.yaml                 │       \n",
       "      │ SEMANTIC_SEGMENTATION │ litehrnet_18   │ /home/sakcay/projects/training_extensions/src/otx/recipe/ │       \n",
       "      │                       │                │ semantic_segmentation/litehrnet_18.yaml                   │       \n",
       "      │ SEMANTIC_SEGMENTATION │ litehrnet_x    │ /home/sakcay/projects/training_extensions/src/otx/recipe/ │       \n",
       "      │                       │                │ semantic_segmentation/litehrnet_x.yaml                    │       \n",
       "      │ SEMANTIC_SEGMENTATION │ segnext_b      │ /home/sakcay/projects/training_extensions/src/otx/recipe/ │       \n",
       "      │                       │                │ semantic_segmentation/segnext_b.yaml                      │       \n",
       "      │ SEMANTIC_SEGMENTATION │ segnext_s      │ /home/sakcay/projects/training_extensions/src/otx/recipe/ │       \n",
       "      │                       │                │ semantic_segmentation/segnext_s.yaml                      │       \n",
       "      │ SEMANTIC_SEGMENTATION │ segnext_t      │ /home/sakcay/projects/training_extensions/src/otx/recipe/ │       \n",
       "      │                       │                │ semantic_segmentation/segnext_t.yaml                      │       \n",
       "      └───────────────────────┴────────────────┴───────────────────────────────────────────────────────────┘       \n"
      ]
     },
     "metadata": {},
     "output_type": "display_data"
<<<<<<< HEAD
=======
    },
    {
     "data": {
      "text/plain": [
       "['openvino_model',\n",
       " 'segnext_t',\n",
       " 'litehrnet_s',\n",
       " 'litehrnet_18',\n",
       " 'segnext_b',\n",
       " 'segnext_s',\n",
       " 'litehrnet_x',\n",
       " 'dino_v2']"
      ]
     },
     "execution_count": 4,
     "metadata": {},
     "output_type": "execute_result"
>>>>>>> 2c5bebcb
    }
   ],
   "source": [
    "from otx.engine.utils.api import list_models\n",
    "\n",
    "available_models = list_models(task=\"SEMANTIC_SEGMENTATION\", print_table=True)"
   ]
  },
  {
   "cell_type": "markdown",
   "metadata": {},
   "source": [
    "As we can see from the output of the above cell, there are 8 recipes available for the `SEMANTIC_SEGMENTATION` task. We can use any of these recipes to train a model. In this example, we will use the `litehrnet_18.yaml` recipe to quickly train a model."
   ]
  },
  {
   "cell_type": "markdown",
   "metadata": {},
   "source": [
    "As we can see from the output of the above cell, there are 8 recipes available for the `SEMANTIC_SEGMENTATION` task. We can use any of these recipes to train a model. In this example, we will use the `litehrnet_18.yaml` recipe to train a model."
   ]
  },
  {
   "cell_type": "code",
<<<<<<< HEAD
   "execution_count": 6,
=======
   "execution_count": 5,
>>>>>>> 2c5bebcb
   "metadata": {},
   "outputs": [
    {
     "data": {
      "text/html": [
       "<pre style=\"white-space:pre;overflow-x:auto;line-height:normal;font-family:Menlo,'DejaVu Sans Mono',consolas,'Courier New',monospace\"></pre>\n"
      ],
      "text/plain": []
     },
     "metadata": {},
     "output_type": "display_data"
    },
    {
     "name": "stderr",
     "output_type": "stream",
     "text": [
      "/home/sakcay/projects/training_extensions/src/otx/core/data/module.py:62: UserWarning: There are empty annotation items in train set, Of these, only 0.0% are used.\n",
      "  dataset = pre_filtering(dataset, self.config.data_format, self.config.unannotated_items_ratio)\n",
      "<string>:6: UserWarning: Currently, no background label exists for `label_names`. Segmentation requires a background label. To do this, `Background` is added at index 0 of `label_names`.\n",
      "/home/sakcay/projects/training_extensions/src/otx/cli/cli.py:389: UserWarning: Automatically infer label_info from the given dataset. Then, giving it to the OTXModel.__init__() argument. If you don't want this behavior, please use `--disable-infer-num-classes` option.\n",
      "  warn(warning_msg, stacklevel=0)\n",
      "Downloading: \"https://storage.openvinotoolkit.org/repositories/openvino_training_extensions/models/custom_semantic_segmentation/litehrnet18_imagenet1k_rsc.pth\" to /home/sakcay/.cache/torch/hub/checkpoints/litehrnet18_imagenet1k_rsc.pth\n",
      "/home/sakcay/projects/training_extensions/src/otx/algo/utils/mmengine_utils.py:183: UserWarning: The model and loaded state dict do not match exactly\n",
      "\n",
      "unexpected key in source state_dict: increase_modules.0.conv1.weight, increase_modules.0.bn1.weight, increase_modules.0.bn1.bias, increase_modules.0.bn1.running_mean, increase_modules.0.bn1.running_var, increase_modules.0.bn1.num_batches_tracked, increase_modules.0.conv2.weight, increase_modules.0.bn2.weight, increase_modules.0.bn2.bias, increase_modules.0.bn2.running_mean, increase_modules.0.bn2.running_var, increase_modules.0.bn2.num_batches_tracked, increase_modules.0.conv3.weight, increase_modules.0.bn3.weight, increase_modules.0.bn3.bias, increase_modules.0.bn3.running_mean, increase_modules.0.bn3.running_var, increase_modules.0.bn3.num_batches_tracked, increase_modules.0.downsample.conv.weight, increase_modules.0.downsample.bn.weight, increase_modules.0.downsample.bn.bias, increase_modules.0.downsample.bn.running_mean, increase_modules.0.downsample.bn.running_var, increase_modules.0.downsample.bn.num_batches_tracked, increase_modules.1.conv1.weight, increase_modules.1.bn1.weight, increase_modules.1.bn1.bias, increase_modules.1.bn1.running_mean, increase_modules.1.bn1.running_var, increase_modules.1.bn1.num_batches_tracked, increase_modules.1.conv2.weight, increase_modules.1.bn2.weight, increase_modules.1.bn2.bias, increase_modules.1.bn2.running_mean, increase_modules.1.bn2.running_var, increase_modules.1.bn2.num_batches_tracked, increase_modules.1.conv3.weight, increase_modules.1.bn3.weight, increase_modules.1.bn3.bias, increase_modules.1.bn3.running_mean, increase_modules.1.bn3.running_var, increase_modules.1.bn3.num_batches_tracked, increase_modules.1.downsample.conv.weight, increase_modules.1.downsample.bn.weight, increase_modules.1.downsample.bn.bias, increase_modules.1.downsample.bn.running_mean, increase_modules.1.downsample.bn.running_var, increase_modules.1.downsample.bn.num_batches_tracked, increase_modules.2.conv1.weight, increase_modules.2.bn1.weight, increase_modules.2.bn1.bias, increase_modules.2.bn1.running_mean, increase_modules.2.bn1.running_var, increase_modules.2.bn1.num_batches_tracked, increase_modules.2.conv2.weight, increase_modules.2.bn2.weight, increase_modules.2.bn2.bias, increase_modules.2.bn2.running_mean, increase_modules.2.bn2.running_var, increase_modules.2.bn2.num_batches_tracked, increase_modules.2.conv3.weight, increase_modules.2.bn3.weight, increase_modules.2.bn3.bias, increase_modules.2.bn3.running_mean, increase_modules.2.bn3.running_var, increase_modules.2.bn3.num_batches_tracked, increase_modules.2.downsample.conv.weight, increase_modules.2.downsample.bn.weight, increase_modules.2.downsample.bn.bias, increase_modules.2.downsample.bn.running_mean, increase_modules.2.downsample.bn.running_var, increase_modules.2.downsample.bn.num_batches_tracked, increase_modules.3.conv1.weight, increase_modules.3.bn1.weight, increase_modules.3.bn1.bias, increase_modules.3.bn1.running_mean, increase_modules.3.bn1.running_var, increase_modules.3.bn1.num_batches_tracked, increase_modules.3.conv2.weight, increase_modules.3.bn2.weight, increase_modules.3.bn2.bias, increase_modules.3.bn2.running_mean, increase_modules.3.bn2.running_var, increase_modules.3.bn2.num_batches_tracked, increase_modules.3.conv3.weight, increase_modules.3.bn3.weight, increase_modules.3.bn3.bias, increase_modules.3.bn3.running_mean, increase_modules.3.bn3.running_var, increase_modules.3.bn3.num_batches_tracked, increase_modules.3.downsample.conv.weight, increase_modules.3.downsample.bn.weight, increase_modules.3.downsample.bn.bias, increase_modules.3.downsample.bn.running_mean, increase_modules.3.downsample.bn.running_var, increase_modules.3.downsample.bn.num_batches_tracked, downsample_modules.0.conv.weight, downsample_modules.0.bn.weight, downsample_modules.0.bn.bias, downsample_modules.0.bn.running_mean, downsample_modules.0.bn.running_var, downsample_modules.0.bn.num_batches_tracked, downsample_modules.1.conv.weight, downsample_modules.1.bn.weight, downsample_modules.1.bn.bias, downsample_modules.1.bn.running_mean, downsample_modules.1.bn.running_var, downsample_modules.1.bn.num_batches_tracked, downsample_modules.2.conv.weight, downsample_modules.2.bn.weight, downsample_modules.2.bn.bias, downsample_modules.2.bn.running_mean, downsample_modules.2.bn.running_var, downsample_modules.2.bn.num_batches_tracked, final_layer.conv.weight, final_layer.bn.weight, final_layer.bn.bias, final_layer.bn.running_mean, final_layer.bn.running_var, final_layer.bn.num_batches_tracked, head.fc.weight, head.fc.bias\n",
      "\n",
      "  warn(\"\\n\".join(err_msg), stacklevel=1)\n",
      "/home/sakcay/projects/training_extensions/src/otx/engine/engine.py:767: UserWarning: Warning: ['resume', 'run_hpo', 'hpo_config', 'adaptive_bs'] -> not available in Engine constructor. It will be ignored. Use what need in the right places.\n",
      "  warn(msg, stacklevel=1)\n",
      "WARNING:root:Assign new label_info to the model. It is usually not recommended. Please create a new model instance by giving label_info to its initializer such as `OTXModel(label_info=label_info, ...)`.\n",
<<<<<<< HEAD
      "Trainer already configured with model summary callbacks: [<class 'lightning.pytorch.callbacks.rich_model_summary.RichModelSummary'>]. Skipping setting a default `ModelSummary` callback.\n"
=======
      "Trainer already configured with model summary callbacks: [<class 'lightning.pytorch.callbacks.rich_model_summary.RichModelSummary'>]. Skipping setting a default `ModelSummary` callback.\n",
      "GPU available: True (cuda), used: True\n",
      "TPU available: False, using: 0 TPU cores\n",
      "IPU available: False, using: 0 IPUs\n",
      "HPU available: False, using: 0 HPUs\n",
      "You are using a CUDA device ('NVIDIA GeForce RTX 3090') that has Tensor Cores. To properly utilize them, you should set `torch.set_float32_matmul_precision('medium' | 'high')` which will trade-off precision for performance. For more details, read https://pytorch.org/docs/stable/generated/torch.set_float32_matmul_precision.html#torch.set_float32_matmul_precision\n",
      "Missing logger folder: /home/harimkan/workspace/repo/otx-regression/otx-workspace-seg/csv/\n",
      "/home/harimkan/workspace/repo/otx-regression/venv/lib/python3.10/site-packages/lightning/pytorch/callbacks/model_checkpoint.py:652: Checkpoint directory /home/harimkan/workspace/repo/otx-regression/otx-workspace-seg exists and is not empty.\n",
      "LOCAL_RANK: 0 - CUDA_VISIBLE_DEVICES: [0,1]\n"
>>>>>>> 2c5bebcb
     ]
    },
    {
     "name": "stdout",
     "output_type": "stream",
     "text": [
      "init weight - https://storage.openvinotoolkit.org/repositories/openvino_training_extensions/models/custom_semantic_segmentation/litehrnet18_imagenet1k_rsc.pth\n"
     ]
    },
    {
<<<<<<< HEAD
     "name": "stderr",
     "output_type": "stream",
     "text": [
      "GPU available: True (cuda), used: True\n",
      "TPU available: False, using: 0 TPU cores\n",
      "IPU available: False, using: 0 IPUs\n",
      "HPU available: False, using: 0 HPUs\n",
      "You are using a CUDA device ('NVIDIA GeForce RTX 3090') that has Tensor Cores. To properly utilize them, you should set `torch.set_float32_matmul_precision('medium' | 'high')` which will trade-off precision for performance. For more details, read https://pytorch.org/docs/stable/generated/torch.set_float32_matmul_precision.html#torch.set_float32_matmul_precision\n",
      "Missing logger folder: /home/sakcay/projects/training_extensions/otx-workspace-seg/csv/\n",
      "/home/sakcay/.pyenv/versions/3.11.9/envs/otx/lib/python3.11/site-packages/lightning/pytorch/callbacks/model_checkpoint.py:639: Checkpoint directory /home/sakcay/projects/training_extensions/otx-workspace-seg exists and is not empty.\n",
      "LOCAL_RANK: 0 - CUDA_VISIBLE_DEVICES: [0,1,2,3]\n"
     ]
    },
    {
=======
>>>>>>> 2c5bebcb
     "data": {
      "text/html": [
       "<pre style=\"white-space:pre;overflow-x:auto;line-height:normal;font-family:Menlo,'DejaVu Sans Mono',consolas,'Courier New',monospace\">┏━━━┳━━━━━━━┳━━━━━━━━━━━━━┳━━━━━━━━┓\n",
       "┃<span style=\"color: #800080; text-decoration-color: #800080; font-weight: bold\">   </span>┃<span style=\"color: #800080; text-decoration-color: #800080; font-weight: bold\"> Name  </span>┃<span style=\"color: #800080; text-decoration-color: #800080; font-weight: bold\"> Type        </span>┃<span style=\"color: #800080; text-decoration-color: #800080; font-weight: bold\"> Params </span>┃\n",
       "┡━━━╇━━━━━━━╇━━━━━━━━━━━━━╇━━━━━━━━┩\n",
       "│<span style=\"color: #7f7f7f; text-decoration-color: #7f7f7f\"> 0 </span>│ model │ LiteHRNet18 │  1.1 M │\n",
       "└───┴───────┴─────────────┴────────┘\n",
       "</pre>\n"
      ],
      "text/plain": [
       "┏━━━┳━━━━━━━┳━━━━━━━━━━━━━┳━━━━━━━━┓\n",
       "┃\u001b[1;35m \u001b[0m\u001b[1;35m \u001b[0m\u001b[1;35m \u001b[0m┃\u001b[1;35m \u001b[0m\u001b[1;35mName \u001b[0m\u001b[1;35m \u001b[0m┃\u001b[1;35m \u001b[0m\u001b[1;35mType       \u001b[0m\u001b[1;35m \u001b[0m┃\u001b[1;35m \u001b[0m\u001b[1;35mParams\u001b[0m\u001b[1;35m \u001b[0m┃\n",
       "┡━━━╇━━━━━━━╇━━━━━━━━━━━━━╇━━━━━━━━┩\n",
       "│\u001b[2m \u001b[0m\u001b[2m0\u001b[0m\u001b[2m \u001b[0m│ model │ LiteHRNet18 │  1.1 M │\n",
       "└───┴───────┴─────────────┴────────┘\n"
      ]
     },
     "metadata": {},
     "output_type": "display_data"
    },
    {
     "data": {
      "text/html": [
       "<pre style=\"white-space:pre;overflow-x:auto;line-height:normal;font-family:Menlo,'DejaVu Sans Mono',consolas,'Courier New',monospace\"><span style=\"font-weight: bold\">Trainable params</span>: 1.1 M                                                                                            \n",
       "<span style=\"font-weight: bold\">Non-trainable params</span>: 0                                                                                            \n",
       "<span style=\"font-weight: bold\">Total params</span>: 1.1 M                                                                                                \n",
       "<span style=\"font-weight: bold\">Total estimated model params size (MB)</span>: 4                                                                          \n",
       "</pre>\n"
      ],
      "text/plain": [
       "\u001b[1mTrainable params\u001b[0m: 1.1 M                                                                                            \n",
       "\u001b[1mNon-trainable params\u001b[0m: 0                                                                                            \n",
       "\u001b[1mTotal params\u001b[0m: 1.1 M                                                                                                \n",
       "\u001b[1mTotal estimated model params size (MB)\u001b[0m: 4                                                                          \n"
      ]
     },
     "metadata": {},
     "output_type": "display_data"
    },
    {
     "data": {
      "application/vnd.jupyter.widget-view+json": {
       "model_id": "2e9bfa27b61a407db3c4274b3b0fbf5d",
       "version_major": 2,
       "version_minor": 0
      },
      "text/plain": [
       "Output()"
      ]
     },
     "metadata": {},
     "output_type": "display_data"
    },
    {
     "name": "stderr",
     "output_type": "stream",
     "text": [
<<<<<<< HEAD
      "/home/sakcay/.pyenv/versions/3.11.9/envs/otx/lib/python3.11/site-packages/lightning/pytorch/loops/fit_loop.py:293: The number of training batches (13) is smaller than the logging interval Trainer(log_every_n_steps=50). Set a lower value for log_every_n_steps if you want to see logs for the training epoch.\n",
=======
      "/home/harimkan/workspace/repo/otx-regression/venv/lib/python3.10/site-packages/lightning/pytorch/loops/fit_loop.py:298: The number of training batches (13) is smaller than the logging interval Trainer(log_every_n_steps=50). Set a lower value for log_every_n_steps if you want to see logs for the training epoch.\n",
>>>>>>> 2c5bebcb
      "WARNING:root:You are using AdaptiveTrainScheduling hook. This hook will temporarily update Trainer.check_val_every_n_epoch adaptively: 1 => 4\n",
      "WARNING:root:The patience of early stopping will be changed due to the effect of adaptive interval: 10 --> 3.\n",
      "WARNING:root:The frequency of LRscheduler will be changed due to the effect of adaptive interval: 1 --> 4.\n",
      "WARNING:root:The patience of LRscheduler will be changed due to the effect of adaptive interval: 4 --> 1.\n",
      "WARNING:root:Trainer.log_every_n_steps is higher than the number of iterations in a training epoch. To ensure logging at the last batch, temporarily update Trainer.log_every_n_steps: 50 => 13\n"
     ]
    },
    {
     "name": "stderr",
     "output_type": "stream",
     "text": [
      "`Trainer.fit` stopped: `max_epochs=30` reached.\n"
     ]
    },
    {
     "data": {
      "text/html": [
       "<pre style=\"white-space:pre;overflow-x:auto;line-height:normal;font-family:Menlo,'DejaVu Sans Mono',consolas,'Courier New',monospace\"></pre>\n"
      ],
      "text/plain": []
     },
     "metadata": {},
     "output_type": "display_data"
    },
    {
     "data": {
      "text/html": [
       "<pre style=\"white-space:pre;overflow-x:auto;line-height:normal;font-family:Menlo,'DejaVu Sans Mono',consolas,'Courier New',monospace\">\n",
       "</pre>\n"
      ],
      "text/plain": [
       "\n"
      ]
     },
     "metadata": {},
     "output_type": "display_data"
    },
    {
     "data": {
      "text/plain": [
       "{'lr-Adam': tensor(0.0010),\n",
       " 'lr-Adam-momentum': tensor(0.9000),\n",
       " 'lr-Adam-1': tensor(0.0010),\n",
       " 'lr-Adam-1-momentum': tensor(0.9000),\n",
<<<<<<< HEAD
       " 'train/loss_ce_ignore': tensor(0.3017),\n",
       " 'train/loss': tensor(0.3017),\n",
       " 'train/data_time': tensor(0.0063),\n",
       " 'train/iter_time': tensor(0.1498),\n",
       " 'validation/data_time': tensor(0.0057),\n",
       " 'validation/iter_time': tensor(0.0554),\n",
       " 'val/Dice': tensor(0.8242),\n",
       " 'val/mIoU': tensor(0.7747)}"
      ]
     },
     "execution_count": 6,
=======
       " 'train/loss_ce_ignore': tensor(0.7968),\n",
       " 'train/loss': tensor(0.7968),\n",
       " 'train/data_time': tensor(0.0038),\n",
       " 'train/iter_time': tensor(0.1036),\n",
       " 'validation/data_time': tensor(0.0035),\n",
       " 'validation/iter_time': tensor(0.0384),\n",
       " 'val/Dice': tensor(0.8402),\n",
       " 'val/mIoU': tensor(0.7882)}"
      ]
     },
     "execution_count": 5,
>>>>>>> 2c5bebcb
     "metadata": {},
     "output_type": "execute_result"
    }
   ],
   "source": [
    "from otx.engine import Engine\n",
    "\n",
    "recipe = \"src/otx/recipe/semantic_segmentation/litehrnet_18.yaml\"\n",
    "override_dataset_format = {\"data.config.data_format\": \"datumaro\"}\n",
    "\n",
    "engine = Engine.from_config(config_path=recipe, data_root=data_root, work_dir=work_dir, **override_dataset_format)\n",
    "engine.train(max_epochs=30)"
   ]
  },
  {
   "cell_type": "markdown",
   "metadata": {},
   "source": [
<<<<<<< HEAD
    "## Evaluate torch model\n",
    "Now that the training is complete, we could test the performance of the model on a test set. "
=======
    "As seen from the output, the recipe has been loaded successfully, and we have trained the model using the recipe. The model has been saved in the `work_dir` variable, which is `./otx-workspace-seg` in this case. You could browse the `work_dir` to see the saved model and other files.\n",
    "\n",
    "## Evaluate torch model\n",
    "Now that we trained the model, we could test the performance with `Engine`'s `test` entrypoint. The `test` entrypoint will evaluate the model on the test dataset and return the metrics."
>>>>>>> 2c5bebcb
   ]
  },
  {
   "cell_type": "code",
<<<<<<< HEAD
   "execution_count": 7,
=======
   "execution_count": 6,
>>>>>>> 2c5bebcb
   "metadata": {},
   "outputs": [
    {
     "name": "stderr",
     "output_type": "stream",
     "text": [
      "WARNING:root:Assign new tile_config to the model. It is usually not recommended. Please create a new model instance by giving tile_config to its initializer such as `OTXModel(..., tile_config=tile_config)`.\n",
      "Trainer already configured with model summary callbacks: [<class 'lightning.pytorch.callbacks.rich_model_summary.RichModelSummary'>]. Skipping setting a default `ModelSummary` callback.\n",
      "GPU available: True (cuda), used: True\n",
      "TPU available: False, using: 0 TPU cores\n",
      "IPU available: False, using: 0 IPUs\n",
      "HPU available: False, using: 0 HPUs\n",
      "LOCAL_RANK: 0 - CUDA_VISIBLE_DEVICES: [0,1,2,3]\n"
     ]
    },
    {
     "name": "stdout",
     "output_type": "stream",
     "text": [
      "init weight - https://storage.openvinotoolkit.org/repositories/openvino_training_extensions/models/custom_semantic_segmentation/litehrnet18_imagenet1k_rsc.pth\n"
     ]
    },
    {
     "data": {
      "application/vnd.jupyter.widget-view+json": {
       "model_id": "9972f92323984bec9ce8e98701838d91",
       "version_major": 2,
       "version_minor": 0
      },
      "text/plain": [
       "Output()"
      ]
     },
     "metadata": {},
     "output_type": "display_data"
    },
    {
     "name": "stderr",
     "output_type": "stream",
     "text": [
      "/home/sakcay/.pyenv/versions/3.11.9/envs/otx/lib/python3.11/site-packages/torchvision/transforms/functional.py:1603: UserWarning: The default value of the antialias parameter of all the resizing transforms (Resize(), RandomResizedCrop(), etc.) will change from None to True in v0.17, in order to be consistent across the PIL and Tensor backends. To suppress this warning, directly pass antialias=True (recommended, future default), antialias=None (current default, which means False for Tensors and True for PIL), or antialias=False (only works on Tensors - PIL will still use antialiasing). This also applies if you are using the inference transforms from the models weights: update the call to weights.transforms(antialias=True).\n",
      "  warnings.warn(\n",
      "/home/sakcay/.pyenv/versions/3.11.9/envs/otx/lib/python3.11/site-packages/torchvision/transforms/functional.py:1603: UserWarning: The default value of the antialias parameter of all the resizing transforms (Resize(), RandomResizedCrop(), etc.) will change from None to True in v0.17, in order to be consistent across the PIL and Tensor backends. To suppress this warning, directly pass antialias=True (recommended, future default), antialias=None (current default, which means False for Tensors and True for PIL), or antialias=False (only works on Tensors - PIL will still use antialiasing). This also applies if you are using the inference transforms from the models weights: update the call to weights.transforms(antialias=True).\n",
      "  warnings.warn(\n",
      "/home/sakcay/.pyenv/versions/3.11.9/envs/otx/lib/python3.11/site-packages/torchvision/transforms/functional.py:1603: UserWarning: The default value of the antialias parameter of all the resizing transforms (Resize(), RandomResizedCrop(), etc.) will change from None to True in v0.17, in order to be consistent across the PIL and Tensor backends. To suppress this warning, directly pass antialias=True (recommended, future default), antialias=None (current default, which means False for Tensors and True for PIL), or antialias=False (only works on Tensors - PIL will still use antialiasing). This also applies if you are using the inference transforms from the models weights: update the call to weights.transforms(antialias=True).\n",
      "  warnings.warn(\n",
      "/home/sakcay/.pyenv/versions/3.11.9/envs/otx/lib/python3.11/site-packages/torchvision/transforms/functional.py:1603: UserWarning: The default value of the antialias parameter of all the resizing transforms (Resize(), RandomResizedCrop(), etc.) will change from None to True in v0.17, in order to be consistent across the PIL and Tensor backends. To suppress this warning, directly pass antialias=True (recommended, future default), antialias=None (current default, which means False for Tensors and True for PIL), or antialias=False (only works on Tensors - PIL will still use antialiasing). This also applies if you are using the inference transforms from the models weights: update the call to weights.transforms(antialias=True).\n",
      "  warnings.warn(\n"
     ]
    },
    {
     "data": {
      "text/html": [
       "<pre style=\"white-space:pre;overflow-x:auto;line-height:normal;font-family:Menlo,'DejaVu Sans Mono',consolas,'Courier New',monospace\">┏━━━━━━━━━━━━━━━━━━━━━━━━━━━┳━━━━━━━━━━━━━━━━━━━━━━━━━━━┓\n",
       "┃<span style=\"font-weight: bold\">        Test metric        </span>┃<span style=\"font-weight: bold\">       DataLoader 0        </span>┃\n",
       "┡━━━━━━━━━━━━━━━━━━━━━━━━━━━╇━━━━━━━━━━━━━━━━━━━━━━━━━━━┩\n",
<<<<<<< HEAD
       "│<span style=\"color: #008080; text-decoration-color: #008080\">         test/Dice         </span>│<span style=\"color: #800080; text-decoration-color: #800080\">    0.8821600675582886     </span>│\n",
       "│<span style=\"color: #008080; text-decoration-color: #008080\">      test/data_time       </span>│<span style=\"color: #800080; text-decoration-color: #800080\">   0.008264228701591492    </span>│\n",
       "│<span style=\"color: #008080; text-decoration-color: #008080\">      test/iter_time       </span>│<span style=\"color: #800080; text-decoration-color: #800080\">    0.08276303857564926    </span>│\n",
       "│<span style=\"color: #008080; text-decoration-color: #008080\">         test/mIoU         </span>│<span style=\"color: #800080; text-decoration-color: #800080\">    0.8091709613800049     </span>│\n",
=======
       "│<span style=\"color: #008080; text-decoration-color: #008080\">         test/Dice         </span>│<span style=\"color: #800080; text-decoration-color: #800080\">    0.9006112813949585     </span>│\n",
       "│<span style=\"color: #008080; text-decoration-color: #008080\">      test/data_time       </span>│<span style=\"color: #800080; text-decoration-color: #800080\">    0.00343126873485744    </span>│\n",
       "│<span style=\"color: #008080; text-decoration-color: #008080\">      test/iter_time       </span>│<span style=\"color: #800080; text-decoration-color: #800080\">    0.04371567815542221    </span>│\n",
       "│<span style=\"color: #008080; text-decoration-color: #008080\">         test/mIoU         </span>│<span style=\"color: #800080; text-decoration-color: #800080\">    0.8275843858718872     </span>│\n",
>>>>>>> 2c5bebcb
       "└───────────────────────────┴───────────────────────────┘\n",
       "</pre>\n"
      ],
      "text/plain": [
       "┏━━━━━━━━━━━━━━━━━━━━━━━━━━━┳━━━━━━━━━━━━━━━━━━━━━━━━━━━┓\n",
       "┃\u001b[1m \u001b[0m\u001b[1m       Test metric       \u001b[0m\u001b[1m \u001b[0m┃\u001b[1m \u001b[0m\u001b[1m      DataLoader 0       \u001b[0m\u001b[1m \u001b[0m┃\n",
       "┡━━━━━━━━━━━━━━━━━━━━━━━━━━━╇━━━━━━━━━━━━━━━━━━━━━━━━━━━┩\n",
<<<<<<< HEAD
       "│\u001b[36m \u001b[0m\u001b[36m        test/Dice        \u001b[0m\u001b[36m \u001b[0m│\u001b[35m \u001b[0m\u001b[35m   0.8821600675582886    \u001b[0m\u001b[35m \u001b[0m│\n",
       "│\u001b[36m \u001b[0m\u001b[36m     test/data_time      \u001b[0m\u001b[36m \u001b[0m│\u001b[35m \u001b[0m\u001b[35m  0.008264228701591492   \u001b[0m\u001b[35m \u001b[0m│\n",
       "│\u001b[36m \u001b[0m\u001b[36m     test/iter_time      \u001b[0m\u001b[36m \u001b[0m│\u001b[35m \u001b[0m\u001b[35m   0.08276303857564926   \u001b[0m\u001b[35m \u001b[0m│\n",
       "│\u001b[36m \u001b[0m\u001b[36m        test/mIoU        \u001b[0m\u001b[36m \u001b[0m│\u001b[35m \u001b[0m\u001b[35m   0.8091709613800049    \u001b[0m\u001b[35m \u001b[0m│\n",
=======
       "│\u001b[36m \u001b[0m\u001b[36m        test/Dice        \u001b[0m\u001b[36m \u001b[0m│\u001b[35m \u001b[0m\u001b[35m   0.9006112813949585    \u001b[0m\u001b[35m \u001b[0m│\n",
       "│\u001b[36m \u001b[0m\u001b[36m     test/data_time      \u001b[0m\u001b[36m \u001b[0m│\u001b[35m \u001b[0m\u001b[35m   0.00343126873485744   \u001b[0m\u001b[35m \u001b[0m│\n",
       "│\u001b[36m \u001b[0m\u001b[36m     test/iter_time      \u001b[0m\u001b[36m \u001b[0m│\u001b[35m \u001b[0m\u001b[35m   0.04371567815542221   \u001b[0m\u001b[35m \u001b[0m│\n",
       "│\u001b[36m \u001b[0m\u001b[36m        test/mIoU        \u001b[0m\u001b[36m \u001b[0m│\u001b[35m \u001b[0m\u001b[35m   0.8275843858718872    \u001b[0m\u001b[35m \u001b[0m│\n",
>>>>>>> 2c5bebcb
       "└───────────────────────────┴───────────────────────────┘\n"
      ]
     },
     "metadata": {},
     "output_type": "display_data"
    },
    {
     "data": {
      "text/html": [
       "<pre style=\"white-space:pre;overflow-x:auto;line-height:normal;font-family:Menlo,'DejaVu Sans Mono',consolas,'Courier New',monospace\"></pre>\n"
      ],
      "text/plain": []
     },
     "metadata": {},
     "output_type": "display_data"
    },
    {
     "data": {
      "text/html": [
       "<pre style=\"white-space:pre;overflow-x:auto;line-height:normal;font-family:Menlo,'DejaVu Sans Mono',consolas,'Courier New',monospace\">\n",
       "</pre>\n"
      ],
      "text/plain": [
       "\n"
      ]
     },
     "metadata": {},
     "output_type": "display_data"
    },
    {
     "data": {
      "text/plain": [
<<<<<<< HEAD
       "{'test/data_time': tensor(0.0083),\n",
       " 'test/iter_time': tensor(0.0828),\n",
       " 'test/Dice': tensor(0.8822),\n",
       " 'test/mIoU': tensor(0.8092)}"
      ]
     },
     "execution_count": 7,
=======
       "{'test/data_time': tensor(0.0034),\n",
       " 'test/iter_time': tensor(0.0437),\n",
       " 'test/Dice': tensor(0.9006),\n",
       " 'test/mIoU': tensor(0.8276)}"
      ]
     },
     "execution_count": 6,
>>>>>>> 2c5bebcb
     "metadata": {},
     "output_type": "execute_result"
    }
   ],
   "source": [
    "engine.test()"
   ]
  },
  {
   "cell_type": "markdown",
   "metadata": {},
   "source": [
    "## Export to IR Model\n",
    "After we ensure the model is making the right predictions and are happy with the model to deploy, the next step is to export the model to IR format. This is particularly useful to improve the inference speed on edge devices. "
   ]
  },
  {
   "cell_type": "code",
<<<<<<< HEAD
   "execution_count": 8,
=======
   "execution_count": 7,
>>>>>>> 2c5bebcb
   "metadata": {},
   "outputs": [
    {
     "name": "stderr",
     "output_type": "stream",
     "text": [
      "WARNING:root:Assign new tile_config to the model. It is usually not recommended. Please create a new model instance by giving tile_config to its initializer such as `OTXModel(..., tile_config=tile_config)`.\n",
      "Trainer will use only 1 of 4 GPUs because it is running inside an interactive / notebook environment. You may try to set `Trainer(devices=4)` but please note that multi-GPU inside interactive / notebook environments is considered experimental and unstable. Your mileage may vary.\n",
      "GPU available: True (cuda), used: True\n",
      "TPU available: False, using: 0 TPU cores\n",
      "IPU available: False, using: 0 IPUs\n",
      "HPU available: False, using: 0 HPUs\n"
     ]
    },
    {
     "name": "stdout",
     "output_type": "stream",
     "text": [
      "init weight - https://storage.openvinotoolkit.org/repositories/openvino_training_extensions/models/custom_semantic_segmentation/litehrnet18_imagenet1k_rsc.pth\n"
     ]
    },
    {
     "name": "stderr",
     "output_type": "stream",
     "text": [
      "/home/sakcay/projects/training_extensions/src/otx/algo/segmentation/backbones/litehrnet.py:180: TracerWarning: Converting a tensor to a Python integer might cause the trace to be incorrect. We can't record the data flow of Python values, so this value will be treated as a constant in the future. This means that the trace might not generalize to other inputs!\n",
      "  min_size = [int(_) for _ in x[-1].size()[-2:]]\n",
      "/home/sakcay/projects/training_extensions/src/otx/algo/segmentation/backbones/litehrnet.py:1245: TracerWarning: Converting a tensor to a Python boolean might cause the trace to be incorrect. We can't record the data flow of Python values, so this value will be treated as a constant in the future. This means that the trace might not generalize to other inputs!\n",
      "  if fuse_y.size()[-2:] != y.size()[-2:]:\n"
     ]
    },
    {
     "data": {
      "text/plain": [
<<<<<<< HEAD
       "PosixPath('/home/sakcay/projects/training_extensions/otx-workspace-seg/exported_model.xml')"
      ]
     },
     "execution_count": 8,
=======
       "PosixPath('/home/harimkan/workspace/repo/otx-regression/otx-workspace-seg/exported_model.xml')"
      ]
     },
     "execution_count": 7,
>>>>>>> 2c5bebcb
     "metadata": {},
     "output_type": "execute_result"
    }
   ],
   "source": [
    "exported_ir_model_path = engine.export()\n",
    "exported_ir_model_path"
   ]
  },
  {
   "cell_type": "markdown",
   "metadata": {},
   "source": [
    "## Evaluate IR Model\n",
    "After exporting the model, we would like to ensure that accuracy has not dropped. Let's check it."
   ]
  },
  {
   "cell_type": "code",
   "execution_count": 8,
   "metadata": {},
   "outputs": [
    {
     "name": "stderr",
     "output_type": "stream",
     "text": [
      "/home/harimkan/workspace/repo/otx-regression/src/otx/core/utils/build.py:52: UserWarning: Set the default number of OpenVINO inference requests to 8.\n",
      "            You can specify the value in config.\n",
      "  warnings.warn(msg, stacklevel=1)\n",
      "/home/harimkan/workspace/repo/otx-regression/src/otx/engine/engine.py:346: UserWarning: IR model supports inference only on CPU device. The device is changed automatic.\n",
      "  warn(msg, stacklevel=1)\n",
      "WARNING:root:The corresponding keys in config are not used.: ['verbose', 'data_root', 'task', 'seed', 'callback_monitor', 'resume', 'disable_infer_num_classes', 'workspace']\n",
      "/home/harimkan/workspace/repo/otx-regression/src/otx/engine/utils/auto_configurator.py:397: UserWarning: For OpenVINO IR models, Update the following test \n",
      "\t transforms: [{'class_path': 'torchvision.transforms.v2.ToImage'}] \n",
      "\t transform_lib_type: TORCHVISION \n",
      "\t batch_size: 64 \n",
      "\t image_color_channel: RGB \n",
      "And the tiler is disabled.\n",
      "  warn(msg, stacklevel=1)\n",
      "Trainer already configured with model summary callbacks: [<class 'lightning.pytorch.callbacks.rich_model_summary.RichModelSummary'>]. Skipping setting a default `ModelSummary` callback.\n",
      "GPU available: True (cuda), used: False\n",
      "TPU available: False, using: 0 TPU cores\n",
      "IPU available: False, using: 0 IPUs\n",
      "HPU available: False, using: 0 HPUs\n",
      "/home/harimkan/workspace/repo/otx-regression/venv/lib/python3.10/site-packages/lightning/pytorch/trainer/setup.py:187: GPU available but not used. You can set it by doing `Trainer(accelerator='gpu')`.\n",
      "/home/harimkan/workspace/repo/otx-regression/src/otx/core/data/entity/base.py:591: UserWarning: You set stack_images as True, but not all images in the batch has same shape. In this case, we cannot stack images. Some tasks, e.g., detection, can have different image shapes among samples in the batch. However, if it is not your intention, consider setting stack_images as False in the config.\n",
      "  warnings.warn(msg, stacklevel=1)\n"
     ]
    },
    {
     "data": {
      "text/html": [
       "<pre style=\"white-space:pre;overflow-x:auto;line-height:normal;font-family:Menlo,'DejaVu Sans Mono',consolas,'Courier New',monospace\">┏━━━━━━━━━━━━━━━━━━━━━━━━━━━┳━━━━━━━━━━━━━━━━━━━━━━━━━━━┓\n",
       "┃<span style=\"font-weight: bold\">        Test metric        </span>┃<span style=\"font-weight: bold\">       DataLoader 0        </span>┃\n",
       "┡━━━━━━━━━━━━━━━━━━━━━━━━━━━╇━━━━━━━━━━━━━━━━━━━━━━━━━━━┩\n",
       "│<span style=\"color: #008080; text-decoration-color: #008080\">         test/Dice         </span>│<span style=\"color: #800080; text-decoration-color: #800080\">    0.8979238867759705     </span>│\n",
       "│<span style=\"color: #008080; text-decoration-color: #008080\">         test/mIoU         </span>│<span style=\"color: #800080; text-decoration-color: #800080\">    0.8232616782188416     </span>│\n",
       "└───────────────────────────┴───────────────────────────┘\n",
       "</pre>\n"
      ],
      "text/plain": [
       "┏━━━━━━━━━━━━━━━━━━━━━━━━━━━┳━━━━━━━━━━━━━━━━━━━━━━━━━━━┓\n",
       "┃\u001b[1m \u001b[0m\u001b[1m       Test metric       \u001b[0m\u001b[1m \u001b[0m┃\u001b[1m \u001b[0m\u001b[1m      DataLoader 0       \u001b[0m\u001b[1m \u001b[0m┃\n",
       "┡━━━━━━━━━━━━━━━━━━━━━━━━━━━╇━━━━━━━━━━━━━━━━━━━━━━━━━━━┩\n",
       "│\u001b[36m \u001b[0m\u001b[36m        test/Dice        \u001b[0m\u001b[36m \u001b[0m│\u001b[35m \u001b[0m\u001b[35m   0.8979238867759705    \u001b[0m\u001b[35m \u001b[0m│\n",
       "│\u001b[36m \u001b[0m\u001b[36m        test/mIoU        \u001b[0m\u001b[36m \u001b[0m│\u001b[35m \u001b[0m\u001b[35m   0.8232616782188416    \u001b[0m\u001b[35m \u001b[0m│\n",
       "└───────────────────────────┴───────────────────────────┘\n"
      ]
     },
     "metadata": {},
     "output_type": "display_data"
    },
    {
     "data": {
      "text/html": [
       "<pre style=\"white-space:pre;overflow-x:auto;line-height:normal;font-family:Menlo,'DejaVu Sans Mono',consolas,'Courier New',monospace\"></pre>\n"
      ],
      "text/plain": []
     },
     "metadata": {},
     "output_type": "display_data"
    },
    {
     "data": {
      "text/html": [
       "<pre style=\"white-space:pre;overflow-x:auto;line-height:normal;font-family:Menlo,'DejaVu Sans Mono',consolas,'Courier New',monospace\">\n",
       "</pre>\n"
      ],
      "text/plain": [
       "\n"
      ]
     },
     "metadata": {},
     "output_type": "display_data"
    },
    {
     "data": {
      "text/plain": [
       "{'test/Dice': tensor(0.8979), 'test/mIoU': tensor(0.8233)}"
      ]
     },
     "execution_count": 8,
     "metadata": {},
     "output_type": "execute_result"
    }
   ],
   "source": [
    "engine.test(checkpoint=exported_ir_model_path)"
   ]
  }
 ],
 "metadata": {
  "kernelspec": {
   "display_name": "venv",
   "language": "python",
   "name": "python3"
  },
  "language_info": {
   "codemirror_mode": {
    "name": "ipython",
    "version": 3
   },
   "file_extension": ".py",
   "mimetype": "text/x-python",
   "name": "python",
   "nbconvert_exporter": "python",
   "pygments_lexer": "ipython3",
   "version": "3.11.9"
  }
 },
 "nbformat": 4,
 "nbformat_minor": 2
}<|MERGE_RESOLUTION|>--- conflicted
+++ resolved
@@ -18,11 +18,7 @@
     {
      "data": {
       "text/plain": [
-<<<<<<< HEAD
        "'/home/sakcay/projects/training_extensions'"
-=======
-       "'/home/harimkan/workspace/repo/otx-regression'"
->>>>>>> 2c5bebcb
       ]
      },
      "execution_count": 1,
@@ -30,7 +26,6 @@
      "output_type": "execute_result"
     }
    ],
-<<<<<<< HEAD
    "source": [
     "import os\n",
     "from utils.io import setup_repo\n",
@@ -41,17 +36,6 @@
     "    branch='tutorials/cvpr24',\n",
     ")\n",
     "os.getcwd()"
-=======
-   "source": [
-    "import os\n",
-    "from utils.io import setup_repo\n",
-    "\n",
-    "# Setup repo and checkout to the branch with the tutorials\n",
-    "setup_repo(\n",
-    "    git_url=\"https://github.com/openvinotoolkit/training_extensions.git\",\n",
-    "    branch='tutorials/cvpr24',\n",
-    ")\n",
-    "os.getcwd()"
    ]
   },
   {
@@ -67,67 +51,7 @@
   },
   {
    "cell_type": "code",
-   "execution_count": 2,
-   "metadata": {},
-   "outputs": [
-    {
-     "name": "stdout",
-     "output_type": "stream",
-     "text": [
-      "The dataset is already available in data/fruits_and_vegetables\n"
-     ]
-    }
-   ],
-   "source": [
-    "from notebooks.utils.download import download_dataset\n",
-    "\n",
-    "download_dataset(\n",
-    "    url=(\n",
-    "        \"https://github.com/openvinotoolkit/training_extensions/releases/download\"\n",
-    "        \"/fruits_and_vegetables_dataset/fruits_and_vegetables.zip\"\n",
-    "    ),\n",
-    "    extract_to=\"data/fruits_and_vegetables\",\n",
-    ")"
-   ]
-  },
-  {
-   "cell_type": "code",
    "execution_count": 3,
-   "metadata": {},
-   "outputs": [],
-   "source": [
-    "data_root = \"./data/fruits_and_vegetables\"\n",
-    "work_dir = \"./otx-workspace-seg\""
->>>>>>> 2c5bebcb
-   ]
-  },
-  {
-   "cell_type": "markdown",
-   "metadata": {},
-   "source": [
-<<<<<<< HEAD
-    "The above code will setup the repo, change the directory to the root directory of the repo, so we have access to all the files and folders in the repo.\n",
-    "\n",
-    "## Prepare the Data\n",
-    "\n",
-    "The first step is to prepare the dataset. If you haven't downloaded the dataset yet, you could download it via the following:"
-=======
-    "## Training with OTX Recipes\n",
-    "The first step in this task is to train a model using OTX recipes, which are available in the `recipes` folder. The recipes are in the form of `.yaml` files, which can be used to train a model using the `otx` library.\n",
-    "\n",
-    "These recipes are pre-defined by the OTX, which are validated and tested to work with many different use-cases.\n",
-    "\n",
-    "Let's see the available recipes for `SEMANTIC_SEGMENTATION` task."
->>>>>>> 2c5bebcb
-   ]
-  },
-  {
-   "cell_type": "code",
-<<<<<<< HEAD
-   "execution_count": 3,
-=======
-   "execution_count": 4,
->>>>>>> 2c5bebcb
    "metadata": {},
    "outputs": [
     {
@@ -229,26 +153,6 @@
      },
      "metadata": {},
      "output_type": "display_data"
-<<<<<<< HEAD
-=======
-    },
-    {
-     "data": {
-      "text/plain": [
-       "['openvino_model',\n",
-       " 'segnext_t',\n",
-       " 'litehrnet_s',\n",
-       " 'litehrnet_18',\n",
-       " 'segnext_b',\n",
-       " 'segnext_s',\n",
-       " 'litehrnet_x',\n",
-       " 'dino_v2']"
-      ]
-     },
-     "execution_count": 4,
-     "metadata": {},
-     "output_type": "execute_result"
->>>>>>> 2c5bebcb
     }
    ],
    "source": [
@@ -273,11 +177,7 @@
   },
   {
    "cell_type": "code",
-<<<<<<< HEAD
    "execution_count": 6,
-=======
-   "execution_count": 5,
->>>>>>> 2c5bebcb
    "metadata": {},
    "outputs": [
     {
@@ -308,19 +208,7 @@
       "/home/sakcay/projects/training_extensions/src/otx/engine/engine.py:767: UserWarning: Warning: ['resume', 'run_hpo', 'hpo_config', 'adaptive_bs'] -> not available in Engine constructor. It will be ignored. Use what need in the right places.\n",
       "  warn(msg, stacklevel=1)\n",
       "WARNING:root:Assign new label_info to the model. It is usually not recommended. Please create a new model instance by giving label_info to its initializer such as `OTXModel(label_info=label_info, ...)`.\n",
-<<<<<<< HEAD
       "Trainer already configured with model summary callbacks: [<class 'lightning.pytorch.callbacks.rich_model_summary.RichModelSummary'>]. Skipping setting a default `ModelSummary` callback.\n"
-=======
-      "Trainer already configured with model summary callbacks: [<class 'lightning.pytorch.callbacks.rich_model_summary.RichModelSummary'>]. Skipping setting a default `ModelSummary` callback.\n",
-      "GPU available: True (cuda), used: True\n",
-      "TPU available: False, using: 0 TPU cores\n",
-      "IPU available: False, using: 0 IPUs\n",
-      "HPU available: False, using: 0 HPUs\n",
-      "You are using a CUDA device ('NVIDIA GeForce RTX 3090') that has Tensor Cores. To properly utilize them, you should set `torch.set_float32_matmul_precision('medium' | 'high')` which will trade-off precision for performance. For more details, read https://pytorch.org/docs/stable/generated/torch.set_float32_matmul_precision.html#torch.set_float32_matmul_precision\n",
-      "Missing logger folder: /home/harimkan/workspace/repo/otx-regression/otx-workspace-seg/csv/\n",
-      "/home/harimkan/workspace/repo/otx-regression/venv/lib/python3.10/site-packages/lightning/pytorch/callbacks/model_checkpoint.py:652: Checkpoint directory /home/harimkan/workspace/repo/otx-regression/otx-workspace-seg exists and is not empty.\n",
-      "LOCAL_RANK: 0 - CUDA_VISIBLE_DEVICES: [0,1]\n"
->>>>>>> 2c5bebcb
      ]
     },
     {
@@ -331,7 +219,6 @@
      ]
     },
     {
-<<<<<<< HEAD
      "name": "stderr",
      "output_type": "stream",
      "text": [
@@ -346,8 +233,6 @@
      ]
     },
     {
-=======
->>>>>>> 2c5bebcb
      "data": {
       "text/html": [
        "<pre style=\"white-space:pre;overflow-x:auto;line-height:normal;font-family:Menlo,'DejaVu Sans Mono',consolas,'Courier New',monospace\">┏━━━┳━━━━━━━┳━━━━━━━━━━━━━┳━━━━━━━━┓\n",
@@ -405,11 +290,7 @@
      "name": "stderr",
      "output_type": "stream",
      "text": [
-<<<<<<< HEAD
       "/home/sakcay/.pyenv/versions/3.11.9/envs/otx/lib/python3.11/site-packages/lightning/pytorch/loops/fit_loop.py:293: The number of training batches (13) is smaller than the logging interval Trainer(log_every_n_steps=50). Set a lower value for log_every_n_steps if you want to see logs for the training epoch.\n",
-=======
-      "/home/harimkan/workspace/repo/otx-regression/venv/lib/python3.10/site-packages/lightning/pytorch/loops/fit_loop.py:298: The number of training batches (13) is smaller than the logging interval Trainer(log_every_n_steps=50). Set a lower value for log_every_n_steps if you want to see logs for the training epoch.\n",
->>>>>>> 2c5bebcb
       "WARNING:root:You are using AdaptiveTrainScheduling hook. This hook will temporarily update Trainer.check_val_every_n_epoch adaptively: 1 => 4\n",
       "WARNING:root:The patience of early stopping will be changed due to the effect of adaptive interval: 10 --> 3.\n",
       "WARNING:root:The frequency of LRscheduler will be changed due to the effect of adaptive interval: 1 --> 4.\n",
@@ -454,7 +335,6 @@
        " 'lr-Adam-momentum': tensor(0.9000),\n",
        " 'lr-Adam-1': tensor(0.0010),\n",
        " 'lr-Adam-1-momentum': tensor(0.9000),\n",
-<<<<<<< HEAD
        " 'train/loss_ce_ignore': tensor(0.3017),\n",
        " 'train/loss': tensor(0.3017),\n",
        " 'train/data_time': tensor(0.0063),\n",
@@ -466,19 +346,6 @@
       ]
      },
      "execution_count": 6,
-=======
-       " 'train/loss_ce_ignore': tensor(0.7968),\n",
-       " 'train/loss': tensor(0.7968),\n",
-       " 'train/data_time': tensor(0.0038),\n",
-       " 'train/iter_time': tensor(0.1036),\n",
-       " 'validation/data_time': tensor(0.0035),\n",
-       " 'validation/iter_time': tensor(0.0384),\n",
-       " 'val/Dice': tensor(0.8402),\n",
-       " 'val/mIoU': tensor(0.7882)}"
-      ]
-     },
-     "execution_count": 5,
->>>>>>> 2c5bebcb
      "metadata": {},
      "output_type": "execute_result"
     }
@@ -497,24 +364,13 @@
    "cell_type": "markdown",
    "metadata": {},
    "source": [
-<<<<<<< HEAD
     "## Evaluate torch model\n",
     "Now that the training is complete, we could test the performance of the model on a test set. "
-=======
-    "As seen from the output, the recipe has been loaded successfully, and we have trained the model using the recipe. The model has been saved in the `work_dir` variable, which is `./otx-workspace-seg` in this case. You could browse the `work_dir` to see the saved model and other files.\n",
-    "\n",
-    "## Evaluate torch model\n",
-    "Now that we trained the model, we could test the performance with `Engine`'s `test` entrypoint. The `test` entrypoint will evaluate the model on the test dataset and return the metrics."
->>>>>>> 2c5bebcb
-   ]
-  },
-  {
-   "cell_type": "code",
-<<<<<<< HEAD
+   ]
+  },
+  {
+   "cell_type": "code",
    "execution_count": 7,
-=======
-   "execution_count": 6,
->>>>>>> 2c5bebcb
    "metadata": {},
    "outputs": [
     {
@@ -571,17 +427,10 @@
        "<pre style=\"white-space:pre;overflow-x:auto;line-height:normal;font-family:Menlo,'DejaVu Sans Mono',consolas,'Courier New',monospace\">┏━━━━━━━━━━━━━━━━━━━━━━━━━━━┳━━━━━━━━━━━━━━━━━━━━━━━━━━━┓\n",
        "┃<span style=\"font-weight: bold\">        Test metric        </span>┃<span style=\"font-weight: bold\">       DataLoader 0        </span>┃\n",
        "┡━━━━━━━━━━━━━━━━━━━━━━━━━━━╇━━━━━━━━━━━━━━━━━━━━━━━━━━━┩\n",
-<<<<<<< HEAD
        "│<span style=\"color: #008080; text-decoration-color: #008080\">         test/Dice         </span>│<span style=\"color: #800080; text-decoration-color: #800080\">    0.8821600675582886     </span>│\n",
        "│<span style=\"color: #008080; text-decoration-color: #008080\">      test/data_time       </span>│<span style=\"color: #800080; text-decoration-color: #800080\">   0.008264228701591492    </span>│\n",
        "│<span style=\"color: #008080; text-decoration-color: #008080\">      test/iter_time       </span>│<span style=\"color: #800080; text-decoration-color: #800080\">    0.08276303857564926    </span>│\n",
        "│<span style=\"color: #008080; text-decoration-color: #008080\">         test/mIoU         </span>│<span style=\"color: #800080; text-decoration-color: #800080\">    0.8091709613800049     </span>│\n",
-=======
-       "│<span style=\"color: #008080; text-decoration-color: #008080\">         test/Dice         </span>│<span style=\"color: #800080; text-decoration-color: #800080\">    0.9006112813949585     </span>│\n",
-       "│<span style=\"color: #008080; text-decoration-color: #008080\">      test/data_time       </span>│<span style=\"color: #800080; text-decoration-color: #800080\">    0.00343126873485744    </span>│\n",
-       "│<span style=\"color: #008080; text-decoration-color: #008080\">      test/iter_time       </span>│<span style=\"color: #800080; text-decoration-color: #800080\">    0.04371567815542221    </span>│\n",
-       "│<span style=\"color: #008080; text-decoration-color: #008080\">         test/mIoU         </span>│<span style=\"color: #800080; text-decoration-color: #800080\">    0.8275843858718872     </span>│\n",
->>>>>>> 2c5bebcb
        "└───────────────────────────┴───────────────────────────┘\n",
        "</pre>\n"
       ],
@@ -589,17 +438,10 @@
        "┏━━━━━━━━━━━━━━━━━━━━━━━━━━━┳━━━━━━━━━━━━━━━━━━━━━━━━━━━┓\n",
        "┃\u001b[1m \u001b[0m\u001b[1m       Test metric       \u001b[0m\u001b[1m \u001b[0m┃\u001b[1m \u001b[0m\u001b[1m      DataLoader 0       \u001b[0m\u001b[1m \u001b[0m┃\n",
        "┡━━━━━━━━━━━━━━━━━━━━━━━━━━━╇━━━━━━━━━━━━━━━━━━━━━━━━━━━┩\n",
-<<<<<<< HEAD
        "│\u001b[36m \u001b[0m\u001b[36m        test/Dice        \u001b[0m\u001b[36m \u001b[0m│\u001b[35m \u001b[0m\u001b[35m   0.8821600675582886    \u001b[0m\u001b[35m \u001b[0m│\n",
        "│\u001b[36m \u001b[0m\u001b[36m     test/data_time      \u001b[0m\u001b[36m \u001b[0m│\u001b[35m \u001b[0m\u001b[35m  0.008264228701591492   \u001b[0m\u001b[35m \u001b[0m│\n",
        "│\u001b[36m \u001b[0m\u001b[36m     test/iter_time      \u001b[0m\u001b[36m \u001b[0m│\u001b[35m \u001b[0m\u001b[35m   0.08276303857564926   \u001b[0m\u001b[35m \u001b[0m│\n",
        "│\u001b[36m \u001b[0m\u001b[36m        test/mIoU        \u001b[0m\u001b[36m \u001b[0m│\u001b[35m \u001b[0m\u001b[35m   0.8091709613800049    \u001b[0m\u001b[35m \u001b[0m│\n",
-=======
-       "│\u001b[36m \u001b[0m\u001b[36m        test/Dice        \u001b[0m\u001b[36m \u001b[0m│\u001b[35m \u001b[0m\u001b[35m   0.9006112813949585    \u001b[0m\u001b[35m \u001b[0m│\n",
-       "│\u001b[36m \u001b[0m\u001b[36m     test/data_time      \u001b[0m\u001b[36m \u001b[0m│\u001b[35m \u001b[0m\u001b[35m   0.00343126873485744   \u001b[0m\u001b[35m \u001b[0m│\n",
-       "│\u001b[36m \u001b[0m\u001b[36m     test/iter_time      \u001b[0m\u001b[36m \u001b[0m│\u001b[35m \u001b[0m\u001b[35m   0.04371567815542221   \u001b[0m\u001b[35m \u001b[0m│\n",
-       "│\u001b[36m \u001b[0m\u001b[36m        test/mIoU        \u001b[0m\u001b[36m \u001b[0m│\u001b[35m \u001b[0m\u001b[35m   0.8275843858718872    \u001b[0m\u001b[35m \u001b[0m│\n",
->>>>>>> 2c5bebcb
        "└───────────────────────────┴───────────────────────────┘\n"
       ]
      },
@@ -632,7 +474,6 @@
     {
      "data": {
       "text/plain": [
-<<<<<<< HEAD
        "{'test/data_time': tensor(0.0083),\n",
        " 'test/iter_time': tensor(0.0828),\n",
        " 'test/Dice': tensor(0.8822),\n",
@@ -640,15 +481,6 @@
       ]
      },
      "execution_count": 7,
-=======
-       "{'test/data_time': tensor(0.0034),\n",
-       " 'test/iter_time': tensor(0.0437),\n",
-       " 'test/Dice': tensor(0.9006),\n",
-       " 'test/mIoU': tensor(0.8276)}"
-      ]
-     },
-     "execution_count": 6,
->>>>>>> 2c5bebcb
      "metadata": {},
      "output_type": "execute_result"
     }
@@ -667,11 +499,7 @@
   },
   {
    "cell_type": "code",
-<<<<<<< HEAD
    "execution_count": 8,
-=======
-   "execution_count": 7,
->>>>>>> 2c5bebcb
    "metadata": {},
    "outputs": [
     {
@@ -706,17 +534,10 @@
     {
      "data": {
       "text/plain": [
-<<<<<<< HEAD
        "PosixPath('/home/sakcay/projects/training_extensions/otx-workspace-seg/exported_model.xml')"
       ]
      },
      "execution_count": 8,
-=======
-       "PosixPath('/home/harimkan/workspace/repo/otx-regression/otx-workspace-seg/exported_model.xml')"
-      ]
-     },
-     "execution_count": 7,
->>>>>>> 2c5bebcb
      "metadata": {},
      "output_type": "execute_result"
     }
